--- conflicted
+++ resolved
@@ -79,10 +79,6 @@
       - uses: actions/checkout@v4
       - uses: kamilkisiela/graphql-inspector@release-1717403590269
         with:
-<<<<<<< HEAD
-          schema: 'main:docs/manager/graphql-reference/schema.graphql'
-=======
           schema: '${{ github.base_ref }}:src/ai/backend/manager/api/schema.graphql'
->>>>>>> 84ac0ed4
           rules: |
             gql-inspector-checker.js