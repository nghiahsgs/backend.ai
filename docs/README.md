# Backend.AI Documentation

Developer guide for Backend.AI documentation


## Setting up the build environment for docs

### Installing pyenv and pyenv-virtualenv

* Please refer the official docs:
  - https://github.com/pyenv/pyenv#installation
  - https://github.com/pyenv/pyenv-virtualenv#installation

### Setting up the documenting environment

Then, follow the instructions below:

```console
<<<<<<< HEAD
$ pyenv virtualenv 3.10.5 venv-bai-docs
$ git clone https://github.com/lablup/backend.ai backend.ai
$ cd ~/backend.ai/docs
$ pyenv local venv-bai-docs
=======
$ pyenv virtualenv $(pyenv latest 3.11) bai-docs
$ git clone https://github.com/lablup/backend.ai bai-dev
$ cd ./bai-dev/docs
$ pyenv local bai-docs
>>>>>>> 46ea1682
$ pip install -U pip setuptools wheel
$ pip install -U \
>     --find-links=https://dist.backend.ai/pypi/simple/grpcio \
>     --find-links=https://dist.backend.ai/pypi/simple/grpcio-tools \
>     --find-links=https://dist.backend.ai/pypi/simple/hiredis \
>     --find-links=https://dist.backend.ai/pypi/simple/psycopg-binary \
>     -r requirements.txt
```

## Building API Reference JSON file
```console
$ ./py -m ai.backend.manager.openapi docs/manager/rest-reference/openapi.json
```
This script must be executed on behalf of the virtual environment managed by pants, not by the venv for the sphinx.
Generated OpenAPI JSON file will be located at under `manager/rest-reference/openapi.json`.

## Building HTML document

> 📌 NOTE: Please ensure that you are inside the `docs` directory and the virtualenv is activated.

### Make the html version

```console
$ make html
```

The compiled documentation is under `_build/html/index.html`.
You may serve it for local inspection using `python -m http.server --directory _build/html`.

## Translation

#### Generate/update pot (Portable Object Template) files

```console
$ make gettext
```

#### Build po (Portable Object) files using sphinx-intl

```console
$ sphinx-intl update -p _build/locale/ -l ko
```

The `.po` message files are under `locales/ko/LC_MESSAGES/`.
Edit them by filling missing translations.

#### Build HTML files with translated version

```console
$ sphinx-intl build
$ make -e SPHINXOPTS="-D language='ko'" html
```


## 🚧 Building PDF document (WIP) 🚧

> Help wanted!

We are looking for people to help with a short guide for building PDF document based on html files derived from sphinx.


## Advanced Settings

### Managing the hierarchy of toctree (Table of Contents) of documentation

When documentation of each file gets too big to contain all things in one topic,
It should be branched with proper sub-topics.
The hierarchy of toctree has been managed through `index.rst`.
Please note that contents in `index.rst` must contain the actual directory tree, unless it will not contain documentation you expected.

For More Information, Please check out [`index.rst`](https://github.com/lablup/backend.ai/blob/main/docs/index.rst) file.

### Adding a new language translation

Add a new project in readthedocs.org with the "-xx" suffix
where "xx" is an ISO 639-1 language code, which targets
the same GitHub address to the original project.

Then configure the main project in readthedocs.org to have
the new project as a specific language translation.

Example:

* https://readthedocs.org/projects/sorna
* https://readthedocs.org/projects/sorna-ko

Please ask the docs maintainer for help.


## References for newcomers

- http://www.sphinx-doc.org/en/master/usage/restructuredtext/basics.html
- https://poedit.net/<|MERGE_RESOLUTION|>--- conflicted
+++ resolved
@@ -16,17 +16,10 @@
 Then, follow the instructions below:
 
 ```console
-<<<<<<< HEAD
-$ pyenv virtualenv 3.10.5 venv-bai-docs
-$ git clone https://github.com/lablup/backend.ai backend.ai
-$ cd ~/backend.ai/docs
-$ pyenv local venv-bai-docs
-=======
 $ pyenv virtualenv $(pyenv latest 3.11) bai-docs
 $ git clone https://github.com/lablup/backend.ai bai-dev
 $ cd ./bai-dev/docs
 $ pyenv local bai-docs
->>>>>>> 46ea1682
 $ pip install -U pip setuptools wheel
 $ pip install -U \
 >     --find-links=https://dist.backend.ai/pypi/simple/grpcio \
