from typing import Sequence

import click

from ...session import Session
from ..pretty import print_error
from . import admin


@admin.group()
def resource() -> None:
    """
    Resource administration commands.
    """


@resource.command()
def query_slots() -> None:
    """
    Get available resource slots.
    """
    with Session() as session:
        try:
            ret = session.Resource.get_resource_slots()
            for key, value in ret.items():
                print(key, "(" + value + ")")
        except Exception as e:
            print_error(e)


@resource.command()
def vfolder_types() -> None:
    """
    Get available vfolder types.
    """
    with Session() as session:
        try:
            ret = session.Resource.get_vfolder_types()
            for t in ret:
                print(t)
        except Exception as e:
            print_error(e)


@resource.command()
def docker_registries() -> None:
    """
    Get registered docker registries.
    """
    with Session() as session:
        try:
            ret = session.Resource.get_docker_registries()
            for t in ret:
                print(t)
        except Exception as e:
            print_error(e)


@resource.command()
def recalculate_usage() -> None:
    """
    Re-calculate resource occupation by sessions.

    Sometime, reported allocated resources is deviated from the actual value.
    By executing this command, the discrepancy will be corrected with real value.
    """
    with Session() as session:
        try:
            session.Resource.recalculate_usage()
            print("Resource allocation is re-calculated.")
        except Exception as e:
            print_error(e)


@resource.command()
@click.argument("month", metavar="MONTH")
<<<<<<< HEAD
@click.argument("projects", metavar="PROJECT_IDS", nargs=-1)
def usage_per_month(month, projects):
=======
@click.argument("groups", metavar="GROUP_IDS", nargs=-1)
def usage_per_month(month: str, groups: Sequence[str]) -> None:
>>>>>>> b31efcb7
    """
    Get session usage stats of target projects for specific month.

    \b
    MONTH: Target month to get usage (yyyymm).
    PROJECT_IDS: IDs of target projects to get usage (UUID).
    """
    with Session() as session:
        ret = session.Resource.usage_per_month(month, list(projects))
        for item in ret:
            print("Project:", item["g_name"] + " (" + item["g_id"] + ")")
            print("  Domain:", item["domain_name"])
            print(
                "  Total Allocated:",
                item["g_smp"],
                "core(s)",
                "/",
                item["g_mem_allocated"],
                "mem (bytes)",
            )
            print(
                "  Total CPU / Memory Used:",
                item["g_cpu_used"],
                "(s)",
                "/",
                item["g_mem_used"],
                "(bytes)",
            )
            print(
                "  Total I/O Read / Write:", item["g_io_read"], "/", item["g_io_write"], "(bytes)"
            )
            print("  GPU Devices:", item["g_device_type"])
            print("  Containers (" + str(len(item["c_infos"])) + "):")
            for cinfo in item["c_infos"]:
                print("    Identity:", cinfo["name"], "/", cinfo["access_key"])
                print("    Image:", cinfo["image_name"])
                print(
                    "    Duration:",
                    cinfo["used_days"],
                    "day(s)",
                    "(" + cinfo["created_at"] + " ~ " + cinfo["terminated_at"] + ")",
                )
                print(
                    "    Allocated:",
                    cinfo["smp"],
                    "core(s)",
                    "/",
                    cinfo["mem_allocated"],
                    "mem (bytes)",
                )
                print("    CPU / Memory Used:", cinfo["io_read"], "/", cinfo["io_write"], "(bytes)")
                print("    I/O Read / Write:", cinfo["io_read"], "/", cinfo["io_write"], "(bytes)")
                print("    NFS mounted:", cinfo["nfs"])
                print("    GPU Device:", cinfo["device_type"])
                print("    ----------------------------------------")
            print()


@resource.command()
@click.argument("proejct")
@click.argument("start_date")
@click.argument("end_date")
<<<<<<< HEAD
def usage_per_period(project, start_date, end_date):
=======
def usage_per_period(group: str, start_date: str, end_date: str) -> None:
>>>>>>> b31efcb7
    with Session() as session:
        item = session.Resource.usage_per_period(project, start_date, end_date)
        if "g_id" in item:
            print("Project:", item["g_name"] + " (" + item["g_id"] + ")")
            print("  Domain:", item["domain_name"])
            print(
                "  Total Allocated:",
                item["g_smp"],
                "core(s)",
                "/",
                item["g_mem_allocated"],
                "mem (bytes)",
            )
            print(
                "  Total CPU / Memory Used:",
                item["g_cpu_used"],
                "(s)",
                "/",
                item["g_mem_used"],
                "(bytes)",
            )
            print(
                "  Total I/O Read / Write:", item["g_io_read"], "/", item["g_io_write"], "(bytes)"
            )
            print("  GPU Devices:", item["g_device_type"])
            print("  Containers (" + str(len(item["c_infos"])) + "):")
            for cinfo in item["c_infos"]:
                print("    Identity:", cinfo["name"], "/", cinfo["access_key"])
                print("    Image:", cinfo["image_name"])
                print(
                    "    Duration:",
                    cinfo["used_days"],
                    "day(s)",
                    "(" + cinfo["created_at"] + " ~ " + cinfo["terminated_at"] + ")",
                )
                print(
                    "    Allocated:",
                    cinfo["smp"],
                    "core(s)",
                    "/",
                    cinfo["mem_allocated"],
                    "mem (bytes)",
                )
                print("    CPU / Memory Used:", cinfo["io_read"], "/", cinfo["io_write"], "(bytes)")
                print("    I/O Read / Write:", cinfo["io_read"], "/", cinfo["io_write"], "(bytes)")
                print("    NFS mounted:", cinfo["nfs"])
                print("    GPU Device:", cinfo["device_type"])
                print("    ----------------------------------------")
            print()
        else:
            print("No usage information during the period.")<|MERGE_RESOLUTION|>--- conflicted
+++ resolved
@@ -74,13 +74,8 @@
 
 @resource.command()
 @click.argument("month", metavar="MONTH")
-<<<<<<< HEAD
 @click.argument("projects", metavar="PROJECT_IDS", nargs=-1)
-def usage_per_month(month, projects):
-=======
-@click.argument("groups", metavar="GROUP_IDS", nargs=-1)
-def usage_per_month(month: str, groups: Sequence[str]) -> None:
->>>>>>> b31efcb7
+def usage_per_month(month: str, projects: Sequence[str]) -> None:
     """
     Get session usage stats of target projects for specific month.
 
@@ -143,11 +138,7 @@
 @click.argument("proejct")
 @click.argument("start_date")
 @click.argument("end_date")
-<<<<<<< HEAD
-def usage_per_period(project, start_date, end_date):
-=======
-def usage_per_period(group: str, start_date: str, end_date: str) -> None:
->>>>>>> b31efcb7
+def usage_per_period(project: str, start_date: str, end_date: str) -> None:
     with Session() as session:
         item = session.Resource.usage_per_period(project, start_date, end_date)
         if "g_id" in item:
