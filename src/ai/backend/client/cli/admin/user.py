from __future__ import annotations

import sys

import click

from ai.backend.cli.interaction import ask_yn
from ai.backend.cli.types import ExitCode
from ai.backend.client.output.fields import user_fields
from ai.backend.client.session import Session

from ..extensions import pass_ctx_obj
from ..params import CommaSeparatedListType
from ..pretty import print_fail, print_info, print_warn
from ..types import CLIContext
from . import admin

list_expr = CommaSeparatedListType()


@admin.group()
def user() -> None:
    """
    User administration commands.
    """


@user.command()
@pass_ctx_obj
@click.option("-e", "--email", type=str, default=None, help="Email of a user to display.")
def info(ctx: CLIContext, email: str) -> None:
    """
    Show the information about the given user by email. If email is not give,
    requester's information will be displayed.
    """
    fields = [
        user_fields["uuid"],
        user_fields["username"],
        user_fields["role"],
        user_fields["email"],
        user_fields["full_name"],
        user_fields["need_password_change"],
        user_fields["status"],
        user_fields["status_info"],
        user_fields["created_at"],
        user_fields["domain_name"],
        user_fields["projects"],
        user_fields["allowed_client_ip"],
    ]
    with Session() as session:
        try:
            item = session.User.detail(email=email, fields=fields)
            ctx.output.print_item(item, fields=fields)
        except Exception as e:
            ctx.output.print_error(e)
            sys.exit(ExitCode.FAILURE)


@user.command()
@pass_ctx_obj
@click.option(
    "-s",
    "--status",
    type=str,
    default=None,
    help="Filter users in a specific state (active, inactive, deleted, before-verification).",
)
@click.option("-j", "--project", type=str, default=None, help="Filter by project ID.")
@click.option(
    "-g",
    "--group",
    type=str,
    default=None,
    help="Filter by project ID. This option is deprecated, use `--project` option instead.",
)
@click.option("--filter", "filter_", default=None, help="Set the query filter expression.")
@click.option("--order", default=None, help="Set the query ordering expression.")
@click.option("--offset", default=0, help="The index of the current page start for pagination.")
<<<<<<< HEAD
@click.option("--limit", default=None, help="The page size for pagination.")
def list(ctx: CLIContext, status, project, group, filter_, order, offset, limit) -> None:
=======
@click.option("--limit", type=int, default=None, help="The page size for pagination.")
def list(ctx: CLIContext, status, group, filter_, order, offset, limit) -> None:
>>>>>>> da57f589
    """
    List users.
    (admin privilege required)
    """
    fields = [
        user_fields["uuid"],
        user_fields["username"],
        user_fields["role"],
        user_fields["email"],
        user_fields["full_name"],
        user_fields["need_password_change"],
        user_fields["status"],
        user_fields["status_info"],
        user_fields["created_at"],
        user_fields["domain_name"],
        user_fields["projects"],
        user_fields["allowed_client_ip"],
    ]
    if group:
        print_warn("`--group` option is deprecated. Use `--project` option instead.")
        if not project:
            project = group
        else:
            print_fail("Cannot use `--project` and `--group` options simultaneously.")
            sys.exit(ExitCode.FAILURE)

    try:
        with Session() as session:
            fetch_func = lambda pg_offset, pg_size: session.User.paginated_list(
                status,
                project,
                fields=fields,
                page_offset=pg_offset,
                page_size=pg_size,
                filter=filter_,
                order=order,
            )
            ctx.output.print_paginated_list(
                fetch_func,
                initial_page_offset=offset,
                page_size=limit,
            )
    except Exception as e:
        ctx.output.print_error(e)
        sys.exit(ExitCode.FAILURE)


@user.command()
@pass_ctx_obj
@click.argument("domain_name", type=str, metavar="DOMAIN_NAME")
@click.argument("email", type=str, metavar="EMAIL")
@click.argument("password", type=str, metavar="PASSWORD")
@click.option("-u", "--username", type=str, default="", help="Username.")
@click.option("-n", "--full-name", type=str, default="", help="Full name.")
@click.option(
    "-r",
    "--role",
    type=str,
    default="user",
    help="Role of the user. One of (admin, user, monitor).",
)
@click.option(
    "-s",
    "--status",
    type=str,
    default="active",
    help="Account status. One of (active, inactive, deleted, before-verification).",
)
@click.option(
    "--need-password-change",
    is_flag=True,
    help="Flag indicate that user needs to change password. "
    "Useful when admin manually create password.",
)
@click.option(
    "--allowed-ip",
    type=list_expr,
    default=None,
    help="Allowed client IP. IPv4 and IPv6 are allowed. CIDR type is recommended. "
    '(e.g., --allowed-ip "127.0.0.1","127.0.0.2",...)',
)
@click.option("--description", type=str, default="", help="Description of the user.")
def add(
    ctx: CLIContext,
    domain_name,
    email,
    password,
    username,
    full_name,
    role,
    status,
    need_password_change,
    allowed_ip,
    description,
):
    """
    Add new user. A user must belong to a domain, so DOMAIN_NAME should be provided.

    \b
    DOMAIN_NAME: Name of the domain where new user belongs to.
    EMAIL: Email of new user.
    PASSWORD: Password of new user.
    """
    with Session() as session:
        try:
            data = session.User.create(
                domain_name,
                email,
                password,
                username=username,
                full_name=full_name,
                role=role,
                status=status,
                need_password_change=need_password_change,
                allowed_client_ip=allowed_ip,
                description=description,
            )
        except Exception as e:
            ctx.output.print_mutation_error(
                e,
                item_name="user",
                action_name="add",
            )
            sys.exit(ExitCode.FAILURE)
        if not data["ok"]:
            ctx.output.print_mutation_error(
                msg=data["msg"],
                item_name="user",
                action_name="add",
            )
            sys.exit(ExitCode.FAILURE)
        ctx.output.print_mutation_result(
            data,
            item_name="user",
        )


@user.command()
@pass_ctx_obj
@click.argument("email", type=str, metavar="EMAIL")
@click.option("-p", "--password", type=str, help="Password.")
@click.option("-u", "--username", type=str, help="Username.")
@click.option("-n", "--full-name", type=str, help="Full name.")
@click.option("-d", "--domain-name", type=str, help="Domain name.")
@click.option(
    "-r",
    "--role",
    type=str,
    help="Role of the user. One of (admin, user, monitor).",
)
@click.option(
    "-s",
    "--status",
    type=str,
    help="Account status. One of (active, inactive, deleted, before-verification).",
)
@click.option(
    "--need-password-change",
    is_flag=True,
    help="Flag indicate that user needs to change password. "
    "Useful when admin manually create password.",
)
@click.option(
    "--allowed-ip",
    type=list_expr,
    default=None,
    help="Allowed client IP. IPv4 and IPv6 are allowed. CIDR type is recommended. "
    '(e.g., --allowed-ip "127.0.0.1","127.0.0.2",...)',
)
@click.option("--description", type=str, default="", help="Description of the user.")
def update(
    ctx: CLIContext,
    email,
    password,
    username,
    full_name,
    domain_name,
    role,
    status,
    need_password_change,
    allowed_ip,
    description,
):
    """
    Update an existing user.

    EMAIL: Email of user to update.
    """
    with Session() as session:
        try:
            data = session.User.update(
                email,
                password=password,
                username=username,
                full_name=full_name,
                domain_name=domain_name,
                role=role,
                status=status,
                need_password_change=need_password_change,
                allowed_client_ip=allowed_ip,
                description=description,
            )
        except Exception as e:
            ctx.output.print_mutation_error(
                e,
                item_name="user",
                action_name="update",
            )
            sys.exit(ExitCode.FAILURE)
        if not data["ok"]:
            ctx.output.print_mutation_error(
                msg=data["msg"],
                item_name="user",
                action_name="update",
            )
            sys.exit(ExitCode.FAILURE)
        ctx.output.print_mutation_result(
            data,
            extra_info={
                "email": email,
            },
        )


@user.command()
@pass_ctx_obj
@click.argument("email", type=str, metavar="EMAIL")
def delete(ctx: CLIContext, email):
    """
    Inactivate an existing user.

    EMAIL: Email of user to inactivate.
    """
    with Session() as session:
        try:
            data = session.User.delete(email)
        except Exception as e:
            ctx.output.print_mutation_error(
                e,
                item_name="user",
                action_name="deletion",
            )
            sys.exit(ExitCode.FAILURE)
        if not data["ok"]:
            ctx.output.print_mutation_error(
                msg=data["msg"],
                item_name="user",
                action_name="deletion",
            )
            sys.exit(ExitCode.FAILURE)
        ctx.output.print_mutation_result(
            data,
            extra_info={
                "email": email,
            },
        )


@user.command()
@pass_ctx_obj
@click.argument("email", type=str, metavar="EMAIL")
@click.option(
    "--purge-shared-vfolders",
    is_flag=True,
    default=False,
    help="Delete user's all virtual folders. "
    "If False, shared folders will not be deleted "
    "and migrated the ownership to the requested admin.",
)
def purge(ctx: CLIContext, email, purge_shared_vfolders):
    """
    Delete an existing user. This action cannot be undone.

    NAME: Name of a domain to delete.
    """
    with Session() as session:
        try:
            if not ask_yn():
                print_info("Cancelled")
                sys.exit(ExitCode.FAILURE)
            data = session.User.purge(email, purge_shared_vfolders)
        except Exception as e:
            ctx.output.print_mutation_error(
                e,
                item_name="user",
                action_name="purge",
            )
            sys.exit(ExitCode.FAILURE)
        if not data["ok"]:
            ctx.output.print_mutation_error(
                msg=data["msg"],
                item_name="user",
                action_name="purge",
            )
            sys.exit(ExitCode.FAILURE)
        ctx.output.print_mutation_result(
            data,
            extra_info={
                "email": email,
            },
        )<|MERGE_RESOLUTION|>--- conflicted
+++ resolved
@@ -76,13 +76,8 @@
 @click.option("--filter", "filter_", default=None, help="Set the query filter expression.")
 @click.option("--order", default=None, help="Set the query ordering expression.")
 @click.option("--offset", default=0, help="The index of the current page start for pagination.")
-<<<<<<< HEAD
-@click.option("--limit", default=None, help="The page size for pagination.")
+@click.option("--limit", type=int, default=None, help="The page size for pagination.")
 def list(ctx: CLIContext, status, project, group, filter_, order, offset, limit) -> None:
-=======
-@click.option("--limit", type=int, default=None, help="The page size for pagination.")
-def list(ctx: CLIContext, status, group, filter_, order, offset, limit) -> None:
->>>>>>> da57f589
     """
     List users.
     (admin privilege required)
