import asyncio
import collections
import getpass
import itertools
import json
import secrets
import string
import sys
import traceback
from decimal import Decimal
from typing import Mapping, Optional, Sequence, Tuple

import aiohttp
import click
import tabulate as tabulate_mod
from humanize import naturalsize
from tabulate import tabulate

from ai.backend.cli.main import main
from ai.backend.cli.types import ExitCode
from ai.backend.common.arch import DEFAULT_IMAGE_ARCH

from ..compat import asyncio_run, current_loop
from ..config import local_cache_path
from ..exceptions import BackendError
from ..session import AsyncSession
from .params import CommaSeparatedListType, RangeExprOptionType
from .pretty import (
    format_info,
    print_done,
    print_error,
    print_fail,
    print_info,
    print_wait,
    print_warn,
)

tabulate_mod.PRESERVE_WHITESPACE = True
range_expr = RangeExprOptionType()
list_expr = CommaSeparatedListType()


async def exec_loop(
    stdout,
    stderr,
    compute_session,
    mode,
    code,
    *,
    opts=None,
    vprint_done=print_done,
    is_multi=False,
):
    """
    Fully streamed asynchronous version of the execute loop.
    """
    async with compute_session.stream_execute(code, mode=mode, opts=opts) as stream:
        async for result in stream:
            if result.type == aiohttp.WSMsgType.TEXT:
                result = json.loads(result.data)
            else:
                # future extension
                continue
            for rec in result.get("console", []):
                if rec[0] == "stdout":
                    print(rec[1], end="", file=stdout)
                elif rec[0] == "stderr":
                    print(rec[1], end="", file=stderr)
                else:
                    print("----- output record (type: {0}) -----".format(rec[0]), file=stdout)
                    print(rec[1], file=stdout)
                    print("----- end of record -----", file=stdout)
            stdout.flush()
            files = result.get("files", [])
            if files:
                print("--- generated files ---", file=stdout)
                for item in files:
                    print("{0}: {1}".format(item["name"], item["url"]), file=stdout)
                print("--- end of generated files ---", file=stdout)
            if result["status"] == "clean-finished":
                exitCode = result.get("exitCode")
                msg = "Clean finished. (exit code = {0})".format(exitCode)
                if is_multi:
                    print(msg, file=stderr)
                vprint_done(msg)
            elif result["status"] == "build-finished":
                exitCode = result.get("exitCode")
                msg = "Build finished. (exit code = {0})".format(exitCode)
                if is_multi:
                    print(msg, file=stderr)
                vprint_done(msg)
            elif result["status"] == "finished":
                exitCode = result.get("exitCode")
                msg = "Execution finished. (exit code = {0})".format(exitCode)
                if is_multi:
                    print(msg, file=stderr)
                vprint_done(msg)
                break
            elif result["status"] == "waiting-input":
                if result["options"].get("is_password", False):
                    code = getpass.getpass()
                else:
                    code = input()
                await stream.send_str(code)
            elif result["status"] == "continued":
                pass


def exec_loop_sync(
    stdout, stderr, compute_session, mode, code, *, opts=None, vprint_done=print_done
):
    """
    Old synchronous polling version of the execute loop.
    """
    opts = opts if opts else {}
    run_id = None  # use server-assigned run ID
    while True:
        result = compute_session.execute(run_id, code, mode=mode, opts=opts)
        run_id = result["runId"]
        opts.clear()  # used only once
        for rec in result["console"]:
            if rec[0] == "stdout":
                print(rec[1], end="", file=stdout)
            elif rec[0] == "stderr":
                print(rec[1], end="", file=stderr)
            else:
                print("----- output record (type: {0}) -----".format(rec[0]), file=stdout)
                print(rec[1], file=stdout)
                print("----- end of record -----", file=stdout)
        stdout.flush()
        files = result.get("files", [])
        if files:
            print("--- generated files ---", file=stdout)
            for item in files:
                print("{0}: {1}".format(item["name"], item["url"]), file=stdout)
            print("--- end of generated files ---", file=stdout)
        if result["status"] == "clean-finished":
            exitCode = result.get("exitCode")
            vprint_done("Clean finished. (exit code = {0}".format(exitCode), file=stdout)
            mode = "continue"
            code = ""
        elif result["status"] == "build-finished":
            exitCode = result.get("exitCode")
            vprint_done("Build finished. (exit code = {0})".format(exitCode), file=stdout)
            mode = "continue"
            code = ""
        elif result["status"] == "finished":
            exitCode = result.get("exitCode")
            vprint_done("Execution finished. (exit code = {0})".format(exitCode), file=stdout)
            break
        elif result["status"] == "waiting-input":
            mode = "input"
            if result["options"].get("is_password", False):
                code = getpass.getpass()
            else:
                code = input()
        elif result["status"] == "continued":
            mode = "continue"
            code = ""


async def exec_terminal(compute_session, *, vprint_wait=print_wait, vprint_done=print_done):
    # async with compute_session.stream_pty() as stream: ...
    raise NotImplementedError


def _noop(*args, **kwargs):
    pass


def format_stats(stats):
    formatted = []
    version = stats.pop("version", 1)
    stats.pop("status")
    if version == 1:
        stats.pop("precpu_used", None)
        stats.pop("precpu_system_used", None)
        stats.pop("cpu_system_used", None)
        for key, val in stats.items():
            if key.endswith("_size") or key.endswith("_bytes"):
                val = naturalsize(val, binary=True)
            elif key == "cpu_used":
                key += "_msec"
                val = "{0:,}".format(int(val))
            else:
                val = "{0:,}".format(int(val))
            formatted.append((key, val))
    elif version == 2:
        max_integer_len = 0
        max_fraction_len = 0
        for key, metric in stats.items():
            unit = metric["unit_hint"]
            if unit == "bytes":
                val = metric.get("stats.max", metric["current"])
                val = naturalsize(val, binary=True)
                val, unit = val.rsplit(" ", maxsplit=1)
                val = "{:,}".format(Decimal(val))
            elif unit == "msec":
                val = "{:,}".format(Decimal(metric["current"]))
                unit = "msec"
            elif unit == "percent":
                val = metric["pct"]
                unit = "%"
            else:
                val = metric["current"]
                unit = ""
            if val is None:
                continue
            ip, _, fp = val.partition(".")
            max_integer_len = max(len(ip), max_integer_len)
            max_fraction_len = max(len(fp), max_fraction_len)
            formatted.append([key, val, unit])
        fstr_int_only = "{0:>" + str(max_integer_len) + "}"
        fstr_float = "{0:>" + str(max_integer_len) + "}.{1:<" + str(max_fraction_len) + "}"
        for item in formatted:
            ip, _, fp = item[1].partition(".")
            if fp == "":
                item[1] = fstr_int_only.format(ip) + " " * (max_fraction_len + 1)
            else:
                item[1] = fstr_float.format(ip, fp)
    else:
        print_warn("Unsupported statistics result version. Upgrade your client.")
    return tabulate(formatted)


def prepare_resource_arg(resources):
    if resources:
        resources = {k: v for k, v in map(lambda s: s.split("=", 1), resources)}
    else:
        resources = {}  # use the defaults configured in the server
    return resources


def prepare_env_arg(env):
    if env is not None:
        envs = {k: v for k, v in map(lambda s: s.split("=", 1), env)}
    else:
        envs = {}
    return envs


def prepare_mount_arg(
    mount_args: Optional[Sequence[str]],
) -> Tuple[Sequence[str], Mapping[str, str]]:
    """
    Parse the list of mount arguments into a list of
    vfolder name and in-container mount path pairs.
    """
    mounts = set()
    mount_map = {}
    if mount_args is not None:
        for value in mount_args:
            if "=" in value:
                sp = value.split("=", maxsplit=1)
            elif ":" in value:  # docker-like volume mount mapping
                sp = value.split(":", maxsplit=1)
            else:
                sp = [value]
            mounts.add(sp[0])
            if len(sp) == 2:
                mount_map[sp[0]] = sp[1]
    return list(mounts), mount_map


@main.command()
@click.argument("image", type=str)
@click.argument("files", nargs=-1, type=click.Path())
@click.option(
    "-t",
    "--name",
    "--client-token",
    metavar="NAME",
    help="Specify a human-readable session name. If not set, a random hex string is used.",
)
# job scheduling options
@click.option(
    "--type",
    metavar="SESSTYPE",
    type=click.Choice(["batch", "interactive"]),
    default="interactive",
    help="Either batch or interactive",
)
@click.option(
    "--starts-at",
    metavar="STARTS_AT",
    type=str,
    default=None,
    help="Let session to be started at a specific or relative time.",
)
@click.option(
    "--enqueue-only",
    is_flag=True,
    help="Enqueue the session and return immediately without waiting for its startup.",
)
@click.option(
    "--max-wait",
    metavar="SECONDS",
    type=int,
    default=0,
    help="The maximum duration to wait until the session starts.",
)
@click.option(
    "--no-reuse", is_flag=True, help="Do not reuse existing sessions but return an error."
)
@click.option(
    "--callback-url",
    metavar="CALLBACK_URL",
    type=str,
    default=None,
    help="Callback URL which will be called upon sesison lifecycle events.",
)
# query-mode options
@click.option("-c", "--code", metavar="CODE", help="The code snippet as a single string")
@click.option("--terminal", is_flag=True, help="Connect to the terminal-type compute_session.")
# batch-mode options
@click.option(
    "--clean", metavar="CMD", help="Custom shell command for cleaning up the base directory"
)
@click.option("--build", metavar="CMD", help="Custom shell command for building the given files")
@click.option("--exec", metavar="CMD", help="Custom shell command for executing the given files")
@click.option(
    "--basedir",
    metavar="PATH",
    type=click.Path(),
    default=None,
    help=(
        "Base directory path of uploaded files. "
        "All uploaded files must reside inside this directory."
    ),
)
# execution environment
@click.option(
    "-e",
    "--env",
    metavar="KEY=VAL",
    type=str,
    multiple=True,
    help="Environment variable (may appear multiple times)",
)
# extra options
@click.option(
    "--bootstrap-script",
    metavar="PATH",
    type=click.File("r"),
    default=None,
    help="A user-defined script to execute on startup.",
)
@click.option(
    "--rm",
    is_flag=True,
    help="Terminate the session immediately after running the given code or files",
)
@click.option(
    "-s",
    "--stats",
    is_flag=True,
    help='Show resource usage statistics after termination (only works if "--rm" is given)',
)
@click.option("--tag", type=str, default=None, help="User-defined tag string to annotate sessions.")
@click.option(
    "-q",
    "--quiet",
    is_flag=True,
    help="Hide execution details but show only the compute_session outputs.",
)
# experiment support
@click.option(
    "--env-range",
    metavar="RANGE_EXPR",
    multiple=True,
    type=range_expr,
    help="Range expression for environment variable.",
)
@click.option(
    "--build-range",
    metavar="RANGE_EXPR",
    multiple=True,
    type=range_expr,
    help="Range expression for execution arguments.",
)
@click.option(
    "--exec-range",
    metavar="RANGE_EXPR",
    multiple=True,
    type=range_expr,
    help="Range expression for execution arguments.",
)
@click.option(
    "--max-parallel",
    metavar="NUM",
    type=int,
    default=2,
    help="The maximum number of parallel sessions.",
)
# resource spec
@click.option(
    "-v",
    "--volume",
    "-m",
    "--mount",
    "mount",
    metavar="NAME[=PATH]",
    type=str,
    multiple=True,
    help=(
        "User-owned virtual folder names to mount. "
        "If path is not provided, virtual folder will be mounted under /home/work. "
        "When the target path is relative, it is placed under /home/work "
        "with auto-created parent directories if any. "
        "Absolute paths are mounted as-is, but it is prohibited to "
        "override the predefined Linux system directories."
    ),
)
@click.option(
    "--scaling-group",
    "--sgroup",
    type=str,
    default=None,
    help=(
        "The scaling group to execute session. If not specified, "
        "all available scaling groups are included in the scheduling."
    ),
)
@click.option(
    "-r",
    "--resources",
    "--resource",
    metavar="KEY=VAL",
    type=str,
    multiple=True,
    help="Set computation resources (e.g: -r cpu=2 -r mem=256 -r cuda.device=1)",
)
@click.option(
    "--cluster-size",
    metavar="NUMBER",
    type=int,
    default=1,
    help="The size of cluster in number of containers.",
)
@click.option(
    "--cluster-mode",
    metavar="MODE",
    type=click.Choice(["single-node", "multi-node"]),
    default="single-node",
    help="The mode of clustering.",
)
@click.option(
    "--resource-opts",
    metavar="KEY=VAL",
    type=str,
    multiple=True,
    help="Resource options for creating compute session. (e.g: shmem=64m)",
)
@click.option(
    "--arch",
    "--architecture",
    "architecture",
    metavar="ARCH_NAME",
    type=str,
    default=DEFAULT_IMAGE_ARCH,
    help="Architecture of the image to use.",
)
# resource grouping
@click.option(
    "-d",
    "--domain",
    metavar="DOMAIN_NAME",
    default=None,
    help=(
        "Domain name where the session will be spawned. "
        "If not specified, config's domain name will be used."
    ),
)
@click.option(
    "-j",
    "--project",
    metavar="PROJECT_NAME",
    default=None,
    help="Project name where the session is spawned. "
    "User should be a member of the project to execute the code.",
)
@click.option(
    "-g",
    "--group",
    metavar="PROJECT_NAME",
    default=None,
<<<<<<< HEAD
    help="Project name where the session is spawned. "
    "User should be a member of the project to execute the code. "
    "This option is deprecated, use `--project` option instead.",
=======
    help=(
        "Group name where the session is spawned. "
        "User should be a member of the group to execute the code."
    ),
>>>>>>> fc069f4a
)
@click.option("--preopen", default=None, type=list_expr, help="Pre-open service ports")
@click.option(
    "--assign-agent",
    default=None,
    type=list_expr,
    help=(
        "Show mapping list of tuple which mapped containers with agent. "
        "When user role is Super Admin. "
        "(e.g., --assign-agent agent_id_1,agent_id_2,...)"
    ),
)
def run(
    image,
    files,
    name,  # base args
    type,
    starts_at,
    enqueue_only,
    max_wait,
    no_reuse,  # job scheduling options
    callback_url,
    code,
    terminal,  # query-mode options
    clean,
    build,
    exec,
    basedir,  # batch-mode options
    env,  # execution environment
    bootstrap_script,
    rm,
    stats,
    tag,
    quiet,  # extra options
    env_range,
    build_range,
    exec_range,
    max_parallel,  # experiment support
    mount,
    scaling_group,
    resources,  # resource spec
    cluster_size,
    cluster_mode,
    resource_opts,
    architecture,
    domain,
    project,
    group,
    preopen,
    assign_agent,  # resource grouping
):
    """
    Run the given code snippet or files in a session.
    Depending on the session ID you give (default is random),
    it may reuse an existing session or create a new one.

    \b
    IMAGE: The name (and version/platform tags appended after a colon) of session
           runtime or programming language.
    FILES: The code file(s). Can be added multiple times.
    """
    if group:
        print_warn("`--group` option is deprecated. Use `--project` option instead.")
        if not project:
            project = group
        else:
            print_fail("Cannot use `--project` and `--group` options simultaneously.")
            sys.exit(ExitCode.FAILURE)
    if quiet:
        vprint_info = vprint_wait = vprint_done = _noop
    else:
        vprint_info = print_info
        vprint_wait = print_wait
        vprint_done = print_done
    if files and code:
        print("You can run only either source files or command-line code snippet.", file=sys.stderr)
        sys.exit(ExitCode.INVALID_ARGUMENT)
    if not files and not code:
        print(
            (
                "You should provide the command-line code snippet using "
                '"-c" option if run without files.'
            ),
            file=sys.stderr,
        )
        sys.exit(ExitCode.INVALID_ARGUMENT)

    envs = prepare_env_arg(env)
    resources = prepare_resource_arg(resources)
    resource_opts = prepare_resource_arg(resource_opts)
    mount, mount_map = prepare_mount_arg(mount)

    if env_range is None:
        env_range = []  # noqa
    if build_range is None:
        build_range = []  # noqa
    if exec_range is None:
        exec_range = []  # noqa

    env_ranges = {v: r for v, r in env_range}
    build_ranges = {v: r for v, r in build_range}
    exec_ranges = {v: r for v, r in exec_range}

    env_var_maps = [
        dict(zip(env_ranges.keys(), values)) for values in itertools.product(*env_ranges.values())
    ]
    build_var_maps = [
        dict(zip(build_ranges.keys(), values))
        for values in itertools.product(*build_ranges.values())
    ]
    exec_var_maps = [
        dict(zip(exec_ranges.keys(), values)) for values in itertools.product(*exec_ranges.values())
    ]
    case_set = collections.OrderedDict()
    vmaps_product = itertools.product(env_var_maps, build_var_maps, exec_var_maps)
    build_template = string.Template(build)
    exec_template = string.Template(exec)
    env_templates = {k: string.Template(v) for k, v in envs.items()}

    if preopen is None:
        preopen = []  # noqa

    preopen_ports = preopen
    assigned_agent_list = assign_agent  # should be None if not specified
    for env_vmap, build_vmap, exec_vmap in vmaps_product:
        interpolated_envs = tuple((k, vt.substitute(env_vmap)) for k, vt in env_templates.items())
        if build:
            interpolated_build = build_template.substitute(build_vmap)
        else:
            interpolated_build = "*"
        if exec:
            interpolated_exec = exec_template.substitute(exec_vmap)
        else:
            interpolated_exec = "*"
        case_set[(interpolated_envs, interpolated_build, interpolated_exec)] = 1

    is_multi = len(case_set) > 1
    if is_multi:
        if max_parallel <= 0:
            print(
                "The number maximum parallel sessions must be a positive integer.",
                file=sys.stderr,
            )
            sys.exit(ExitCode.INVALID_ARGUMENT)
        if terminal:
            print("You cannot run multiple cases with terminal.", file=sys.stderr)
            sys.exit(ExitCode.INVALID_ARGUMENT)
        if not quiet:
            vprint_info("Running multiple sessions for the following combinations:")
            for case in case_set.keys():
                pretty_env = " ".join("{}={}".format(item[0], item[1]) for item in case[0])
                print("env = {!r}, build = {!r}, exec = {!r}".format(pretty_env, case[1], case[2]))

    def _run_legacy(session, idx, name, envs, clean_cmd, build_cmd, exec_cmd):
        try:
            compute_session = session.ComputeSession.get_or_create(
                image,
                name=name,
                type_=type,
                enqueue_only=enqueue_only,
                max_wait=max_wait,
                no_reuse=no_reuse,
                cluster_size=cluster_size,
                cluster_mode=cluster_mode,
                mounts=mount,
                mount_map=mount_map,
                envs=envs,
                resources=resources,
                domain_name=domain,
                project_name=project,
                scaling_group=scaling_group,
                tag=tag,
                architecture=architecture,
            )
        except Exception as e:
            print_error(e)
            sys.exit(ExitCode.FAILURE)
        if compute_session.status == "PENDING":
            print_info("Session ID {0} is enqueued for scheduling.".format(name))
            return
        elif compute_session.status == "SCHEDULED":
            print_info("Session ID {0} is scheduled and about to be started.".format(name))
            return
        elif compute_session.status == "RUNNING":
            if compute_session.created:
                vprint_done(
                    "[{0}] Session {1} is ready (domain={2}, project={3}).".format(
                        idx, compute_session.name, compute_session.domain, compute_session.project
                    )
                )
            else:
                vprint_done("[{0}] Reusing session {1}...".format(idx, compute_session.name))
        elif compute_session.status == "TERMINATED":
            print_warn(
                "Session ID {0} is already terminated.\n"
                "This may be an error in the compute_session image.".format(name)
            )
            return
        elif compute_session.status == "TIMEOUT":
            print_info("Session ID {0} is still on the job queue.".format(name))
            return
        elif compute_session.status in ("ERROR", "CANCELLED"):
            print_fail(
                "Session ID {0} has an error during scheduling/startup or cancelled.".format(name)
            )
            return

        try:
            if files:
                vprint_wait("[{0}] Uploading source files...".format(idx))
                ret = compute_session.upload(files, basedir=basedir, show_progress=True)
                if ret.status // 100 != 2:
                    print_fail("[{0}] Uploading source files failed!".format(idx))
                    print("{0}: {1}\n{2}".format(ret.status, ret.reason, ret.text()))
                    return
                vprint_done("[{0}] Uploading done.".format(idx))
                opts = {
                    "clean": clean_cmd,
                    "build": build_cmd,
                    "exec": exec_cmd,
                }
                if not terminal:
                    exec_loop_sync(
                        sys.stdout,
                        sys.stderr,
                        compute_session,
                        "batch",
                        "",
                        opts=opts,
                        vprint_done=vprint_done,
                    )
            if terminal:
                raise NotImplementedError(
                    "Terminal access is not supported in the legacy synchronous mode."
                )
            if code:
                exec_loop_sync(
                    sys.stdout, sys.stderr, compute_session, "query", code, vprint_done=vprint_done
                )
            vprint_done("[{0}] Execution finished.".format(idx))
        except Exception as e:
            print_error(e)
            sys.exit(ExitCode.FAILURE)
        finally:
            if rm:
                vprint_wait("[{0}] Cleaning up the session...".format(idx))
                ret = compute_session.destroy()
                vprint_done("[{0}] Cleaned up the session.".format(idx))
                if stats:
                    _stats = ret.get("stats", None) if ret else None
                    if _stats:
                        print("[{0}] Statistics:\n{1}".format(idx, format_stats(_stats)))
                    else:
                        print("[{0}] Statistics is not available.".format(idx))

    async def _run(session, idx, name, envs, clean_cmd, build_cmd, exec_cmd, is_multi=False):
        try:
            compute_session = await session.ComputeSession.get_or_create(
                image,
                name=name,
                type_=type,
                starts_at=starts_at,
                enqueue_only=enqueue_only,
                max_wait=max_wait,
                no_reuse=no_reuse,
                callback_url=callback_url,
                cluster_size=cluster_size,
                cluster_mode=cluster_mode,
                mounts=mount,
                mount_map=mount_map,
                envs=envs,
                resources=resources,
                resource_opts=resource_opts,
                domain_name=domain,
                project_name=project,
                scaling_group=scaling_group,
                bootstrap_script=bootstrap_script.read() if bootstrap_script is not None else None,
                tag=tag,
                architecture=architecture,
                preopen_ports=preopen_ports,
                assign_agent=assigned_agent_list,
            )
        except Exception as e:
            print_fail("[{0}] {1}".format(idx, e))
            return
        if compute_session.status == "PENDING":
            print_info("Session ID {0} is enqueued for scheduling.".format(name))
            return
        elif compute_session.status == "SCHEDULED":
            print_info("Session ID {0} is scheduled and about to be started.".format(name))
            return
        elif compute_session.status == "RUNNING":
            if compute_session.created:
                vprint_done(
                    "[{0}] Session {1} is ready (domain={2}, project={3}).".format(
                        idx, compute_session.name, compute_session.domain, compute_session.project
                    )
                )
            else:
                vprint_done("[{0}] Reusing session {1}...".format(idx, compute_session.name))
        elif compute_session.status == "TERMINATED":
            print_warn(
                "Session ID {0} is already terminated.\n"
                "This may be an error in the compute_session image.".format(name)
            )
            return
        elif compute_session.status == "TIMEOUT":
            print_info("Session ID {0} is still on the job queue.".format(name))
            return
        elif compute_session.status in ("ERROR", "CANCELLED"):
            print_fail(
                "Session ID {0} has an error during scheduling/startup or cancelled.".format(name)
            )
            return

        if not is_multi:
            stdout = sys.stdout
            stderr = sys.stderr
        else:
            log_dir = local_cache_path / "client-logs"
            log_dir.mkdir(parents=True, exist_ok=True)
            stdout = open(log_dir / "{0}.stdout.log".format(name), "w", encoding="utf-8")
            stderr = open(log_dir / "{0}.stderr.log".format(name), "w", encoding="utf-8")

        try:

            def indexed_vprint_done(msg):
                vprint_done("[{0}] ".format(idx) + msg)

            if files:
                if not is_multi:
                    vprint_wait("[{0}] Uploading source files...".format(idx))
                ret = await compute_session.upload(
                    files, basedir=basedir, show_progress=not is_multi
                )
                if ret.status // 100 != 2:
                    print_fail("[{0}] Uploading source files failed!".format(idx))
                    print("{0}: {1}\n{2}".format(ret.status, ret.reason, ret.text()), file=stderr)
                    raise RuntimeError("Uploading source files has failed!")
                if not is_multi:
                    vprint_done("[{0}] Uploading done.".format(idx))
                opts = {
                    "clean": clean_cmd,
                    "build": build_cmd,
                    "exec": exec_cmd,
                }
                if not terminal:
                    await exec_loop(
                        stdout,
                        stderr,
                        compute_session,
                        "batch",
                        "",
                        opts=opts,
                        vprint_done=indexed_vprint_done,
                        is_multi=is_multi,
                    )
            if terminal:
                await exec_terminal(compute_session)
                return
            if code:
                await exec_loop(
                    stdout,
                    stderr,
                    compute_session,
                    "query",
                    code,
                    vprint_done=indexed_vprint_done,
                    is_multi=is_multi,
                )
        except BackendError as e:
            print_fail("[{0}] {1}".format(idx, e))
            raise RuntimeError(e)
        except Exception as e:
            print_fail("[{0}] Execution failed!".format(idx))
            traceback.print_exc()
            raise RuntimeError(e)
        finally:
            try:
                if rm:
                    if not is_multi:
                        vprint_wait("[{0}] Cleaning up the session...".format(idx))
                    ret = await compute_session.destroy()
                    vprint_done("[{0}] Cleaned up the session.".format(idx))
                    if stats:
                        _stats = ret.get("stats", None) if ret else None
                        if _stats:
                            stats_str = format_stats(_stats)
                            print(
                                format_info("[{0}] Statistics:".format(idx))
                                + "\n{0}".format(stats_str)
                            )
                            if is_multi:
                                print("Statistics:\n{0}".format(stats_str), file=stderr)
                        else:
                            print_warn("[{0}] Statistics: unavailable.".format(idx))
                            if is_multi:
                                print("Statistics: unavailable.", file=stderr)
            except Exception as e:
                print_fail("[{0}] Error while printing stats".format(idx))
                traceback.print_exc()
                raise RuntimeError(e)
            finally:
                if is_multi:
                    stdout.close()
                    stderr.close()

    async def _run_cases():
        loop = current_loop()
        if name is None:
            name_prefix = f"pysdk-{secrets.token_hex(5)}"
        else:
            name_prefix = name
        vprint_info("Session name prefix: {0}".format(name_prefix))
        if is_multi:
            print_info(
                "Check out the stdout/stderr logs stored in "
                "~/.cache/backend.ai/client-logs directory."
            )
        async with AsyncSession() as session:
            tasks = []
            # TODO: limit max-parallelism using aiojobs
            for idx, case in enumerate(case_set.keys()):
                if is_multi:
                    _name = "{0}-{1}".format(name_prefix, idx)
                else:
                    _name = name_prefix
                envs = dict(case[0])
                clean_cmd = clean if clean else "*"
                build_cmd = case[1]
                exec_cmd = case[2]
                t = loop.create_task(
                    _run(
                        session, idx, _name, envs, clean_cmd, build_cmd, exec_cmd, is_multi=is_multi
                    )
                )
                tasks.append(t)
            results = await asyncio.gather(*tasks, return_exceptions=True)
            if any(map(lambda r: isinstance(r, Exception), results)):
                if is_multi:
                    print_fail("There were failed cases!")
                sys.exit(ExitCode.FAILURE)

    try:
        asyncio_run(_run_cases())
    except Exception as e:
        print_fail("{0}".format(e))<|MERGE_RESOLUTION|>--- conflicted
+++ resolved
@@ -476,24 +476,21 @@
     "--project",
     metavar="PROJECT_NAME",
     default=None,
-    help="Project name where the session is spawned. "
-    "User should be a member of the project to execute the code.",
+    help=(
+        "Project name where the session is spawned. "
+        "User should be a member of the project to execute the code."
+    ),
 )
 @click.option(
     "-g",
     "--group",
     metavar="PROJECT_NAME",
     default=None,
-<<<<<<< HEAD
-    help="Project name where the session is spawned. "
-    "User should be a member of the project to execute the code. "
-    "This option is deprecated, use `--project` option instead.",
-=======
     help=(
-        "Group name where the session is spawned. "
-        "User should be a member of the group to execute the code."
+        "Project name where the session is spawned. "
+        "User should be a member of the project to execute the code. "
+        "This option is deprecated, use `--project` option instead."
     ),
->>>>>>> fc069f4a
 )
 @click.option("--preopen", default=None, type=list_expr, help="Pre-open service ports")
 @click.option(
