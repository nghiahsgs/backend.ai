from __future__ import annotations

import asyncio
import json
import secrets
import subprocess
import sys
import uuid
from datetime import datetime, timedelta
from pathlib import Path
from typing import IO, List, Literal, Optional, Sequence

import click
import inquirer
from async_timeout import timeout
from dateutil.parser import isoparse
from dateutil.tz import tzutc
from faker import Faker
from humanize import naturalsize
from tabulate import tabulate

from ai.backend.cli.main import main
from ai.backend.cli.types import ExitCode
from ai.backend.common.arch import DEFAULT_IMAGE_ARCH

from ..compat import asyncio_run
from ..exceptions import BackendAPIError
from ..func.session import ComputeSession
from ..output.fields import session_fields
from ..output.types import FieldSpec
from ..session import AsyncSession, Session
from ..types import Undefined, undefined
from . import events
from .params import CommaSeparatedListType
from .pretty import print_done, print_error, print_fail, print_info, print_wait, print_warn
from .run import format_stats, prepare_env_arg, prepare_mount_arg, prepare_resource_arg
from .ssh import container_ssh_ctx

list_expr = CommaSeparatedListType()


@main.group()
def session():
    """Set of compute session operations"""


def _create_cmd(docs: str = None):
    @click.argument("image")
    @click.option(
        "-t",
        "--name",
        "--client-token",
        metavar="NAME",
        help="Specify a human-readable session name. If not set, a random hex string is used.",
    )
    @click.option(
        "-o",
        "--owner",
        "--owner-access-key",
        metavar="ACCESS_KEY",
        help="Set the owner of the target session explicitly.",
    )
    # job scheduling options
    @click.option(
        "--type",
        metavar="SESSTYPE",
        type=click.Choice(["batch", "interactive"]),
        default="interactive",
        help="Either batch or interactive",
    )
    @click.option(
        "--starts-at",
        metavar="STARTS_AT",
        type=str,
        default=None,
        help="Let session to be started at a specific or relative time.",
    )
    @click.option(
        "-c",
        "--startup-command",
        metavar="COMMAND",
        help="Set the command to execute for batch-type sessions.",
    )
    @click.option(
        "--enqueue-only",
        is_flag=True,
        help="Enqueue the session and return immediately without waiting for its startup.",
    )
    @click.option(
        "--max-wait",
        metavar="SECONDS",
        type=int,
        default=0,
        help="The maximum duration to wait until the session starts.",
    )
    @click.option(
        "--no-reuse", is_flag=True, help="Do not reuse existing sessions but return an error."
    )
    @click.option(
        "--depends",
        metavar="SESSION_ID",
        type=str,
        multiple=True,
        help=(
            "Set the list of session ID or names that the newly created session depends on. "
            "The session will get scheduled after all of them successfully finish."
        ),
    )
    @click.option(
        "--callback-url",
        metavar="CALLBACK_URL",
        type=str,
        default=None,
        help="Callback URL which will be called upon sesison lifecycle events.",
    )
    # execution environment
    @click.option(
        "-e",
        "--env",
        metavar="KEY=VAL",
        type=str,
        multiple=True,
        help="Environment variable (may appear multiple times)",
    )
    # extra options
    @click.option(
        "--bootstrap-script",
        metavar="PATH",
        type=click.File("r"),
        default=None,
        help="A user-defined script to execute on startup.",
    )
    @click.option(
        "--tag", type=str, default=None, help="User-defined tag string to annotate sessions."
    )
    @click.option(
        "--arch",
        "--architecture",
        "architecture",
        metavar="ARCH_NAME",
        type=str,
        default=DEFAULT_IMAGE_ARCH,
        help="Architecture of the image to use.",
    )
    # resource spec
    @click.option(
        "-v",
        "--volume",
        "-m",
        "--mount",
        "mount",
        metavar="NAME[=PATH]",
        type=str,
        multiple=True,
        help=(
            "User-owned virtual folder names to mount. "
            "If path is not provided, virtual folder will be mounted under /home/work. "
            "When the target path is relative, it is placed under /home/work "
            "with auto-created parent directories if any. "
            "Absolute paths are mounted as-is, but it is prohibited to "
            "override the predefined Linux system directories."
        ),
    )
    @click.option(
        "--scaling-group",
        "--sgroup",
        type=str,
        default=None,
        help=(
            "The scaling group to execute session. If not specified, "
            "all available scaling groups are included in the scheduling."
        ),
    )
    @click.option(
        "-r",
        "--resources",
        metavar="KEY=VAL",
        type=str,
        multiple=True,
        help=(
            "Set computation resources used by the session "
            "(e.g: -r cpu=2 -r mem=256 -r gpu=1)."
            "1 slot of cpu/gpu represents 1 core. "
            "The unit of mem(ory) is MiB."
        ),
    )
    @click.option(
        "--cluster-size",
        metavar="NUMBER",
        type=int,
        default=1,
        help="The size of cluster in number of containers.",
    )
    @click.option(
        "--cluster-mode",
        metavar="MODE",
        type=click.Choice(["single-node", "multi-node"]),
        default="single-node",
        help="The mode of clustering.",
    )
    @click.option(
        "--resource-opts",
        metavar="KEY=VAL",
        type=str,
        multiple=True,
        help="Resource options for creating compute session (e.g: shmem=64m)",
    )
    @click.option("--preopen", default=None, type=list_expr, help="Pre-open service ports")
    # resource grouping
    @click.option(
        "-d",
        "--domain",
        metavar="DOMAIN_NAME",
        default=None,
        help=(
            "Domain name where the session will be spawned. "
            "If not specified, config's domain name will be used."
        ),
    )
    @click.option(
        "-j",
        "--project",
        metavar="PROJECT_NAME",
        default=None,
        help="Project name where the session is spawned. "
        "User should be a member of the project to execute the code.",
    )
    @click.option(
        "-g",
        "--group",
        metavar="PROJECT_NAME",
        default=None,
<<<<<<< HEAD
        help="Project name where the session is spawned. "
        "User should be a member of the project to execute the code. "
        "This option is deprecated, use `--project` option instead.",
=======
        help=(
            "Group name where the session is spawned. "
            "User should be a member of the group to execute the code."
        ),
>>>>>>> fc069f4a
    )
    @click.option(
        "--assign-agent",
        default=None,
        type=list_expr,
        help=(
            "Show mapping list of tuple which mapped containers with agent. "
            "When user role is Super Admin. "
            "(e.g., --assign-agent agent_id_1,agent_id_2,...)"
        ),
    )
    def create(
        # base args
        image: str,
        name: str | None,
        owner: str | None,
        # job scheduling options
        type: Literal["batch", "interactive"],
        starts_at: str | None,
        startup_command: str | None,
        enqueue_only: bool,
        max_wait: int,
        no_reuse: bool,
        depends: Sequence[str],
        callback_url: str,
        # execution environment
        env: Sequence[str],
        # extra options
        bootstrap_script: IO | None,
        tag: str | None,
        architecture: str,
        # resource spec
        mount: Sequence[str],
        scaling_group: str | None,
        resources: Sequence[str],
        cluster_size: int,
        cluster_mode: Literal["single-node", "multi-node"],
        resource_opts: Sequence[str],
        preopen: str | None,
        assign_agent: str | None,
        # resource grouping
        domain: str | None,
        project: str | None,
        group: str | None,
    ) -> None:
        """
        Prepare and start a single compute session without executing codes.
        You may use the created session to execute codes using the "run" command
        or connect to an application service provided by the session using the "app"
        command.


        \b
        IMAGE: The name (and version/platform tags appended after a colon) of session
               runtime or programming language.
        """
        if name is None:
            faker = Faker()
            name = f"pysdk-{faker.user_name()}"
        else:
            name = name

        if group:
            print_warn("`--group` option is deprecated. Use `--project` option instead.")
            if not project:
                project = group
            else:
                print_fail("Cannot use `--project` and `--group` options simultaneously.")
                sys.exit(ExitCode.FAILURE)
        ######
        envs = prepare_env_arg(env)
        resources = prepare_resource_arg(resources)
        resource_opts = prepare_resource_arg(resource_opts)
        mount, mount_map = prepare_mount_arg(mount)

        preopen_ports = preopen
        assigned_agent_list = assign_agent
        with Session() as session:
            try:
                compute_session = session.ComputeSession.get_or_create(
                    image,
                    name=name,
                    type_=type,
                    starts_at=starts_at,
                    enqueue_only=enqueue_only,
                    max_wait=max_wait,
                    no_reuse=no_reuse,
                    dependencies=depends,
                    callback_url=callback_url,
                    cluster_size=cluster_size,
                    cluster_mode=cluster_mode,
                    mounts=mount,
                    mount_map=mount_map,
                    envs=envs,
                    startup_command=startup_command,
                    resources=resources,
                    resource_opts=resource_opts,
                    owner_access_key=owner,
                    domain_name=domain,
                    project_name=project,
                    scaling_group=scaling_group,
                    bootstrap_script=(
                        bootstrap_script.read() if bootstrap_script is not None else None
                    ),
                    tag=tag,
                    architecture=architecture,
                    preopen_ports=preopen_ports,
                    assign_agent=assigned_agent_list,
                )
            except Exception as e:
                print_error(e)
                sys.exit(ExitCode.FAILURE)
            else:
                if compute_session.status == "PENDING":
                    print_info(
                        "Session ID {0} is enqueued for scheduling.".format(compute_session.id)
                    )
                elif compute_session.status == "SCHEDULED":
                    print_info(
                        "Session ID {0} is scheduled and about to be started.".format(
                            compute_session.id
                        )
                    )
                    return
                elif compute_session.status == "RUNNING":
                    if compute_session.created:
                        print_info(
                            "Session ID {0} is created and ready.".format(compute_session.id)
                        )
                    else:
                        print_info(
                            "Session ID {0} is already running and ready.".format(
                                compute_session.id
                            )
                        )
                    if compute_session.service_ports:
                        print_info(
                            "This session provides the following app services: "
                            + ", ".join(sport["name"] for sport in compute_session.service_ports)
                        )
                elif compute_session.status == "TERMINATED":
                    print_warn(
                        "Session ID {0} is already terminated.\n"
                        "This may be an error in the compute_session image.".format(
                            compute_session.id
                        )
                    )
                elif compute_session.status == "TIMEOUT":
                    print_info(
                        "Session ID {0} is still on the job queue.".format(compute_session.id)
                    )
                elif compute_session.status in ("ERROR", "CANCELLED"):
                    print_fail(
                        "Session ID {0} has an error during scheduling/startup or cancelled."
                        .format(compute_session.id)
                    )

    if docs is not None:
        create.__doc__ = docs
    return create


main.command(aliases=["start"])(_create_cmd(docs='Alias of "session create"'))
session.command()(_create_cmd())


def _create_from_template_cmd(docs: str = None):
    @click.argument("template_id")
    @click.option(
        "-t",
        "--name",
        "--client-token",
        metavar="NAME",
        default=undefined,
        help="Specify a human-readable session name. If not set, a random hex string is used.",
    )
    @click.option(
        "-o",
        "--owner",
        "--owner-access-key",
        metavar="ACCESS_KEY",
        default=undefined,
        help="Set the owner of the target session explicitly.",
    )
    # job scheduling options
    @click.option(
        "--type",
        "type_",
        metavar="SESSTYPE",
        type=click.Choice(["batch", "interactive", undefined]),  # type: ignore
        default=undefined,
        help="Either batch or interactive",
    )
    @click.option(
        "--starts_at",
        metavar="STARTS_AT",
        type=str,
        default=None,
        help="Let session to be started at a specific or relative time.",
    )
    @click.option("-i", "--image", default=undefined, help="Set compute_session image to run.")
    @click.option(
        "-c",
        "--startup-command",
        metavar="COMMAND",
        default=undefined,
        help="Set the command to execute for batch-type sessions.",
    )
    @click.option(
        "--enqueue-only",
        is_flag=True,
        help="Enqueue the session and return immediately without waiting for its startup.",
    )
    @click.option(
        "--max-wait",
        metavar="SECONDS",
        type=int,
        default=undefined,
        help="The maximum duration to wait until the session starts.",
    )
    @click.option(
        "--no-reuse", is_flag=True, help="Do not reuse existing sessions but return an error."
    )
    @click.option(
        "--depends",
        metavar="SESSION_ID",
        type=str,
        multiple=True,
        help=(
            "Set the list of session ID or names that the newly created session depends on. "
            "The session will get scheduled after all of them successfully finish."
        ),
    )
    @click.option(
        "--callback-url",
        metavar="CALLBACK_URL",
        type=str,
        default=None,
        help="Callback URL which will be called upon session lifecycle events.",
    )
    # execution environment
    @click.option(
        "-e",
        "--env",
        metavar="KEY=VAL",
        type=str,
        multiple=True,
        help="Environment variable (may appear multiple times)",
    )
    # extra options
    @click.option(
        "--tag", type=str, default=undefined, help="User-defined tag string to annotate sessions."
    )
    # resource spec
    @click.option(
        "-m",
        "--mount",
        metavar="NAME[=PATH]",
        type=str,
        multiple=True,
        help=(
            "User-owned virtual folder names to mount. "
            "When the target path is relative, it is placed under /home/work "
            "with auto-created parent directories if any. "
            "Absolute paths are mounted as-is, but it is prohibited to "
            "override the predefined Linux system directories."
        ),
    )
    @click.option(
        "--scaling-group",
        "--sgroup",
        type=str,
        default=undefined,
        help=(
            "The scaling group to execute session. If not specified, "
            "all available scaling groups are included in the scheduling."
        ),
    )
    @click.option(
        "-r",
        "--resources",
        metavar="KEY=VAL",
        type=str,
        multiple=True,
        help=(
            "Set computation resources used by the session "
            "(e.g: -r cpu=2 -r mem=256 -r gpu=1)."
            "1 slot of cpu/gpu represents 1 core. "
            "The unit of mem(ory) is MiB."
        ),
    )
    @click.option(
        "--cluster-size",
        metavar="NUMBER",
        type=int,
        default=undefined,
        help="The size of cluster in number of containers.",
    )
    @click.option(
        "--resource-opts",
        metavar="KEY=VAL",
        type=str,
        multiple=True,
        help="Resource options for creating compute session (e.g: shmem=64m)",
    )
    # resource grouping
    @click.option(
        "-d",
        "--domain",
        metavar="DOMAIN_NAME",
        default=None,
        help=(
            "Domain name where the session will be spawned. "
            "If not specified, config's domain name will be used."
        ),
    )
    @click.option(
        "-p",
        "--project",
        metavar="PROJECT_NAME",
        default=None,
<<<<<<< HEAD
        help="Group name where the session is spawned. "
        "User should be a member of the project to execute the code.",
=======
        help=(
            "Group name where the session is spawned. "
            "User should be a member of the group to execute the code."
        ),
>>>>>>> fc069f4a
    )
    # template overrides
    @click.option(
        "--no-mount",
        is_flag=True,
        help=(
            "If specified, client.py will tell server not to mount "
            "any vFolders specified at template,"
        ),
    )
    @click.option(
        "--no-env",
        is_flag=True,
        help=(
            "If specified, client.py will tell server not to add "
            "any environs specified at template,"
        ),
    )
    @click.option(
        "--no-resource",
        is_flag=True,
        help=(
            "If specified, client.py will tell server not to add "
            "any resource specified at template,"
        ),
    )
    def create_from_template(
        # base args
        template_id: str,
        name: str | Undefined,
        owner: str | Undefined,
        # job scheduling options
        type_: Literal["batch", "interactive"] | Undefined,
        starts_at: str | None,
        image: str | Undefined,
        startup_command: str | Undefined,
        enqueue_only: bool,
        max_wait: int | Undefined,
        no_reuse: bool,
        depends: Sequence[str],
        callback_url: str,
        # execution environment
        env: Sequence[str],
        # extra options
        tag: str | Undefined,
        # resource spec
        mount: Sequence[str],
        scaling_group: str | Undefined,
        resources: Sequence[str],
        cluster_size: int | Undefined,
        resource_opts: Sequence[str],
        # resource grouping
        domain: str | None,
        project: str | None,
        # template overrides
        no_mount: bool,
        no_env: bool,
        no_resource: bool,
    ) -> None:
        """
        Prepare and start a single compute session without executing codes.
        You may use the created session to execute codes using the "run" command
        or connect to an application service provided by the session using the "app"
        command.

        \b
        TEMPLATE_ID: The template ID to create a session from.
        """
        if name is undefined:
            name = f"pysdk-{secrets.token_hex(5)}"
        else:
            name = name

        envs = prepare_env_arg(env) if len(env) > 0 or no_env else undefined
        resources = (
            prepare_resource_arg(resources) if len(resources) > 0 or no_resource else undefined
        )
        resource_opts = (
            prepare_resource_arg(resource_opts)
            if len(resource_opts) > 0 or no_resource
            else undefined
        )
        prepared_mount, prepared_mount_map = (
            prepare_mount_arg(mount) if len(mount) > 0 or no_mount else (undefined, undefined)
        )
        with Session() as session:
            try:
                compute_session = session.ComputeSession.create_from_template(
                    template_id,
                    image=image,
                    name=name,
                    type_=type_,
                    starts_at=starts_at,
                    enqueue_only=enqueue_only,
                    max_wait=max_wait,
                    no_reuse=no_reuse,
                    dependencies=depends,
                    callback_url=callback_url,
                    cluster_size=cluster_size,
                    mounts=prepared_mount,
                    mount_map=prepared_mount_map,
                    envs=envs,
                    startup_command=startup_command,
                    resources=resources,
                    resource_opts=resource_opts,
                    owner_access_key=owner,
                    domain_name=domain,
                    project_name=project,
                    scaling_group=scaling_group,
                    tag=tag,
                )
            except Exception as e:
                print_error(e)
                sys.exit(ExitCode.FAILURE)
            else:
                if compute_session.status == "PENDING":
                    print_info("Session ID {0} is enqueued for scheduling.".format(name))
                elif compute_session.status == "SCHEDULED":
                    print_info("Session ID {0} is scheduled and about to be started.".format(name))
                    return
                elif compute_session.status == "RUNNING":
                    if compute_session.created:
                        print_info("Session ID {0} is created and ready.".format(name))
                    else:
                        print_info("Session ID {0} is already running and ready.".format(name))
                    if compute_session.service_ports:
                        print_info(
                            "This session provides the following app services: "
                            + ", ".join(sport["name"] for sport in compute_session.service_ports)
                        )
                elif compute_session.status == "TERMINATED":
                    print_warn(
                        "Session ID {0} is already terminated.\n"
                        "This may be an error in the compute_session image.".format(name)
                    )
                elif compute_session.status == "TIMEOUT":
                    print_info("Session ID {0} is still on the job queue.".format(name))
                elif compute_session.status in ("ERROR", "CANCELLED"):
                    print_fail(
                        "Session ID {0} has an error during scheduling/startup or cancelled."
                        .format(name)
                    )

    if docs is not None:
        create_from_template.__doc__ = docs
    return create_from_template


main.command(aliases=["start-from-template"])(
    _create_from_template_cmd(docs='Alias of "session create-from-template"'),
)
session.command()(_create_from_template_cmd())


def _destroy_cmd(docs: str = None):
    @click.argument("session_names", metavar="SESSID", nargs=-1)
    @click.option(
        "-f",
        "--forced",
        is_flag=True,
        help="Force-terminate the errored sessions (only allowed for admins)",
    )
    @click.option(
        "-o",
        "--owner",
        "--owner-access-key",
        metavar="ACCESS_KEY",
        help="Specify the owner of the target session explicitly.",
    )
    @click.option(
        "-s", "--stats", is_flag=True, help="Show resource usage statistics after termination"
    )
    @click.option(
        "-r", "--recursive", is_flag=True, help="Cancel all the dependant sessions recursively"
    )
    def destroy(session_names, forced, owner, stats, recursive):
        """
        Terminate and destroy the given session.

        SESSID: session ID given/generated when creating the session.
        """
        if len(session_names) == 0:
            print_warn('Specify at least one session ID. Check usage with "-h" option.')
            sys.exit(ExitCode.INVALID_ARGUMENT)
        print_wait("Terminating the session(s)...")
        with Session() as session:
            has_failure = False
            for session_name in session_names:
                try:
                    compute_session = session.ComputeSession(session_name, owner)
                    ret = compute_session.destroy(forced=forced, recursive=recursive)

                except BackendAPIError as e:
                    print_error(e)
                    if e.status == 404:
                        print_info(
                            'If you are an admin, use "-o" / "--owner" option '
                            "to terminate other user's session."
                        )
                    has_failure = True
                except Exception as e:
                    print_error(e)
                    has_failure = True
            else:
                if not has_failure:
                    print_done("Done.")
                if stats:
                    stats = ret.get("stats", None) if ret else None
                    if stats:
                        print(format_stats(stats))
                    else:
                        print("Statistics is not available.")
            if has_failure:
                sys.exit(ExitCode.FAILURE)

    if docs is not None:
        destroy.__doc__ = docs
    return destroy


main.command(aliases=["rm", "kill"])(_destroy_cmd(docs='Alias of "session destroy"'))
session.command(aliases=["rm", "kill"])(_destroy_cmd())


def _restart_cmd(docs: str = None):
    @click.argument("session_refs", metavar="SESSION_REFS", nargs=-1)
    def restart(session_refs):
        """
        Restart the compute session.

        \b
        SESSION_REF: session ID or name
        """
        if len(session_refs) == 0:
            print_warn('Specify at least one session ID. Check usage with "-h" option.')
            sys.exit(ExitCode.INVALID_ARGUMENT)
        print_wait("Restarting the session(s)...")
        with Session() as session:
            has_failure = False
            for session_ref in session_refs:
                try:
                    compute_session = session.ComputeSession(session_ref)
                    compute_session.restart()
                except BackendAPIError as e:
                    print_error(e)
                    if e.status == 404:
                        print_info(
                            'If you are an admin, use "-o" / "--owner" option '
                            "to terminate other user's session."
                        )
                    has_failure = True
                except Exception as e:
                    print_error(e)
                    has_failure = True
            else:
                if not has_failure:
                    print_done("Done.")
            if has_failure:
                sys.exit(ExitCode.FAILURE)

    if docs is not None:
        restart.__doc__ = docs
    return restart


main.command()(_restart_cmd(docs='Alias of "session restart"'))
session.command()(_restart_cmd())


@session.command()
@click.argument("session_id", metavar="SESSID")
@click.argument("files", type=click.Path(exists=True), nargs=-1)
def upload(session_id, files):
    """
    Upload the files to a compute session's home directory.
    If the target directory is in a storage folder mount, the operation is
    effectively same to uploading files to the storage folder.
    It is recommended to use storage folder commands for large file transfers
    to utilize the storage proxy.

    For cluster sessions, the files are only uploaded to the main container.

    \b
    SESSID: Session ID or name.
    FILES: One or more paths to upload.
    """
    if len(files) < 1:
        print_warn("Please specify one or more file paths after session ID or name.")
        return
    with Session() as session:
        try:
            print_wait("Uploading files...")
            kernel = session.ComputeSession(session_id)
            kernel.upload(files, show_progress=True)
            print_done("Uploaded.")
        except Exception as e:
            print_error(e)
            sys.exit(ExitCode.FAILURE)


@session.command()
@click.argument("session_id", metavar="SESSID")
@click.argument("files", nargs=-1)
@click.option("--dest", type=Path, default=".", help="Destination path to store downloaded file(s)")
def download(session_id, files, dest):
    """
    Download files from a compute session's home directory.
    If the source path is in a storage folder mount, the operation is
    effectively same to downloading files from the storage folder.
    It is recommended to use storage folder commands for large file transfers
    to utilize the storage proxy.

    For cluster sessions, the files are only downloaded from the main container.

    \b
    SESSID: Session ID or name.
    FILES: One or more paths inside compute session.
    """
    if len(files) < 1:
        print_warn("Please specify one or more file paths after session ID or name.")
        return
    with Session() as session:
        try:
            print_wait("Downloading file(s) from {}...".format(session_id))
            kernel = session.ComputeSession(session_id)
            kernel.download(files, dest, show_progress=True)
            print_done("Downloaded to {}.".format(dest.resolve()))
        except Exception as e:
            print_error(e)
            sys.exit(ExitCode.FAILURE)


@session.command()
@click.argument("session_id", metavar="SESSID")
@click.argument("path", metavar="PATH", nargs=1, default="/home/work")
def ls(session_id, path):
    """
    List files in a path of a running compute session.

    For cluster sessions, it lists the files of the main container.

    \b
    SESSID: Session ID or name.
    PATH: Path inside container.
    """
    with Session() as session:
        try:
            print_wait('Retrieving list of files in "{}"...'.format(path))
            kernel = session.ComputeSession(session_id)
            result = kernel.list_files(path)

            if "errors" in result and result["errors"]:
                print_fail(result["errors"])
                sys.exit(ExitCode.FAILURE)

            files = json.loads(result["files"])
            table = []
            headers = ["File name", "Size", "Modified", "Mode"]
            for file in files:
                mdt = datetime.fromtimestamp(file["mtime"])
                fsize = naturalsize(file["size"], binary=True)
                mtime = mdt.strftime("%b %d %Y %H:%M:%S")
                row = [file["filename"], fsize, mtime, file["mode"]]
                table.append(row)
            print_done("Retrived.")
            print(tabulate(table, headers=headers))
        except Exception as e:
            print_error(e)
            sys.exit(ExitCode.FAILURE)


@session.command()
@click.argument("session_id", metavar="SESSID")
def logs(session_id):
    """
    Shows the full console log of a compute session.

    \b
    SESSID: Session ID or its alias given when creating the session.
    """
    with Session() as session:
        try:
            print_wait("Retrieving live container logs...")
            kernel = session.ComputeSession(session_id)
            result = kernel.get_logs().get("result")
            logs = result.get("logs") if "logs" in result else ""
            print(logs)
            print_done("End of logs.")
        except Exception as e:
            print_error(e)
            sys.exit(ExitCode.FAILURE)


@session.command("status-history")
@click.argument("session_id", metavar="SESSID")
def status_history(session_id):
    """
    Shows the status transition history of the compute session.

    \b
    SESSID: Session ID or its alias given when creating the session.
    """
    with Session() as session:
        print_wait("Retrieving status history...")
        kernel = session.ComputeSession(session_id)
        try:
            status_history = kernel.get_status_history().get("result")
            print_info(f"status_history: {status_history}")
            if (preparing := status_history.get("preparing")) is None:
                result = {
                    "result": {
                        "seconds": 0,
                        "microseconds": 0,
                    },
                }
            elif (terminated := status_history.get("terminated")) is None:
                alloc_time_until_now: timedelta = datetime.now(tzutc()) - isoparse(preparing)
                result = {
                    "result": {
                        "seconds": alloc_time_until_now.seconds,
                        "microseconds": alloc_time_until_now.microseconds,
                    },
                }
            else:
                alloc_time: timedelta = isoparse(terminated) - isoparse(preparing)
                result = {
                    "result": {
                        "seconds": alloc_time.seconds,
                        "microseconds": alloc_time.microseconds,
                    },
                }
            print_done(f"Actual Resource Allocation Time: {result}")
        except Exception as e:
            print_error(e)
            sys.exit(ExitCode.FAILURE)


@session.command()
@click.argument("session_id", metavar="SESSID")
@click.argument("new_name", metavar="NEWNAME")
def rename(session_id, new_name):
    """
    Renames session name of running session.

    \b
    SESSID: Session ID or its alias given when creating the session.
    NEWNAME: New Session name.
    """

    with Session() as session:
        try:
            kernel = session.ComputeSession(session_id)
            kernel.rename(new_name)
            print_done(f"Session renamed to {new_name}.")
        except Exception as e:
            print_error(e)
            sys.exit(ExitCode.FAILURE)


@session.command()
@click.argument("session_id", metavar="SESSID")
def commit(session_id):
    """
    Commit a running session to tar file.

    \b
    SESSID: Session ID or its alias given when creating the session.
    """

    with Session() as session:
        try:
            kernel = session.ComputeSession(session_id)
            kernel.commit()
            print_info(f"Request to commit Session(name or id: {session_id})")
        except Exception as e:
            print_error(e)
            sys.exit(ExitCode.FAILURE)


@session.command()
@click.argument("session_id", metavar="SESSID")
def abuse_history(session_id):
    """
    Get abusing reports of session's sibling kernels.

    \b
    SESSID: Session ID or its alias given when creating the session.
    """

    with Session() as session:
        try:
            session = session.ComputeSession(session_id)
            report = session.get_abusing_report()
            print(dict(report))
        except Exception as e:
            print_error(e)
            sys.exit(ExitCode.FAILURE)


def _ssh_cmd(docs: str = None):
    @click.argument("session_ref", type=str, metavar="SESSION_REF")
    @click.option(
        "-p", "--port", type=int, metavar="PORT", default=9922, help="the port number for localhost"
    )
    @click.pass_context
    def ssh(ctx: click.Context, session_ref: str, port: int) -> None:
        """Execute the ssh command against the target compute session.

        \b
        SESSION_REF: The user-provided name or the unique ID of a running compute session.

        All remaining options and arguments not listed here are passed to the ssh command as-is.
        """
        try:
            with container_ssh_ctx(session_ref, port) as key_path:
                ssh_proc = subprocess.run(
                    [
                        "ssh",
                        "-o",
                        "StrictHostKeyChecking=no",
                        "-o",
                        "UserKnownHostsFile=/dev/null",
                        "-o",
                        "NoHostAuthenticationForLocalhost=yes",
                        "-i",
                        key_path,
                        "work@localhost",
                        "-p",
                        str(port),
                        *ctx.args,
                    ],
                    shell=False,
                    check=False,  # be transparent against the main command
                )
                sys.exit(ssh_proc.returncode)
        except Exception as e:
            print_error(e)

    if docs is not None:
        ssh.__doc__ = docs
    return ssh


_ssh_cmd_context_settings = {
    "ignore_unknown_options": True,
    "allow_extra_args": True,
    "allow_interspersed_args": True,
}

# Make it available as:
# - backend.ai ssh
# - backend.ai session ssh
main.command(
    context_settings=_ssh_cmd_context_settings,
)(_ssh_cmd(docs='Alias of "session ssh"'))
session.command(
    context_settings=_ssh_cmd_context_settings,
)(_ssh_cmd())


def _scp_cmd(docs: str = None):
    @click.argument("session_ref", type=str, metavar="SESSION_REF")
    @click.argument("src", type=str, metavar="SRC")
    @click.argument("dst", type=str, metavar="DST")
    @click.option(
        "-p", "--port", type=str, metavar="PORT", default=9922, help="the port number for localhost"
    )
    @click.option(
        "-r",
        "--recursive",
        default=False,
        is_flag=True,
        help="recursive flag option to process directories",
    )
    @click.pass_context
    def scp(
        ctx: click.Context,
        session_ref: str,
        src: str,
        dst: str,
        port: int,
        recursive: bool,
    ) -> None:
        """
        Execute the scp command against the target compute session.

        \b
        The SRC and DST have the same format with the original scp command,
        either a remote path as "work@localhost:path" or a local path.

        SESSION_REF: The user-provided name or the unique ID of a running compute session.
        SRC: the source path
        DST: the destination path

        All remaining options and arguments not listed here are passed to the ssh command as-is.

        Examples:

        * Uploading a local directory to the session:

          > backend.ai scp mysess -p 9922 -r tmp/ work@localhost:tmp2/

        * Downloading a directory from the session:

          > backend.ai scp mysess -p 9922 -r work@localhost:tmp2/ tmp/
        """
        recursive_args = []
        if recursive:
            recursive_args.append("-r")
        try:
            with container_ssh_ctx(session_ref, port) as key_path:
                scp_proc = subprocess.run(
                    [
                        "scp",
                        "-o",
                        "StrictHostKeyChecking=no",
                        "-o",
                        "UserKnownHostsFile=/dev/null",
                        "-o",
                        "NoHostAuthenticationForLocalhost=yes",
                        "-i",
                        key_path,
                        "-P",
                        str(port),
                        *recursive_args,
                        src,
                        dst,
                        *ctx.args,
                    ],
                    shell=False,
                    check=False,  # be transparent against the main command
                )
                sys.exit(scp_proc.returncode)
        except Exception as e:
            print_error(e)

    if docs is not None:
        scp.__doc__ = docs
    return scp


# Make it available as:
# - backend.ai scp
# - backend.ai session scp
main.command(
    context_settings=_ssh_cmd_context_settings,
)(_scp_cmd(docs='Alias of "session scp"'))
session.command(
    context_settings=_ssh_cmd_context_settings,
)(_scp_cmd())


def _events_cmd(docs: str = None):
    @click.argument("session_name_or_id", metavar="SESSION_ID_OR_NAME")
    @click.option(
        "-o",
        "--owner",
        "--owner-access-key",
        "owner_access_key",
        metavar="ACCESS_KEY",
        help="Specify the owner of the target session explicitly.",
    )
    @click.option(
        "--scope",
        type=click.Choice(["*", "session", "kernel"]),
        default="*",
        help="Filter the events by kernel-specific ones or session-specific ones.",
    )
    def events(session_name_or_id, owner_access_key, scope):
        """
        Monitor the lifecycle events of a compute session.

        SESSID: session ID or its alias given when creating the session.
        """

        async def _run_events():
            async with AsyncSession() as session:
                try:
                    session_id = uuid.UUID(session_name_or_id)
                    compute_session = session.ComputeSession.from_session_id(session_id)
                except ValueError:
                    compute_session = session.ComputeSession(session_name_or_id, owner_access_key)
                async with compute_session.listen_events(scope=scope) as response:
                    async for ev in response:
                        click.echo(
                            click.style(ev.event, fg="cyan", bold=True)
                            + " "
                            + json.dumps(json.loads(ev.data), indent=None)  # as single-line
                        )

        try:
            asyncio_run(_run_events())
        except Exception as e:
            print_error(e)

    if docs is not None:
        events.__doc__ = docs
    return events


# Make it available as:
# - backend.ai events
# - backend.ai session events
main.command()(_events_cmd(docs='Alias of "session events"'))
session.command()(_events_cmd())


def _fetch_session_names():
    status = ",".join(
        [
            "PENDING",
            "SCHEDULED",
            "PREPARING",
            "RUNNING",
            "RUNNING_DEGRADED",
            "RESTARTING",
            "TERMINATING",
            "ERROR",
        ]
    )
    fields: List[FieldSpec] = [
        session_fields["name"],
        session_fields["session_id"],
        session_fields["project_name"],
        session_fields["main_kernel_id"],
        session_fields["image"],
        session_fields["type"],
        session_fields["status"],
        session_fields["status_info"],
        session_fields["status_changed"],
        session_fields["result"],
    ]
    with Session() as session:
        sessions = session.ComputeSession.paginated_list(
            status=status,
            access_key=None,
            fields=fields,
            page_offset=0,
            page_size=10,
            filter=None,
            order=None,
        )

    return tuple(map(lambda x: x.get("name"), sessions.items))


def _watch_cmd(docs: Optional[str] = None):
    @click.argument("session_name_or_id", metavar="SESSION_ID_OR_NAME", nargs=-1)
    @click.option(
        "-o",
        "--owner",
        "--owner-access-key",
        "owner_access_key",
        metavar="ACCESS_KEY",
        help="Specify the owner of the target session explicitly.",
    )
    @click.option(
        "--scope",
        type=click.Choice(["*", "session", "kernel"]),
        default="*",
        help="Filter the events by kernel-specific ones or session-specific ones.",
    )
    @click.option(
        "--max-wait",
        metavar="SECONDS",
        type=int,
        default=0,
        help="The maximum duration to wait until the session starts.",
    )
    @click.option(
        "--output",
        type=click.Choice(["json", "console"]),
        default="console",
        help="Set the output style of the command results.",
    )
    def watch(
        session_name_or_id: str, owner_access_key: str, scope: str, max_wait: int, output: str
    ):
        """
        Monitor the lifecycle events of a compute session
        and display in human-friendly interface.
        """
        session_names = _fetch_session_names()
        if not session_names:
            if output == "json":
                sys.stderr.write(f'{json.dumps({"ok": False, "reason": "No matching items."})}\n')
            else:
                print_fail("No matching items.")
            sys.exit(ExitCode.FAILURE)

        if not session_name_or_id:
            questions = [
                inquirer.List(
                    "session",
                    message="Select session to watch.",
                    choices=session_names,
                )
            ]
            session_name_or_id = inquirer.prompt(questions).get("session")
        else:
            for session_name in session_names:
                if session_name.startswith(session_name_or_id[0]):
                    session_name_or_id = session_name
                    break
            else:
                if output == "json":
                    sys.stderr.write(
                        f'{json.dumps({"ok": False, "reason": "No matching items."})}\n'
                    )
                else:
                    print_fail("No matching items.")
                sys.exit(ExitCode.FAILURE)

        async def handle_console_output(
            session: ComputeSession, scope: Literal["*", "session", "kernel"] = "*"
        ):
            async with session.listen_events(scope=scope) as response:  # AsyncSession
                async for ev in response:
                    match ev.event:
                        case events.SESSION_SUCCESS:
                            print_done(events.SESSION_SUCCESS)
                            sys.exit(json.loads(ev.data).get("exitCode", 0))
                        case events.SESSION_FAILURE:
                            print_fail(events.SESSION_FAILURE)
                            sys.exit(json.loads(ev.data).get("exitCode", 1))
                        case events.KERNEL_CANCELLED:
                            print_fail(events.KERNEL_CANCELLED)
                            break
                        case events.SESSION_TERMINATED:
                            print_done(events.SESSION_TERMINATED)
                            break
                        case _:
                            print_done(ev.event)

        async def handle_json_output(
            session: ComputeSession, scope: Literal["*", "session", "kernel"] = "*"
        ):
            async with session.listen_events(scope=scope) as response:  # AsyncSession
                async for ev in response:
                    event = json.loads(ev.data)
                    event["event"] = ev.event
                    click.echo(event)

                    match ev.event:
                        case events.SESSION_SUCCESS:
                            sys.exit(event.get("exitCode", 0))
                        case events.SESSION_FAILURE:
                            sys.exit(event.get("exitCode", 1))
                        case events.SESSION_TERMINATED | events.KERNEL_CANCELLED:
                            break

        async def _run_events():
            async with AsyncSession() as session:
                try:
                    session_id = uuid.UUID(session_name_or_id)
                    compute_session = session.ComputeSession.from_session_id(session_id)
                except ValueError:
                    compute_session = session.ComputeSession(session_name_or_id, owner_access_key)

                if output == "console":
                    await handle_console_output(session=compute_session, scope=scope)
                elif output == "json":
                    await handle_json_output(session=compute_session, scope=scope)

        async def _run_events_with_timeout(max_wait: int):
            try:
                async with timeout(max_wait):
                    await _run_events()
            except asyncio.TimeoutError:
                sys.exit(ExitCode.OPERATION_TIMEOUT)

        try:
            if max_wait > 0:
                asyncio_run(_run_events_with_timeout(max_wait))
            else:
                asyncio_run(_run_events())
        except Exception as e:
            print_error(e)
            sys.exit(ExitCode.FAILURE)

    if docs is not None:
        watch.__doc__ = docs
    return watch


# Make it available as:
# - backend.ai watch
# - backend.ai session watch
main.command()(_watch_cmd(docs='Alias of "session watch"'))
session.command()(_watch_cmd())<|MERGE_RESOLUTION|>--- conflicted
+++ resolved
@@ -222,24 +222,21 @@
         "--project",
         metavar="PROJECT_NAME",
         default=None,
-        help="Project name where the session is spawned. "
-        "User should be a member of the project to execute the code.",
+        help=(
+            "Project name where the session is spawned. "
+            "User should be a member of the project to execute the code."
+        ),
     )
     @click.option(
         "-g",
         "--group",
         metavar="PROJECT_NAME",
         default=None,
-<<<<<<< HEAD
-        help="Project name where the session is spawned. "
-        "User should be a member of the project to execute the code. "
-        "This option is deprecated, use `--project` option instead.",
-=======
-        help=(
-            "Group name where the session is spawned. "
-            "User should be a member of the group to execute the code."
-        ),
->>>>>>> fc069f4a
+        help=(
+            "Project name where the session is spawned. "
+            "User should be a member of the project to execute the code. "
+            "This option is deprecated, use `--project` option instead."
+        ),
     )
     @click.option(
         "--assign-agent",
@@ -561,15 +558,10 @@
         "--project",
         metavar="PROJECT_NAME",
         default=None,
-<<<<<<< HEAD
-        help="Group name where the session is spawned. "
-        "User should be a member of the project to execute the code.",
-=======
-        help=(
-            "Group name where the session is spawned. "
-            "User should be a member of the group to execute the code."
-        ),
->>>>>>> fc069f4a
+        help=(
+            "Project name where the session is spawned. "
+            "User should be a member of the project to execute the code."
+        ),
     )
     # template overrides
     @click.option(
