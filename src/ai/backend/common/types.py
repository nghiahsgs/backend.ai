--- conflicted
+++ resolved
@@ -796,6 +796,7 @@
     GENERAL = "general"
     MODEL = "model"
     DATA = "data"
+    APP = "app"
 
 
 @attrs.define(slots=True)
@@ -839,11 +840,8 @@
     host_path: PurePosixPath
     kernel_path: PurePosixPath
     mount_perm: MountPermission
-<<<<<<< HEAD
+    usage_mode: VFolderUsageMode
     app_config: MountedAppConfig | None = attrs.field(default=None)
-=======
-    usage_mode: VFolderUsageMode
->>>>>>> 96373fb5
 
     def to_json(self) -> dict[str, Any]:
         return {
@@ -853,11 +851,7 @@
             "host_path": str(self.host_path),
             "kernel_path": str(self.kernel_path),
             "mount_perm": self.mount_perm.value,
-<<<<<<< HEAD
-            "app_config": self.app_config.to_json() if self.app_config is not None else None,
-=======
             "usage_mode": self.usage_mode.value,
->>>>>>> 96373fb5
         }
 
     @classmethod
@@ -876,13 +870,9 @@
                 t.Key("host_path"): tx.PurePath,
                 t.Key("kernel_path"): tx.PurePath,
                 t.Key("mount_perm"): tx.Enum(MountPermission),
-<<<<<<< HEAD
-                t.Key("app_config", default=None): tx.ToJSONSerializable(MountedAppConfig) | t.Null,
-=======
                 t.Key("usage_mode", default=VFolderUsageMode.GENERAL): t.Null | tx.Enum(
                     VFolderUsageMode
                 ),
->>>>>>> 96373fb5
             }
         )
 
