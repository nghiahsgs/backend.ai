from __future__ import annotations

import dataclasses
import enum
import ipaddress
import itertools
import math
import numbers
import sys
import uuid
from abc import ABCMeta, abstractmethod
from collections import UserDict, defaultdict, namedtuple
from contextvars import ContextVar
from dataclasses import dataclass
from decimal import Decimal
from ipaddress import ip_address, ip_network
from pathlib import PurePosixPath
from ssl import SSLContext
from typing import (
    TYPE_CHECKING,
    Any,
    Dict,
    Generic,
    List,
    Literal,
    Mapping,
    NewType,
    NotRequired,
    Optional,
    Sequence,
    Tuple,
    Type,
    TypeAlias,
    TypedDict,
    TypeVar,
    Union,
    cast,
    overload,
)

import attrs
import redis.asyncio.sentinel
import trafaret as t
import typeguard
from aiohttp import Fingerprint
from redis.asyncio import Redis

from .exception import InvalidIpAddressValue

__all__ = (
    "aobject",
    "JSONSerializableMixin",
    "DeviceId",
    "ContainerId",
    "EndpointId",
    "SessionId",
    "KernelId",
    "MetricKey",
    "MetricValue",
    "MovingStatValue",
    "PID",
    "HostPID",
    "ContainerPID",
    "BinarySize",
    "HostPortPair",
    "DeviceId",
    "SlotName",
    "IntrinsicSlotNames",
    "ResourceSlot",
    "ReadableCIDR",
    "HardwareMetadata",
    "ModelServiceStatus",
    "MountPermission",
    "MountPermissionLiteral",
    "MountTypes",
    "VFolderID",
    "QuotaScopeID",
    "VFolderUsageMode",
    "VFolderMount",
    "QuotaConfig",
    "KernelCreationConfig",
    "KernelCreationResult",
    "ServicePortProtocols",
    "ClusterInfo",
    "ClusterMode",
    "ClusterSSHKeyPair",
    "check_typed_dict",
    "EtcdRedisConfig",
    "RedisConnectionInfo",
)

if TYPE_CHECKING:
    from .docker import ImageRef


T_aobj = TypeVar("T_aobj", bound="aobject")

current_resource_slots: ContextVar[Mapping[SlotName, SlotTypes]] = ContextVar(
    "current_resource_slots"
)


class aobject(object):
    """
    An "asynchronous" object which guarantees to invoke both ``def __init__(self, ...)`` and
    ``async def __ainit(self)__`` to ensure asynchronous initialization of the object.

    You can create an instance of subclasses of aboject in the following way:

    .. code-block:: python

       o = await SomeAObj.new(...)
    """

    @classmethod
    async def new(cls: Type[T_aobj], *args, **kwargs) -> T_aobj:
        """
        We can do ``await SomeAObject(...)``, but this makes mypy
        to complain about its return type with ``await`` statement.
        This is a copy of ``__new__()`` to workaround it.
        """
        instance = super().__new__(cls)
        cls.__init__(instance, *args, **kwargs)
        await instance.__ainit__()
        return instance

    def __init__(self, *args, **kwargs) -> None:
        pass

    async def __ainit__(self) -> None:
        """
        Automatically called when creating the instance using
        ``await SubclassOfAObject(...)``
        where the arguments are passed to ``__init__()`` as in
        the vanilla Python classes.
        """
        pass


T1 = TypeVar("T1")
T2 = TypeVar("T2")
T3 = TypeVar("T3")
T4 = TypeVar("T4")


@overload
def check_typed_tuple(
    value: Tuple[Any],
    types: Tuple[Type[T1]],
) -> Tuple[T1]: ...


@overload
def check_typed_tuple(
    value: Tuple[Any, Any],
    types: Tuple[Type[T1], Type[T2]],
) -> Tuple[T1, T2]: ...


@overload
def check_typed_tuple(
    value: Tuple[Any, Any, Any],
    types: Tuple[Type[T1], Type[T2], Type[T3]],
) -> Tuple[T1, T2, T3]: ...


@overload
def check_typed_tuple(
    value: Tuple[Any, Any, Any, Any],
    types: Tuple[Type[T1], Type[T2], Type[T3], Type[T4]],
) -> Tuple[T1, T2, T3, T4]: ...


def check_typed_tuple(value: Tuple[Any, ...], types: Tuple[Type, ...]) -> Tuple:
    for val, typ in itertools.zip_longest(value, types):
        if typ is not None:
            typeguard.check_type("item", val, typ)
    return value


TD = TypeVar("TD")


def check_typed_dict(value: Mapping[Any, Any], expected_type: Type[TD]) -> TD:
    """
    Validates the given dict against the given TypedDict class,
    and wraps the value as the given TypedDict type.

    This is a shortcut to :func:`typeguard.check_typed_dict()` function to fill extra information

    Currently using this function may not be able to fix type errors, due to an upstream issue:
    python/mypy#9827
    """
    assert issubclass(expected_type, dict) and hasattr(
        expected_type, "__annotations__"
    ), f"expected_type ({type(expected_type)}) must be a TypedDict class"
    frame = sys._getframe(1)
    _globals = frame.f_globals
    _locals = frame.f_locals
    memo = typeguard._TypeCheckMemo(_globals, _locals)
    typeguard.check_typed_dict("value", value, expected_type, memo)
    # Here we passed the check, so return it after casting.
    return cast(TD, value)


PID = NewType("PID", int)
HostPID = NewType("HostPID", PID)
ContainerPID = NewType("ContainerPID", PID)

ContainerId = NewType("ContainerId", str)
EndpointId = NewType("EndpointId", uuid.UUID)
SessionId = NewType("SessionId", uuid.UUID)
KernelId = NewType("KernelId", uuid.UUID)
ImageAlias = NewType("ImageAlias", str)

AgentId = NewType("AgentId", str)
DeviceName = NewType("DeviceName", str)
DeviceId = NewType("DeviceId", str)
SlotName = NewType("SlotName", str)
MetricKey = NewType("MetricKey", str)

AccessKey = NewType("AccessKey", str)
SecretKey = NewType("SecretKey", str)

AppVersion = NewType("AppVersion", str)


class AbstractPermission(enum.StrEnum):
    """
    Abstract enum type for permissions
    """


class VFolderHostPermission(AbstractPermission):
    """
    Atomic permissions for a virtual folder under a host given to a specific access key.
    """

    CREATE = "create-vfolder"
    MODIFY = "modify-vfolder"  # rename, update-options
    DELETE = "delete-vfolder"
    MOUNT_IN_SESSION = "mount-in-session"
    UPLOAD_FILE = "upload-file"
    DOWNLOAD_FILE = "download-file"
    INVITE_OTHERS = "invite-others"  # invite other user to user-type vfolder
    SET_USER_PERM = "set-user-specific-permission"  # override permission of group-type vfolder


class LogSeverity(enum.StrEnum):
    CRITICAL = "CRITICAL"
    ERROR = "ERROR"
    WARNING = "WARNING"
    INFO = "INFO"
    DEBUG = "DEBUG"


class SlotTypes(enum.StrEnum):
    COUNT = "count"
    BYTES = "bytes"
    UNIQUE = "unique"


class HardwareMetadata(TypedDict):
    status: Literal["healthy", "degraded", "offline", "unavailable"]
    status_info: Optional[str]
    metadata: Dict[str, str]


class AutoPullBehavior(enum.StrEnum):
    DIGEST = "digest"
    TAG = "tag"
    NONE = "none"


class ServicePortProtocols(enum.StrEnum):
    HTTP = "http"
    TCP = "tcp"
    PREOPEN = "preopen"
    INTERNAL = "internal"


class SessionTypes(enum.StrEnum):
    INTERACTIVE = "interactive"
    BATCH = "batch"
    INFERENCE = "inference"


class SessionResult(enum.StrEnum):
    UNDEFINED = "undefined"
    SUCCESS = "success"
    FAILURE = "failure"


class ClusterMode(enum.StrEnum):
    SINGLE_NODE = "single-node"
    MULTI_NODE = "multi-node"


class CommitStatus(enum.StrEnum):
    READY = "ready"
    ONGOING = "ongoing"


class ItemResult(TypedDict):
    msg: Optional[str]
    item: Optional[str]


class ResultSet(TypedDict):
    success: list[ItemResult]
    failed: list[ItemResult]


class AbuseReportValue(enum.StrEnum):
    DETECTED = "detected"
    CLEANING = "cleaning"


class AbuseReport(TypedDict):
    kernel: str
    abuse_report: Optional[str]


class MovingStatValue(TypedDict):
    min: str
    max: str
    sum: str
    avg: str
    diff: str
    rate: str
    version: Optional[int]  # for legacy client compatibility


MetricValue = TypedDict(
    "MetricValue",
    {
        "current": str,
        "capacity": Optional[str],
        "pct": str,
        "unit_hint": str,
        "stats.min": str,
        "stats.max": str,
        "stats.sum": str,
        "stats.avg": str,
        "stats.diff": str,
        "stats.rate": str,
        "stats.version": Optional[int],
    },
)


class IntrinsicSlotNames(enum.Enum):
    CPU = SlotName("cpu")
    MEMORY = SlotName("mem")


class DefaultForUnspecified(enum.StrEnum):
    LIMITED = "LIMITED"
    UNLIMITED = "UNLIMITED"


class HandlerForUnknownSlotName(enum.StrEnum):
    DROP = "drop"
    ERROR = "error"


Quantum = Decimal("0.000")


class MountPermission(enum.StrEnum):
    READ_ONLY = "ro"
    READ_WRITE = "rw"
    RW_DELETE = "wd"


MountPermissionLiteral = Literal["ro", "rw", "wd"]


class MountTypes(enum.StrEnum):
    VOLUME = "volume"
    BIND = "bind"
    TMPFS = "tmpfs"
    K8S_GENERIC = "k8s-generic"
    K8S_HOSTPATH = "k8s-hostpath"


class HostPortPair(namedtuple("HostPortPair", "host port")):
    def as_sockaddr(self) -> Tuple[str, int]:
        return str(self.host), self.port

    def __str__(self) -> str:
        if isinstance(self.host, ipaddress.IPv6Address):
            return f"[{self.host}]:{self.port}"
        return f"{self.host}:{self.port}"


_Address = TypeVar("_Address", bound=Union[ipaddress.IPv4Network, ipaddress.IPv6Network])


class ReadableCIDR(Generic[_Address]):
    """
    Convert wild-card based IP address into CIDR.

    e.g)
    192.10.*.* -> 192.10.0.0/16
    """

    _address: _Address | None

    def __init__(self, address: str | None, is_network: bool = True) -> None:
        self._is_network = is_network
        self._address = self._convert_to_cidr(address) if address is not None else None

    def _convert_to_cidr(self, value: str) -> _Address:
        str_val = str(value)
        if not self._is_network:
            return cast(_Address, ip_address(str_val))
        if "*" in str_val:
            _ip, _, given_cidr = str_val.partition("/")
            filtered = _ip.replace("*", "0")
            if given_cidr:
                return self._to_ip_network(f"{filtered}/{given_cidr}")
            octets = _ip.split(".")
            cidr = octets.index("*") * 8
            return self._to_ip_network(f"{filtered}/{cidr}")
        return self._to_ip_network(str_val)

    @staticmethod
    def _to_ip_network(val: str) -> _Address:
        try:
            return cast(_Address, ip_network(val))
        except ValueError:
            raise InvalidIpAddressValue

    @property
    def address(self) -> _Address | None:
        return self._address

    def __str__(self) -> str:
        return str(self._address)

    def __eq__(self, other: object) -> bool:
        if other is self:
            return True
        assert isinstance(other, ReadableCIDR), "Only can compare ReadableCIDR objects."
        return self.address == other.address


class BinarySize(int):
    """
    A wrapper around Python integers to represent binary sizes for storage and
    memory in various places.

    Its string representation and parser, ``from_str()`` classmethod, does not use
    any locale-specific digit delimeters -- it supports only standard Python
    digit delimeters.
    """

    suffix_map = {
        "y": 2**80,
        "Y": 2**80,  # yotta
        "z": 2**70,
        "Z": 2**70,  # zetta
        "e": 2**60,
        "E": 2**60,  # exa
        "p": 2**50,
        "P": 2**50,  # peta
        "t": 2**40,
        "T": 2**40,  # tera
        "g": 2**30,
        "G": 2**30,  # giga
        "m": 2**20,
        "M": 2**20,  # mega
        "k": 2**10,
        "K": 2**10,  # kilo
        " ": 1,
    }
    suffices = (" ", "K", "M", "G", "T", "P", "E", "Z", "Y")
    endings = ("ibytes", "ibyte", "ib", "bytes", "byte", "b")

    @classmethod
    def _parse_str(cls, expr: str) -> Union[BinarySize, Decimal]:
        if expr.lower() in ("inf", "infinite", "infinity"):
            return Decimal("Infinity")
        orig_expr = expr
        expr = expr.strip().replace("_", "")
        try:
            return cls(expr)
        except ValueError:
            expr = expr.lower()
            dec_expr: Decimal
            try:
                for ending in cls.endings:
                    if expr.endswith(ending):
                        length = len(ending) + 1
                        suffix = expr[-length]
                        dec_expr = Decimal(expr[:-length])
                        break
                else:
                    # when there is suffix without scale (e.g., "2K")
                    if not str.isnumeric(expr[-1]):
                        suffix = expr[-1]
                        dec_expr = Decimal(expr[:-1])
                    else:
                        # has no suffix and is not an integer
                        # -> fractional bytes (e.g., 1.5 byte)
                        raise ValueError("Fractional bytes are not allowed")
            except ArithmeticError:
                raise ValueError("Unconvertible value", orig_expr)
            try:
                multiplier = cls.suffix_map[suffix]
            except KeyError:
                raise ValueError("Unconvertible value", orig_expr)
            return cls(dec_expr * multiplier)

    @classmethod
    def finite_from_str(
        cls,
        expr: Union[str, Decimal, numbers.Integral],
    ) -> BinarySize:
        if isinstance(expr, Decimal):
            if expr.is_infinite():
                raise ValueError("infinite values are not allowed")
            return cls(expr)
        if isinstance(expr, numbers.Integral):
            return cls(int(expr))
        result = cls._parse_str(expr)
        if isinstance(result, Decimal) and result.is_infinite():
            raise ValueError("infinite values are not allowed")
        return cls(int(result))

    @classmethod
    def from_str(
        cls,
        expr: Union[str, Decimal, numbers.Integral],
    ) -> Union[BinarySize, Decimal]:
        if isinstance(expr, Decimal):
            return cls(expr)
        if isinstance(expr, numbers.Integral):
            return cls(int(expr))
        return cls._parse_str(expr)

    def _preformat(self):
        scale = self
        suffix_idx = 0
        while scale >= 1024:
            scale //= 1024
            suffix_idx += 1
        return suffix_idx

    @staticmethod
    def _quantize(val, multiplier):
        d = Decimal(val) / Decimal(multiplier)
        if d == d.to_integral():
            value = d.quantize(Decimal(1))
        else:
            value = d.quantize(Decimal(".00")).normalize()
        return value

    def __str__(self):
        suffix_idx = self._preformat()
        if suffix_idx == 0:
            if self == 1:
                return f"{int(self)} byte"
            else:
                return f"{int(self)} bytes"
        else:
            suffix = type(self).suffices[suffix_idx]
            multiplier = type(self).suffix_map[suffix]
            value = self._quantize(self, multiplier)
            return f"{value} {suffix.upper()}iB"

    def __format__(self, format_spec):
        if len(format_spec) != 1:
            raise ValueError("format-string for BinarySize can be only one character.")
        if format_spec == "s":
            # automatically scaled
            suffix_idx = self._preformat()
            if suffix_idx == 0:
                return f"{int(self)}"
            suffix = type(self).suffices[suffix_idx]
            multiplier = type(self).suffix_map[suffix]
            value = self._quantize(self, multiplier)
            return f"{value}{suffix.lower()}"
        else:
            # use the given scale
            suffix = format_spec.lower()
            multiplier = type(self).suffix_map.get(suffix)
            if multiplier is None:
                raise ValueError("Unsupported scale unit.", suffix)
            value = self._quantize(self, multiplier)
            return f"{value}{suffix.lower()}".strip()


class ResourceSlot(UserDict):
    __slots__ = ("data",)

    def __init__(self, *args, **kwargs) -> None:
        super().__init__(*args, **kwargs)

    def sync_keys(self, other: ResourceSlot) -> None:
        self_only_keys = self.data.keys() - other.data.keys()
        other_only_keys = other.data.keys() - self.data.keys()
        for k in self_only_keys:
            other.data[k] = Decimal(0)
        for k in other_only_keys:
            self.data[k] = Decimal(0)

    def __add__(self, other: ResourceSlot) -> ResourceSlot:
        assert isinstance(other, ResourceSlot), "Only can add ResourceSlot to ResourceSlot."
        self.sync_keys(other)
        return type(self)({
            k: self.get(k, 0) + other.get(k, 0) for k in (self.keys() | other.keys())
        })

    def __sub__(self, other: ResourceSlot) -> ResourceSlot:
        assert isinstance(other, ResourceSlot), "Only can subtract ResourceSlot from ResourceSlot."
        self.sync_keys(other)
        return type(self)({k: self.data[k] - other.get(k, 0) for k in self.keys()})

    def __neg__(self):
        return type(self)({k: -v for k, v in self.data.items()})

    def __eq__(self, other: object) -> bool:
        if other is self:
            return True
        assert isinstance(other, ResourceSlot), "Only can compare ResourceSlot objects."
        self.sync_keys(other)
        self_values = [self.data[k] for k in sorted(self.data.keys())]
        other_values = [other.data[k] for k in sorted(other.data.keys())]
        return self_values == other_values

    def __ne__(self, other: object) -> bool:
        assert isinstance(other, ResourceSlot), "Only can compare ResourceSlot objects."
        self.sync_keys(other)
        return not self.__eq__(other)

    def eq_contains(self, other: ResourceSlot) -> bool:
        assert isinstance(other, ResourceSlot), "Only can compare ResourceSlot objects."
        common_keys = sorted(other.keys() & self.keys())
        only_other_keys = other.keys() - self.keys()
        self_values = [self.data[k] for k in common_keys]
        other_values = [other.data[k] for k in common_keys]
        return self_values == other_values and all(other[k] == 0 for k in only_other_keys)

    def eq_contained(self, other: ResourceSlot) -> bool:
        assert isinstance(other, ResourceSlot), "Only can compare ResourceSlot objects."
        common_keys = sorted(other.keys() & self.keys())
        only_self_keys = self.keys() - other.keys()
        self_values = [self.data[k] for k in common_keys]
        other_values = [other.data[k] for k in common_keys]
        return self_values == other_values and all(self[k] == 0 for k in only_self_keys)

    def __le__(self, other: ResourceSlot) -> bool:
        assert isinstance(other, ResourceSlot), "Only can compare ResourceSlot objects."
        self.sync_keys(other)
        self_values = [self.data[k] for k in self.keys()]
        other_values = [other.data[k] for k in self.keys()]
        return not any(s > o for s, o in zip(self_values, other_values))

    def __lt__(self, other: ResourceSlot) -> bool:
        assert isinstance(other, ResourceSlot), "Only can compare ResourceSlot objects."
        self.sync_keys(other)
        self_values = [self.data[k] for k in self.keys()]
        other_values = [other.data[k] for k in self.keys()]
        return not any(s > o for s, o in zip(self_values, other_values)) and not (
            self_values == other_values
        )

    def __ge__(self, other: ResourceSlot) -> bool:
        assert isinstance(other, ResourceSlot), "Only can compare ResourceSlot objects."
        self.sync_keys(other)
        self_values = [self.data[k] for k in other.keys()]
        other_values = [other.data[k] for k in other.keys()]
        return not any(s < o for s, o in zip(self_values, other_values))

    def __gt__(self, other: ResourceSlot) -> bool:
        assert isinstance(other, ResourceSlot), "Only can compare ResourceSlot objects."
        self.sync_keys(other)
        self_values = [self.data[k] for k in other.keys()]
        other_values = [other.data[k] for k in other.keys()]
        return not any(s < o for s, o in zip(self_values, other_values)) and not (
            self_values == other_values
        )

    def normalize_slots(self, *, ignore_unknown: bool) -> ResourceSlot:
        known_slots = current_resource_slots.get()
        unset_slots = known_slots.keys() - self.data.keys()
        if not ignore_unknown and (unknown_slots := self.data.keys() - known_slots.keys()):
            raise ValueError(f"Unknown slots: {', '.join(map(repr, unknown_slots))}")
        data = {k: v for k, v in self.data.items() if k in known_slots}
        for k in unset_slots:
            data[k] = Decimal(0)
        return type(self)(data)

    @classmethod
    def _normalize_value(cls, key: str, value: Any, unit: SlotTypes) -> Decimal:
        try:
            if unit == SlotTypes.BYTES:
                if isinstance(value, Decimal):
                    return Decimal(value) if value.is_finite() else value
                if isinstance(value, int):
                    return Decimal(value)
                value = Decimal(BinarySize.from_str(value))
            else:
                value = Decimal(value)
                if value.is_finite():
                    value = value.quantize(Quantum).normalize()
        except (
            ArithmeticError,
            ValueError,  # catch wrapped errors from BinarySize.from_str()
        ):
            raise ValueError(f"Cannot convert the slot {key!r} to decimal: {value!r}")
        return value

    @classmethod
    def _humanize_value(cls, value: Decimal, unit: str) -> str:
        if unit == "bytes":
            try:
                result = "{:s}".format(BinarySize(value))
            except (OverflowError, ValueError):
                result = _stringify_number(value)
        else:
            result = _stringify_number(value)
        return result

    @classmethod
    def _guess_slot_type(cls, key: str) -> SlotTypes:
        if "mem" in key:
            return SlotTypes.BYTES
        return SlotTypes.COUNT

    @classmethod
    def from_policy(cls, policy: Mapping[str, Any], slot_types: Mapping) -> "ResourceSlot":
        try:
            data = {
                k: cls._normalize_value(k, v, slot_types[k])
                for k, v in policy["total_resource_slots"].items()
                if v is not None and k in slot_types
            }
            # fill missing (depending on the policy for unspecified)
            fill = Decimal(0)
            if policy["default_for_unspecified"] == DefaultForUnspecified.UNLIMITED:
                fill = Decimal("Infinity")
            for k in slot_types.keys():
                if k not in data:
                    data[k] = fill
        except KeyError as e:
            raise ValueError(f"Unknown slot type: {e.args[0]!r}")
        return cls(data)

    @classmethod
    def from_user_input(
        cls,
        obj: Mapping[str, Any],
        slot_types: Optional[Mapping[SlotName, SlotTypes]],
    ) -> "ResourceSlot":
        try:
            if slot_types is None:
                data = {
                    k: cls._normalize_value(k, v, cls._guess_slot_type(k))
                    for k, v in obj.items()
                    if v is not None
                }
            else:
                data = {
                    k: cls._normalize_value(k, v, slot_types[SlotName(k)])
                    for k, v in obj.items()
                    if v is not None
                }
                # fill missing
                for k in slot_types.keys():
                    if k not in data:
                        data[k] = Decimal(0)
        except KeyError as e:
            extra_guide = ""
            if e.args[0] == "shmem":
                extra_guide = " (Put it at the 'resource_opts' field in API, or use '--resource-opts shmem=...' in CLI)"
            raise ValueError(f"Unknown slot type: {e.args[0]!r}" + extra_guide)
        return cls(data)

    def to_humanized(self, slot_types: Mapping) -> Mapping[str, str]:
        try:
            return {
                k: type(self)._humanize_value(v, slot_types[k])
                for k, v in self.data.items()
                if v is not None
            }
        except KeyError as e:
            raise ValueError(f"Unknown slot type: {e.args[0]!r}")

    @classmethod
    def from_json(cls, obj: Mapping[str, Any]) -> "ResourceSlot":
        data = {k: Decimal(v) for k, v in obj.items() if v is not None}
        return cls(data)

    def to_json(self) -> Mapping[str, str]:
        return {k: _stringify_number(Decimal(v)) for k, v in self.data.items() if v is not None}


class JSONSerializableMixin(metaclass=ABCMeta):
    @abstractmethod
    def to_json(self) -> dict[str, Any]:
        raise NotImplementedError

    @classmethod
    def from_json(cls, obj: Mapping[str, Any]) -> JSONSerializableMixin:
        return cls(**cls.as_trafaret().check(obj))

    @classmethod
    @abstractmethod
    def as_trafaret(cls) -> t.Trafaret:
        raise NotImplementedError


@attrs.define(slots=True, frozen=True)
class QuotaScopeID:
    scope_type: QuotaScopeType
    scope_id: uuid.UUID

    @classmethod
    def parse(cls, raw: str) -> QuotaScopeID:
        scope_type, _, rest = raw.partition(":")
        match scope_type.lower():
            case QuotaScopeType.PROJECT | QuotaScopeType.USER as t:
                return cls(t, uuid.UUID(rest))
            case _:
                raise ValueError(f"Invalid quota scope type: {scope_type!r}")

    def __str__(self) -> str:
        match self.scope_id:
            case uuid.UUID():
                return f"{self.scope_type}:{str(self.scope_id)}"
            case _:
                raise ValueError(f"Invalid quota scope ID: {self.scope_id!r}")

    def __repr__(self) -> str:
        return self.__str__()

    @property
    def pathname(self) -> str:
        match self.scope_id:
            case uuid.UUID():
                return self.scope_id.hex
            case _:
                raise ValueError(f"Invalid quota scope ID: {self.scope_id!r}")


class VFolderID:
    quota_scope_id: QuotaScopeID | None
    folder_id: uuid.UUID

    @classmethod
    def from_row(cls, row: Any) -> VFolderID:
        return VFolderID(quota_scope_id=row["quota_scope_id"], folder_id=row["id"])

    def __init__(self, quota_scope_id: QuotaScopeID | str | None, folder_id: uuid.UUID) -> None:
        self.folder_id = folder_id
        match quota_scope_id:
            case QuotaScopeID():
                self.quota_scope_id = quota_scope_id
            case str():
                self.quota_scope_id = QuotaScopeID.parse(quota_scope_id)
            case None:
                self.quota_scope_id = None
            case _:
                self.quota_scope_id = QuotaScopeID.parse(str(quota_scope_id))

    def __str__(self) -> str:
        if self.quota_scope_id is None:
            return self.folder_id.hex
        return f"{self.quota_scope_id}/{self.folder_id.hex}"

    def __eq__(self, other) -> bool:
        return self.quota_scope_id == other.quota_scope_id and self.folder_id == other.folder_id


class VFolderUsageMode(enum.StrEnum):
    """
    Usage mode of virtual folder.

    GENERAL: normal virtual folder
    MODEL: virtual folder which provides shared models
    DATA: virtual folder which provides shared data
    APP: virtual folder which provides service-app
    """

    GENERAL = "general"
    MODEL = "model"
    DATA = "data"
    APP = "app"


@attrs.define(slots=True)
class AppMetadata(JSONSerializableMixin):
    container_ports: list[int]
    host_ports: list[int]
    protocol: ServicePortProtocols

    def to_json(self) -> dict[str, Any]:
        return {
            "container_ports": self.container_ports,
            "host_ports": self.host_ports,
            "protocol": self.protocol.value,
        }

    @classmethod
    def from_json(cls, obj: Mapping[str, Any]) -> AppMetadata:
        return cls(**cls.as_trafaret().check(obj))

    @classmethod
    def as_trafaret(cls) -> t.Trafaret:
        from . import validators as tx

        schema = t.Dict(
            {
                t.Key("container_ports"): t.List(t.Int),
                t.Key("host_ports"): t.List(t.Int),
                t.Key("protocol"): tx.Enum(ServicePortProtocols),
            }
        ).allow_extra("*")

        class Metadata(t.Trafaret):
            def check_and_return(self, value: Any) -> AppMetadata:
                return AppMetadata(**schema.check(value))

        return Metadata()


@attrs.define(slots=True)
class MountedAppConfig(JSONSerializableMixin):
    service_name: str
    service_def: Mapping[str, Any]
    metadata: AppMetadata
    copy_dir: Optional[PurePosixPath] = None

    def to_json(self) -> dict[str, Any]:
        return {
            "service_name": self.service_name,
            "service_def": self.service_def,
            "metadata": self.metadata.to_json(),
            "copy_dir": str(self.copy_dir) if self.copy_dir is not None else None,
        }

    @classmethod
    def from_json(cls, obj: Mapping[str, Any]) -> MountedAppConfig:
        return cls(**cls.as_trafaret().check(obj))

    @classmethod
    def as_trafaret(cls) -> t.Trafaret:
        from . import validators as tx

        return t.Dict(
            {
                t.Key("service_name"): t.String,
                t.Key("metadata"): AppMetadata.as_trafaret(),
                t.Key("service_def", default={}): t.Dict().allow_extra("*"),
                t.Key("copy_dir", default=None): tx.Path(type="dir") | t.Null,
            }
        ).allow_extra("*")


@attrs.define(slots=True)
class VFolderMount(JSONSerializableMixin):
    name: str
    vfid: VFolderID
    vfsubpath: PurePosixPath
    host_path: PurePosixPath
    kernel_path: PurePosixPath
    mount_perm: MountPermission
    usage_mode: VFolderUsageMode

    def to_json(self) -> dict[str, Any]:
        return {
            "name": self.name,
            "vfid": str(self.vfid),
            "vfsubpath": str(self.vfsubpath),
            "host_path": str(self.host_path),
            "kernel_path": str(self.kernel_path),
            "mount_perm": self.mount_perm.value,
            "usage_mode": self.usage_mode.value,
        }

    @classmethod
    def from_json(cls, obj: Mapping[str, Any]) -> VFolderMount:
        return cls(**cls.as_trafaret().check(obj))

    @classmethod
    def as_trafaret(cls) -> t.Trafaret:
        from . import validators as tx

<<<<<<< HEAD
        return t.Dict(
            {
                t.Key("name"): t.String,
                t.Key("vfid"): tx.VFolderID,
                t.Key("vfsubpath", default="."): tx.PurePath,
                t.Key("host_path"): tx.PurePath,
                t.Key("kernel_path"): tx.PurePath,
                t.Key("mount_perm"): tx.Enum(MountPermission),
                t.Key("usage_mode", default=VFolderUsageMode.GENERAL): t.Null | tx.Enum(
                    VFolderUsageMode
                ),
            }
        ).allow_extra("*")
=======
        return t.Dict({
            t.Key("name"): t.String,
            t.Key("vfid"): tx.VFolderID,
            t.Key("vfsubpath", default="."): tx.PurePath,
            t.Key("host_path"): tx.PurePath,
            t.Key("kernel_path"): tx.PurePath,
            t.Key("mount_perm"): tx.Enum(MountPermission),
            t.Key("usage_mode", default=VFolderUsageMode.GENERAL): t.Null
            | tx.Enum(VFolderUsageMode),
        })
>>>>>>> 61a4a557


class VFolderHostPermissionMap(dict, JSONSerializableMixin):
    def __or__(self, other: Any) -> VFolderHostPermissionMap:
        if self is other:
            return self
        if not isinstance(other, dict):
            raise ValueError(f"Invalid type. expected `dict` type, got {type(other)} type")
        union_map: Dict[str, set] = defaultdict(set)
        for host, perms in [*self.items(), *other.items()]:
            try:
                perm_list = [VFolderHostPermission(perm) for perm in perms]
            except ValueError:
                raise ValueError(f"Invalid type. Permissions of Host `{host}` are ({perms})")
            union_map[host] |= set(perm_list)
        return VFolderHostPermissionMap(union_map)

    def to_json(self) -> dict[str, Any]:
        return {host: [perm.value for perm in perms] for host, perms in self.items()}

    @classmethod
    def from_json(cls, obj: Mapping[str, Any]) -> JSONSerializableMixin:
        return cls(**cls.as_trafaret().check(obj))

    @classmethod
    def as_trafaret(cls) -> t.Trafaret:
        from . import validators as tx

        return t.Dict(t.String, t.List(tx.Enum(VFolderHostPermission)))


@attrs.define(auto_attribs=True, slots=True)
class QuotaConfig:
    limit_bytes: int

    class Validator(t.Trafaret):
        def check_and_return(self, value: Any) -> QuotaConfig:
            validator = t.Dict({
                t.Key("limit_bytes"): t.ToInt(),  # TODO: refactor using DecimalSize
            })
            converted = validator.check(value)
            return QuotaConfig(
                limit_bytes=converted["limit_bytes"],
            )

    @classmethod
    def as_trafaret(cls) -> t.Trafaret:
        return cls.Validator()


class QuotaScopeType(enum.StrEnum):
    USER = "user"
    PROJECT = "project"


class ImageRegistry(TypedDict):
    name: str
    url: str
    username: Optional[str]
    password: Optional[str]


class ImageConfig(TypedDict):
    canonical: str
    architecture: str
    digest: str
    repo_digest: Optional[str]
    registry: ImageRegistry
    labels: Mapping[str, str]
    is_local: bool


class ServicePort(TypedDict):
    name: str
    protocol: ServicePortProtocols
    container_ports: Sequence[int]
    host_ports: Sequence[Optional[int]]
    is_inference: bool
    mount_path: NotRequired[str]


ClusterSSHPortMapping = NewType("ClusterSSHPortMapping", Mapping[str, Tuple[str, int]])


class ClusterInfo(TypedDict):
    mode: ClusterMode
    size: int
    replicas: Mapping[str, int]  # per-role kernel counts
    network_name: Optional[str]
    ssh_keypair: Optional[ClusterSSHKeyPair]
    cluster_ssh_port_mapping: Optional[ClusterSSHPortMapping]


class ClusterSSHKeyPair(TypedDict):
    public_key: str  # OpenSSH authorized-keys compatible format
    private_key: str  # PEM-encoded string


class DeviceModelInfo(TypedDict):
    device_id: DeviceId | str
    model_name: str
    data: Mapping[str, Any]


class KernelCreationResult(TypedDict):
    id: KernelId
    container_id: ContainerId
    service_ports: Sequence[ServicePort]
    kernel_host: str
    resource_spec: Mapping[str, Any]
    attached_devices: Mapping[DeviceName, Sequence[DeviceModelInfo]]
    repl_in_port: int
    repl_out_port: int
    stdin_port: int  # legacy
    stdout_port: int  # legacy
    scaling_group: str
    agent_addr: str


class KernelCreationConfig(TypedDict):
    image: ImageConfig
    auto_pull: AutoPullBehavior
    session_type: SessionTypes
    cluster_mode: ClusterMode
    cluster_role: str  # the kernel's role in the cluster
    cluster_idx: int  # the kernel's index in the cluster
    cluster_hostname: str  # the kernel's hostname in the cluster
    resource_slots: Mapping[str, str]  # json form of ResourceSlot
    resource_opts: Mapping[str, str]  # json form of resource options
    environ: Mapping[str, str]
    mounts: Sequence[Mapping[str, Any]]  # list of serialized VFolderMount
    package_directory: Sequence[str]
    idle_timeout: int
    bootstrap_script: Optional[str]
    startup_command: Optional[str]
    internal_data: Optional[Mapping[str, Any]]
    preopen_ports: List[int]
    allocated_host_ports: List[int]
    scaling_group: str
    agent_addr: str
    endpoint_id: Optional[str]


class SessionEnqueueingConfig(TypedDict):
    creation_config: dict
    kernel_configs: List[KernelEnqueueingConfig]


class KernelEnqueueingConfig(TypedDict):
    image_ref: ImageRef
    cluster_role: str
    cluster_idx: int
    local_rank: int
    cluster_hostname: str
    creation_config: dict
    bootstrap_script: str
    startup_command: Optional[str]


def _stringify_number(v: Union[BinarySize, int, float, Decimal]) -> str:
    """
    Stringify a number, preventing unwanted scientific notations.
    """
    if isinstance(v, (float, Decimal)):
        if math.isinf(v) and v > 0:
            result = "Infinity"
        elif math.isinf(v) and v < 0:
            result = "-Infinity"
        else:
            result = "{:f}".format(v)
    elif isinstance(v, BinarySize):
        result = "{:d}".format(int(v))
    elif isinstance(v, int):
        result = "{:d}".format(v)
    else:
        result = str(v)
    return result


class Sentinel(enum.Enum):
    TOKEN = 0


class QueueSentinel(enum.Enum):
    CLOSED = 0
    TIMEOUT = 1


class EtcdRedisConfig(TypedDict, total=False):
    addr: Optional[HostPortPair]
    sentinel: Optional[Union[str, List[HostPortPair]]]
    service_name: Optional[str]
    password: Optional[str]
    redis_helper_config: RedisHelperConfig


class RedisHelperConfig(TypedDict, total=False):
    socket_timeout: float
    socket_connect_timeout: float
    reconnect_poll_timeout: float
    max_connections: int
    connection_ready_timeout: float


@attrs.define(auto_attribs=True)
class RedisConnectionInfo:
    client: Redis
    name: str  # connection pool name
    service_name: Optional[str]
    sentinel: Optional[redis.asyncio.sentinel.Sentinel]
    redis_helper_config: RedisHelperConfig

    async def close(self, close_connection_pool: Optional[bool] = None) -> None:
        await self.client.close(close_connection_pool)


class AcceleratorNumberFormat(TypedDict):
    binary: bool
    round_length: int


class AcceleratorMetadata(TypedDict):
    slot_name: str
    description: str
    human_readable_name: str
    display_unit: str
    number_format: AcceleratorNumberFormat
    display_icon: str


class AgentSelectionStrategy(enum.StrEnum):
    DISPERSED = "dispersed"
    CONCENTRATED = "concentrated"
    # LEGACY chooses the largest agent (the sort key is a tuple of resource slots).
    LEGACY = "legacy"


class SchedulerStatus(TypedDict):
    trigger_event: str
    execution_time: str
    finish_time: NotRequired[str]
    resource_group: NotRequired[str]
    endpoint_name: NotRequired[str]
    action: NotRequired[str]


class VolumeMountableNodeType(enum.StrEnum):
    AGENT = enum.auto()
    STORAGE_PROXY = enum.auto()


@dataclass
class RoundRobinState(JSONSerializableMixin):
    schedulable_group_id: str
    next_index: int

    def to_json(self) -> dict[str, Any]:
        return dataclasses.asdict(self)

    @classmethod
    def from_json(cls, obj: Mapping[str, Any]) -> RoundRobinState:
        return cls(**cls.as_trafaret().check(obj))

    @classmethod
    def as_trafaret(cls) -> t.Trafaret:
        return t.Dict({
            t.Key("schedulable_group_id"): t.String,
            t.Key("next_index"): t.Int,
        })


# States of the round-robin scheduler for each resource group and architecture.
RoundRobinStates: TypeAlias = dict[str, dict[str, RoundRobinState]]

SSLContextType: TypeAlias = bool | Fingerprint | SSLContext


class ModelServiceStatus(enum.Enum):
    HEALTHY = "healthy"
    UNHEALTHY = "unhealthy"<|MERGE_RESOLUTION|>--- conflicted
+++ resolved
@@ -912,13 +912,11 @@
     def as_trafaret(cls) -> t.Trafaret:
         from . import validators as tx
 
-        schema = t.Dict(
-            {
-                t.Key("container_ports"): t.List(t.Int),
-                t.Key("host_ports"): t.List(t.Int),
-                t.Key("protocol"): tx.Enum(ServicePortProtocols),
-            }
-        ).allow_extra("*")
+        schema = t.Dict({
+            t.Key("container_ports"): t.List(t.Int),
+            t.Key("host_ports"): t.List(t.Int),
+            t.Key("protocol"): tx.Enum(ServicePortProtocols),
+        }).allow_extra("*")
 
         class Metadata(t.Trafaret):
             def check_and_return(self, value: Any) -> AppMetadata:
@@ -950,14 +948,12 @@
     def as_trafaret(cls) -> t.Trafaret:
         from . import validators as tx
 
-        return t.Dict(
-            {
-                t.Key("service_name"): t.String,
-                t.Key("metadata"): AppMetadata.as_trafaret(),
-                t.Key("service_def", default={}): t.Dict().allow_extra("*"),
-                t.Key("copy_dir", default=None): tx.Path(type="dir") | t.Null,
-            }
-        ).allow_extra("*")
+        return t.Dict({
+            t.Key("service_name"): t.String,
+            t.Key("metadata"): AppMetadata.as_trafaret(),
+            t.Key("service_def", default={}): t.Dict().allow_extra("*"),
+            t.Key("copy_dir", default=None): tx.Path(type="dir") | t.Null,
+        }).allow_extra("*")
 
 
 @attrs.define(slots=True)
@@ -989,21 +985,6 @@
     def as_trafaret(cls) -> t.Trafaret:
         from . import validators as tx
 
-<<<<<<< HEAD
-        return t.Dict(
-            {
-                t.Key("name"): t.String,
-                t.Key("vfid"): tx.VFolderID,
-                t.Key("vfsubpath", default="."): tx.PurePath,
-                t.Key("host_path"): tx.PurePath,
-                t.Key("kernel_path"): tx.PurePath,
-                t.Key("mount_perm"): tx.Enum(MountPermission),
-                t.Key("usage_mode", default=VFolderUsageMode.GENERAL): t.Null | tx.Enum(
-                    VFolderUsageMode
-                ),
-            }
-        ).allow_extra("*")
-=======
         return t.Dict({
             t.Key("name"): t.String,
             t.Key("vfid"): tx.VFolderID,
@@ -1014,7 +995,6 @@
             t.Key("usage_mode", default=VFolderUsageMode.GENERAL): t.Null
             | tx.Enum(VFolderUsageMode),
         })
->>>>>>> 61a4a557
 
 
 class VFolderHostPermissionMap(dict, JSONSerializableMixin):
