"""
An extension module to Trafaret which provides additional type checkers.
"""

import datetime
import enum
import ipaddress
import json
import os
import pwd
import random
import re
import uuid
from collections.abc import Iterable
from decimal import Decimal
from pathlib import Path as _Path
from pathlib import PurePath as _PurePath
from typing import (
    Any,
    Generic,
    List,
    Literal,
    Mapping,
    Optional,
    Sequence,
    Tuple,
    Type,
    TypeVar,
    Union,
)

import dateutil.tz
from dateutil.relativedelta import relativedelta

try:
    import jwt

    jwt_available = True
except ImportError:
    jwt_available = False
import multidict
import trafaret as t
import yarl
from trafaret.base import TrafaretMeta, ensure_trafaret
from trafaret.lib import _empty

from .types import BinarySize as _BinarySize
from .types import HostPortPair as _HostPortPair
from .types import QuotaScopeID as _QuotaScopeID
from .types import VFolderID as _VFolderID

__all__ = (
    "AliasedKey",
    "MultiKey",
    "BinarySize",
    "DelimiterSeperatedList",
    "StringList",
    "Enum",
    "JSONString",
    "PurePath",
    "Path",
    "IPNetwork",
    "IPAddress",
    "HostPortPair",
    "PortRange",
    "UserID",
    "GroupID",
    "UUID",
    "QuotaScopeID",
    "VFolderID",
    "TimeZone",
    "TimeDuration",
    "Slug",
    "URL",
)


def fix_trafaret_pickle_support():
    def __reduce__(self):
        return (type(self), (self.error, self.name, self.value, self.trafaret, self.code))

    t.DataError.__reduce__ = __reduce__


class StringLengthMeta(TrafaretMeta):
    """
    A metaclass that makes string-like trafarets to have sliced min/max length indicator.
    """

    def __getitem__(cls, slice_):
        return cls(min_length=slice_.start, max_length=slice_.stop)


class AliasedKey(t.Key):
    """
    An extension to trafaret.Key which accepts multiple aliases of a single key.
    When successfully matched, the returned key name is the first one of the given aliases
    or the renamed key set via ``to_name()`` method or the ``>>`` operator.
    """

    def __init__(self, names: Sequence[str], **kwargs) -> None:
        super().__init__(names[0], **kwargs)
        self.names = names

    def __call__(self, data, context=None):
        for name in self.names:
            if name in data:
                key = name
                break
        else:
            key = None

        if key is None:  # not specified
            if self.default is not _empty:
                default = self.default() if callable(self.default) else self.default
                try:
                    result = self.trafaret(default, context=context)
                except t.DataError as inner_error:
                    yield self.get_name(), inner_error, self.names
                else:
                    yield self.get_name(), result, self.names
                return
            if not self.optional:
                yield self.get_name(), t.DataError(error="is required"), self.names
            # if optional, just bypass
        else:
            try:
                result = self.trafaret(data[key], context=context)
            except t.DataError as inner_error:
                yield key, inner_error, self.names
            else:
                yield self.get_name(), result, self.names


class MultiKey(t.Key):
    def get_data(self, data, default):
        if isinstance(data, (multidict.MultiDict, multidict.MultiDictProxy)):
            return data.getall(self.name, default)
        # fallback for plain dicts
        raw_value = data.get(self.name, default)
        if isinstance(raw_value, (List, Tuple)):
            # if plain dict already contains list of values, just return it.
            return raw_value
        # otherwise, wrap the value in a list.
        return [raw_value]


class BinarySize(t.Trafaret):
    def check_and_return(self, value: Any) -> Union[_BinarySize, Decimal]:
        try:
            if not isinstance(value, str):
                value = str(value)
            return _BinarySize.from_str(value)
        except ValueError:
            self._failure("value is not a valid binary size", value=value)


TListItem = TypeVar("TListItem")


class DelimiterSeperatedList(t.Trafaret, Generic[TListItem]):
    def __init__(
        self,
        trafaret: Type[t.Trafaret] | t.Trafaret,
        *,
        delimiter: str = ",",
        min_length: Optional[int] = None,
        empty_str_as_empty_list: bool = False,
    ) -> None:
        self.delimiter = delimiter
        self.empty_str_as_empty_list = empty_str_as_empty_list
        self.min_length = min_length
        self.trafaret = ensure_trafaret(trafaret)

    def check_and_return(self, value: Any) -> Sequence[TListItem]:
        try:
            if not isinstance(value, str):
                value = str(value)
            if self.empty_str_as_empty_list and not value:
                return []
            splited = value.split(self.delimiter)
            if self.min_length is not None and len(splited) < self.min_length:
                self._failure(
                    f"the number of items should be greater than {self.min_length}",
                    value=value,
                )
            return [self.trafaret.check_and_return(x) for x in splited]
        except ValueError:
            self._failure("value is not a string or not convertible to string", value=value)


class StringList(DelimiterSeperatedList[str]):
    def __init__(
        self,
        *,
        delimiter: str = ",",
        allow_blank: bool = False,
        min_length: Optional[int] = None,
        empty_str_as_empty_list: bool = False,
    ) -> None:
        super().__init__(
            t.String(allow_blank=allow_blank),
            delimiter=delimiter,
            min_length=min_length,
            empty_str_as_empty_list=empty_str_as_empty_list,
        )


T_enum = TypeVar("T_enum", bound=enum.Enum)


class Enum(t.Trafaret, Generic[T_enum]):
    def __init__(self, enum_cls: Type[T_enum], *, use_name: bool = False) -> None:
        self.enum_cls = enum_cls
        self.use_name = use_name

    def check_and_return(self, value: Any) -> T_enum:
        try:
            if self.use_name:
                return self.enum_cls[value]
            else:
                return self.enum_cls(value)
        except (KeyError, ValueError):
            self._failure(f"value is not a valid member of {self.enum_cls.__name__}", value=value)


class JSONString(t.Trafaret):
    def check_and_return(self, value: Any) -> dict:
        try:
            return json.loads(value)
        except (KeyError, ValueError):
            self._failure("value is not a valid JSON string", value=value)


class PurePath(t.Trafaret):
    def __init__(
        self,
        *,
        base_path: _PurePath = None,
        relative_only: bool = False,
    ) -> None:
        super().__init__()
        self._base_path = base_path
        self._relative_only = relative_only

    def check_and_return(self, value: Any) -> _PurePath:
        p = _PurePath(value)
        if self._relative_only and p.is_absolute():
            self._failure("expected relative path but the value is absolute", value=value)
        if self._base_path is not None:
            try:
                p.relative_to(self._base_path)
            except ValueError:
                self._failure("value is not in the base path", value=value)
        return p


class Path(PurePath):
    def __init__(
        self,
        *,
        type: Literal["dir", "file"],
        base_path: _Path = None,
        auto_create: bool = False,
        allow_nonexisting: bool = False,
        allow_devnull: bool = False,
        relative_only: bool = False,
        resolve: bool = True,
    ) -> None:
        super().__init__(
            base_path=base_path,
            relative_only=relative_only,
        )
        self._type = type
        if auto_create and type != "dir":
            raise TypeError("Only directory paths can be set auto-created.")
        self._auto_create = auto_create
        self._allow_nonexisting = allow_nonexisting
        self._allow_devnull = allow_devnull
        self._resolve = resolve

    def check_and_return(self, value: Any) -> _Path:
        try:
            p = _Path(value).resolve() if self._resolve else _Path(value)
        except (TypeError, ValueError):
            self._failure("cannot parse value as a path", value=value)
        if self._relative_only and p.is_absolute():
            self._failure("expected relative path but the value is absolute", value=value)
        if self._base_path is not None:
            try:
                _base_path = _Path(self._base_path).resolve() if self._resolve else self._base_path
                p.relative_to(_base_path)
            except ValueError:
                self._failure("value is not in the base path", value=value)
        if self._type == "dir":
            if self._auto_create:
                p.mkdir(parents=True, exist_ok=True)
            if not self._allow_nonexisting and not p.is_dir():
                self._failure("value is not a directory", value=value)
        elif self._type == "file":
            if not self._allow_devnull and str(p) == os.devnull:
                # it may be not a regular file but a char-device.
                return p
            if not self._allow_nonexisting and not p.is_file():
                self._failure("value is not a regular file", value=value)
        return p


class IPNetwork(t.Trafaret):
    def check_and_return(self, value: Any) -> ipaddress._BaseNetwork:
        try:
            return ipaddress.ip_network(value)
        except ValueError:
            self._failure("Invalid IP network format", value=value)


class IPAddress(t.Trafaret):
    def check_and_return(self, value: Any) -> ipaddress._BaseAddress:
        try:
            return ipaddress.ip_address(value)
        except ValueError:
            self._failure("Invalid IP address format", value=value)


class HostPortPair(t.Trafaret):
    def __init__(self, *, allow_blank_host: bool = False) -> None:
        super().__init__()
        self._allow_blank_host = allow_blank_host

    def check_and_return(self, value: Any) -> Tuple[ipaddress._BaseAddress, int]:
        host: str | ipaddress._BaseAddress
        if isinstance(value, str):
            pair = value.rsplit(":", maxsplit=1)
            if len(pair) == 1:
                self._failure("value as string must contain both address and number", value=value)
            host, port = pair[0], pair[1]
        elif isinstance(value, Sequence):
            if len(value) != 2:
                self._failure(
                    "value as array must contain only two values for address and number",
                    value=value,
                )
            host, port = value[0], value[1]
        elif isinstance(value, Mapping):
            try:
                host, port = value["host"], value["port"]
            except KeyError:
                self._failure('value as map must contain "host" and "port" keys', value=value)
        else:
            self._failure("urecognized value type", value=value)
        try:
            if isinstance(host, str):
                host = ipaddress.ip_address(host.strip("[]"))
            elif isinstance(host, ipaddress._BaseAddress):
                pass
        except ValueError:
            pass  # just treat as a string hostname
        if not self._allow_blank_host and not host:
            self._failure("value has empty host", value=value)
        try:
            port = t.ToInt[1:65535].check(port)
        except t.DataError:
            self._failure("port number must be between 1 and 65535", value=value)
        return _HostPortPair(host, port)


class PortRange(t.Trafaret):
    def check_and_return(self, value: Any) -> Tuple[int, int]:
        if isinstance(value, str):
            try:
                value = tuple(map(int, value.split("-")))
            except (TypeError, ValueError):
                self._failure(
                    "value as string should be a hyphen-separated pair of integers", value=value
                )
        elif isinstance(value, Sequence):
            if len(value) != 2:
                self._failure("value as array must contain only two values", value=value)
        else:
            self._failure("urecognized value type", value=value)
        try:
            min_port = t.Int[1:65535].check(value[0])
            max_port = t.Int[1:65535].check(value[1])
        except t.DataError:
            self._failure("each value must be a valid port number", value=value)
        if not (min_port < max_port):
            self._failure("first value must be less than second value", value=value)
        return min_port, max_port


class UserID(t.Trafaret):
    def __init__(self, *, default_uid: int = None) -> None:
        super().__init__()
        self._default_uid = default_uid

    def check_and_return(self, value: Any) -> int:
        if value is None:
            if self._default_uid is not None:
                return self._default_uid
            else:
                return os.getuid()
        elif isinstance(value, int):
            if value == -1:
                return os.getuid()
        elif isinstance(value, str):
            if not value:
                if self._default_uid is not None:
                    return self._default_uid
                else:
                    return os.getuid()
            try:
                value = int(value)
            except ValueError:
                try:
                    return pwd.getpwnam(value).pw_uid
                except KeyError:
                    self._failure("no such user in system", value=value)
            else:
                return self.check_and_return(value)
        else:
            self._failure("value must be either int or str", value=value)
        return value


class GroupID(t.Trafaret):
    def __init__(self, *, default_gid: int = None) -> None:
        super().__init__()
        self._default_gid = default_gid

    def check_and_return(self, value: Any) -> int:
        if value is None:
            if self._default_gid is not None:
                return self._default_gid
            else:
                return os.getgid()
        elif isinstance(value, int):
            if value == -1:
                return os.getgid()
        elif isinstance(value, str):
            if not value:
                if self._default_gid is not None:
                    return self._default_gid
                else:
                    return os.getgid()
            try:
                value = int(value)
            except ValueError:
                try:
                    return pwd.getpwnam(value).pw_gid
                except KeyError:
                    self._failure("no such group in system", value=value)
            else:
                return self.check_and_return(value)
        else:
            self._failure("value must be either int or str", value=value)
        return value


class UUID(t.Trafaret):
    def check_and_return(self, value: Any) -> uuid.UUID:
        try:
            if isinstance(value, uuid.UUID):
                return value
            if isinstance(value, str):
                return uuid.UUID(value)
            elif isinstance(value, bytes):
                return uuid.UUID(bytes=value)
            else:
                self._failure("value must be string or bytes", value=value)
        except ValueError:
            self._failure("cannot convert value to UUID", value=value)


class QuotaScopeID(t.Trafaret):
    regex = r"^[A-Za-z0-9]+(?:[_-][A-Za-z0-9]+)*:[A-Za-z0-9]+(?:[_-][A-Za-z0-9]+)*$"

    def check_and_return(self, value: Any) -> _QuotaScopeID:
        return _QuotaScopeID.parse(t.Regexp(self.regex).check(value))


class VFolderID(t.Trafaret):
    def check_and_return(self, value: Any) -> _VFolderID:
        tuple_t = t.Tuple(QuotaScopeID(), UUID())
        match value:
            case str():
                pieces = value.partition("/")
                if len(pieces[2]) == 0:  # for old vFolder ID without quota scope ID
                    converted = (None, UUID().check(pieces[0]))
                else:
                    converted = tuple_t.check((pieces[0], pieces[2]))
            case tuple():
                converted = tuple_t.check(value)
            case _:
                self._failure("cannot convert value to VFolderID", value=value)
        return _VFolderID(
            quota_scope_id=converted[0],
            folder_id=converted[1],
        )


class TimeZone(t.Trafaret):
    def check_and_return(self, value: Any) -> datetime.tzinfo:
        if not isinstance(value, str):
            self._failure("value must be string", value=value)
        tz = dateutil.tz.gettz(value)
        if tz is None:
            self._failure("value is not a known timezone", value=value)
        return tz


class TimeDuration(t.Trafaret):
    """
    Represent the relative difference between two datetime objects,
    parsed from human-readable time duration expression strings.

    If you specify years or months, it returns an
    :class:`dateutil.relativedelta.relativedelta` instance
    which keeps the human-friendly year and month calculation
    considering leap years and monthly day count differences,
    instead of simply multiplying 365 days to the value of years.
    Otherwise, it returns the stdlib's :class:`datetime.timedelta`
    instance.

    Example:
    >>> t = datetime(2020, 2, 29)
    >>> t + check_and_return("1yr")
    datetime.datetime(2021, 2, 28, 0, 0)
    >>> t + check_and_return("2yr")
    datetime.datetime(2022, 2, 28, 0, 0)
    >>> t + check_and_return("3yr")
    datetime.datetime(2023, 2, 28, 0, 0)
    >>> t + check_and_return("4yr")
    datetime.datetime(2024, 2, 29, 0, 0)  # preserves the same day of month
    """

    def __init__(self, *, allow_negative: bool = False) -> None:
        self._allow_negative = allow_negative

    def check_and_return(self, value: Any) -> Union[datetime.timedelta, relativedelta]:
        if not isinstance(value, (int, float, str)):
            self._failure("value must be a number or string", value=value)
        if isinstance(value, (int, float)):
            return datetime.timedelta(seconds=value)
        assert isinstance(value, str)
        if len(value) == 0:
            self._failure("value must not be empty", value=value)
        try:
            unit = value[-1]
            if unit.isdigit():
                t = float(value)
                if not self._allow_negative and t < 0:
                    self._failure("value must be positive", value=value)
                return datetime.timedelta(seconds=t)
            elif value[-2:].isalpha():
                t = int(value[:-2])
                if not self._allow_negative and t < 0:
                    self._failure("value must be positive", value=value)
                if value[-2:] == "yr":
                    return relativedelta(years=t)
                elif value[-2:] == "mo":
                    return relativedelta(months=t)
                else:
                    self._failure("value is not a known time duration", value=value)
            else:
                t = float(value[:-1])
                if not self._allow_negative and t < 0:
                    self._failure("value must be positive", value=value)
                if value[-1] == "w":
                    return datetime.timedelta(weeks=t)
                elif value[-1] == "d":
                    return datetime.timedelta(days=t)
                elif value[-1] == "h":
                    return datetime.timedelta(hours=t)
                elif value[-1] == "m":
                    return datetime.timedelta(minutes=t)
                elif value[-1] == "s":
                    return datetime.timedelta(seconds=t)
                else:
                    self._failure("value is not a known time duration", value=value)
        except ValueError:
            self._failure(f"invalid numeric literal: {value[:-1]}", value=value)


class Slug(t.Trafaret, metaclass=StringLengthMeta):
    _rx_slug = re.compile(r"^[a-zA-Z0-9]([a-zA-Z0-9._-]*[a-zA-Z0-9])?$")

    def __init__(
        self,
        *,
        min_length: Optional[int] = None,
        max_length: Optional[int] = None,
        allow_dot: bool = False,
    ) -> None:
        super().__init__()
        self._allow_dot = allow_dot
        if min_length is not None and min_length < 0:
            raise TypeError("min_length must be larger than or equal to zero.")
        if max_length is not None and max_length < 0:
            raise TypeError("max_length must be larger than or equal to zero.")
        if max_length is not None and min_length is not None and min_length > max_length:
            raise TypeError("min_length must be less than or equal to max_length when both set.")
        self._min_length = min_length
        self._max_length = max_length

    def check_and_return(self, value: Any) -> str:
        if isinstance(value, str):
            if self._min_length is not None and len(value) < self._min_length:
                self._failure(f"value is too short (min length {self._min_length})", value=value)
            if self._max_length is not None and len(value) > self._max_length:
                self._failure(f"value is too long (max length {self._max_length})", value=value)
            if self._allow_dot and value.startswith("."):
                checked_value = value[1:]
            else:
                checked_value = value
            m = type(self)._rx_slug.search(checked_value)
            if not m:
                self._failure("value must be a valid slug.", value=value)
        else:
            self._failure("value must be a string", value=value)
        return value


if jwt_available:

    class JsonWebToken(t.Trafaret):
        default_algorithms = ["HS256"]

        def __init__(
            self,
            *,
            secret: str,
            inner_iv: t.Trafaret = None,
            algorithms: list[str] = default_algorithms,
        ) -> None:
            self.secret = secret
            self.algorithms = algorithms
            self.inner_iv = inner_iv

        def check_and_return(self, value: Any) -> Mapping[str, Any]:
            try:
                token_data = jwt.decode(value, self.secret, algorithms=self.algorithms)
                if self.inner_iv is not None:
                    return self.inner_iv.check(token_data)
                return token_data
            except jwt.PyJWTError as e:
                self._failure(f"cannot decode the given value as JWT: {e}", value=value)


class URL(t.Trafaret):
    rx_scheme = re.compile(r"^[-a-z0-9]+://")

    def __init__(
        self,
        *,
        scheme_required: bool = True,
    ) -> None:
        self.scheme_required = scheme_required

    def check_and_return(self, value: Any) -> yarl.URL:
        if not isinstance(value, (str, bytes)):
            self._failure("A URL must be a unicode string or a byte sequence", value=value)
        if isinstance(value, bytes):
            value = value.decode("utf-8")
        if self.scheme_required:
            if not self.rx_scheme.match(value):
                self._failure(
                    "The given value does not have the scheme (protocol) part", value=value
                )
        try:
            return yarl.URL(value)
        except ValueError as e:
            self._failure(f"cannot convert the given value to URL (error: {e!r})", value=value)


class ToSet(t.Trafaret):
    def check_and_return(self, value: Any) -> set:
        if isinstance(value, Iterable):
            return set(value)
        else:
            self._failure("value must be Iterable")


<<<<<<< HEAD
class ToJSONSerializable(t.Trafaret):
    from .types import JSONSerializableMixin

    def __init__(self, cls: Type[JSONSerializableMixin]) -> None:
        self._cls = cls

    def check_and_return(self, value: Any) -> JSONSerializableMixin:
        try:
            return self._cls.from_json(value)
        except (TypeError, ValueError) as e:
            self._failure(
                f"cannot convert the given value to {self._cls} (error: {e!r})", value=value
            )
=======
class Delay(t.Trafaret):
    """
    Convert a float or a tuple of 2 floats into a random generated float value
    to use in time.sleep() or asyncio.sleep()
    """

    def check_and_return(self, value: Any) -> float:
        match value:
            case float() | int():
                return float(value)
            case (a, b):
                return random.uniform(a, b)
            case None:
                return 0
            case _:
                self._failure(f"Value must be (float, tuple of float or None), not {type(value)}.")
>>>>>>> 6a3745a6
<|MERGE_RESOLUTION|>--- conflicted
+++ resolved
@@ -680,7 +680,6 @@
             self._failure("value must be Iterable")
 
 
-<<<<<<< HEAD
 class ToJSONSerializable(t.Trafaret):
     from .types import JSONSerializableMixin
 
@@ -694,7 +693,8 @@
             self._failure(
                 f"cannot convert the given value to {self._cls} (error: {e!r})", value=value
             )
-=======
+
+
 class Delay(t.Trafaret):
     """
     Convert a float or a tuple of 2 floats into a random generated float value
@@ -710,5 +710,4 @@
             case None:
                 return 0
             case _:
-                self._failure(f"Value must be (float, tuple of float or None), not {type(value)}.")
->>>>>>> 6a3745a6
+                self._failure(f"Value must be (float, tuple of float or None), not {type(value)}.")