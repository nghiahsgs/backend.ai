--- conflicted
+++ resolved
@@ -28,10 +28,7 @@
 from ..models import keypair_resource_policies, keypairs, users
 from ..models.keypair import generate_keypair as _gen_keypair
 from ..models.keypair import generate_ssh_keypair as _gen_ssh_keypair
-<<<<<<< HEAD
 from ..models.project import association_projects_users, projects
-from ..models.user import INACTIVE_USER_STATUSES, UserRole, UserStatus, check_credential
-=======
 from ..models.user import (
     INACTIVE_USER_STATUSES,
     UserRole,
@@ -39,7 +36,6 @@
     check_credential,
     compare_to_hashed_password,
 )
->>>>>>> 39c22c24
 from ..models.utils import execute_with_retry
 from .exceptions import (
     AuthorizationFailed,
