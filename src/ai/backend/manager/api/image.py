--- conflicted
+++ resolved
@@ -3,482 +3,7 @@
 # import aiohttp_cors
 from aiohttp import web
 
-<<<<<<< HEAD
-from ai.backend.common import validators as tx
-from ai.backend.common.docker import ImageRef
-from ai.backend.common.etcd import quote as etcd_quote
-from ai.backend.common.types import SessionTypes
-
-from ..defs import DEFAULT_IMAGE_ARCH, DEFAULT_ROLE, DEFAULT_SHARED_MEMORY_SIZE
-from ..models import association_groups_users as agus
-from ..models import domains, groups, query_allowed_sgroups
-from ..types import UserScope
-from .auth import admin_required
-from .exceptions import InvalidAPIParameters
-from .manager import ALL_ALLOWED, READ_ALLOWED, server_status_required
 from .types import CORSOptions, WebMiddleware
-from .utils import check_api_params
-
-if TYPE_CHECKING:
-    from .context import RootContext
-
-
-DOCKERFILE_TEMPLATE = r"""# syntax = docker/dockerfile:1.0-experimental
-FROM {{ src }}
-MAINTAINER Backend.AI Manager
-
-USER root
-
-{% if runtime_type == 'python' -%}
-ENV PYTHONUNBUFFERED=1 \
-    LANG=C.UTF-8
-
-RUN --mount=type=bind,source=wheelhouse,target=/root/wheelhouse \
-    PIP_OPTS="--no-cache-dir --no-index --find-links=/root/wheelhouse" && \
-    {{ runtime_path }} -m pip install ${PIP_OPTS} -U pip setuptools && \
-    {{ runtime_path }} -m pip install ${PIP_OPTS} Pillow && \
-    {{ runtime_path }} -m pip install ${PIP_OPTS} h5py && \
-    {{ runtime_path }} -m pip install ${PIP_OPTS} ipython && \
-    {{ runtime_path }} -m pip install ${PIP_OPTS} jupyter && \
-    {{ runtime_path }} -m pip install ${PIP_OPTS} jupyterlab
-
-# Install ipython kernelspec
-RUN {{ runtime_path }} -m ipykernel install \
-    --prefix={{ runtime_path.parent.parent }} \
-    --display-name "{{ brand }} on Backend.AI"
-{%- endif %}
-
-LABEL ai.backend.kernelspec="1" \
-      ai.backend.envs.corecount="{{ cpucount_envvars | join(',') }}" \
-      ai.backend.features="{% if has_ipykernel %}query batch {% endif %}uid-match" \
-      ai.backend.resource.min.cpu="{{ min_cpu }}" \
-      ai.backend.resource.min.mem="{{ min_mem }}" \
-      ai.backend.resource.preferred.shmem="{{ pref_shmem }}" \
-      ai.backend.accelerators="{{ accelerators | join(',') }}" \
-{%- if 'cuda' is in accelerators %}
-      ai.backend.resource.min.cuda.device=1 \
-      ai.backend.resource.min.cuda.shares=0.1 \
-{%- endif %}
-      ai.backend.base-distro="{{ base_distro }}" \
-{%- if service_ports %}
-      ai.backend.service-ports="{% for item in service_ports -%}
-          {{- item['name'] }}:
-          {{- item['protocol'] }}:
-          {%- if (item['ports'] | length) > 1 -%}
-              [{{ item['ports'] | join(',') }}]
-          {%- else -%}
-              {{ item['ports'][0] }}
-          {%- endif -%}
-          {{- ',' if not loop.last }}
-      {%- endfor %}" \
-{%- endif %}
-      ai.backend.runtime-type="{{ runtime_type }}" \
-      ai.backend.runtime-path="{{ runtime_path }}"
-"""  # noqa
-
-
-@server_status_required(READ_ALLOWED)
-@admin_required
-async def get_import_image_form(request: web.Request) -> web.Response:
-    root_ctx: RootContext = request.app["_root.context"]
-    async with root_ctx.db.begin() as conn:
-        query = (
-            sa.select([groups.c.name])
-            .select_from(
-                sa.join(
-                    groups,
-                    domains,
-                    groups.c.domain_name == domains.c.name,
-                ),
-            )
-            .where(
-                (domains.c.name == request["user"]["domain_name"])
-                & (domains.c.is_active)
-                & (groups.c.is_active),
-            )
-        )
-        result = await conn.execute(query)
-        rows = result.fetchall()
-        accessible_groups = [row["name"] for row in rows]
-
-        # FIXME: Currently this only consider domain-level scaling group associations,
-        #        thus ignoring the group name query.
-        rows = await query_allowed_sgroups(
-            conn,
-            request["user"]["domain_name"],
-            "",
-            request["keypair"]["access_key"],
-        )
-        accessible_scaling_groups = [row["name"] for row in rows]
-
-    return web.json_response({
-        "fieldGroups": [
-            {
-                "name": "Import options",
-                "fields": [
-                    {
-                        "name": "src",
-                        "type": "string",
-                        "label": "Source Docker image",
-                        "placeholder": "index.docker.io/lablup/tensorflow:2.0-source",
-                        "help": (
-                            "The full Docker image name to import from. "
-                            "The registry must be accessible by the client."
-                        ),
-                    },
-                    {
-                        "name": "target",
-                        "type": "string",
-                        "label": "Target Docker image",
-                        "placeholder": "index.docker.io/lablup/tensorflow:2.0-target",
-                        "help": (
-                            "The full Docker image name of the imported image."
-                            "The registry must be accessible by the client."
-                        ),
-                    },
-                    {
-                        "name": "brand",
-                        "type": "string",
-                        "label": "Name of Jupyter kernel",
-                        "placeholder": "TensorFlow 2.0",
-                        "help": (
-                            "The name of kernel to be shown in the Jupyter's kernel menu. "
-                            'This will be suffixed with "on Backend.AI".'
-                        ),
-                    },
-                    {
-                        "name": "baseDistro",
-                        "type": "choice",
-                        "choices": ["ubuntu", "centos"],
-                        "default": "ubuntu",
-                        "label": "Base LINUX distribution",
-                        "help": "The base Linux distribution used by the source image",
-                    },
-                    {
-                        "name": "minCPU",
-                        "type": "number",
-                        "min": 1,
-                        "max": None,
-                        "label": "Minimum required CPU core(s)",
-                        "help": "The minimum number of CPU cores required by the image",
-                    },
-                    {
-                        "name": "minMemory",
-                        "type": "binarysize",
-                        "min": "64m",
-                        "max": None,
-                        "label": "Minimum required memory size",
-                        "help": "The minimum size of the main memory required by the image",
-                    },
-                    {
-                        "name": "preferredSharedMemory",
-                        "type": "binarysize",
-                        "min": "64m",
-                        "max": None,
-                        "label": "Preferred shared memory size",
-                        "help": "The preferred (default) size of the shared memory",
-                    },
-                    {
-                        "name": "supportedAccelerators",
-                        "type": "multichoice[str]",
-                        "choices": ["cuda"],
-                        "default": "cuda",
-                        "label": "Supported accelerators",
-                        "help": "The list of accelerators supported by the image",
-                    },
-                    {
-                        "name": "runtimeType",
-                        "type": "choice",
-                        "choices": ["python"],
-                        "default": "python",
-                        "label": "Runtime type of the image",
-                        "help": (
-                            "The runtime type of the image. Currently, the source image must"
-                            " have installed Python 2.7, 3.5, 3.6, or 3.7 at least to import."
-                            " This will be used as the kernel of Jupyter service in this image."
-                        ),
-                    },
-                    {
-                        "name": "runtimePath",
-                        "type": "string",
-                        "default": "/usr/local/bin/python",
-                        "label": "Path of the runtime",
-                        "placeholder": "/usr/local/bin/python",
-                        "help": (
-                            "The path to the main executalbe of runtime language of the image."
-                            ' Even for the same "python"-based images, this may differ'
-                            " significantly image by image. (e.g., /usr/bin/python,"
-                            " /usr/local/bin/python, /opt/something/bin/python, ...) Please"
-                            " check this carefully not to get confused with OS-default ones and"
-                            " custom-installed ones."
-                        ),
-                    },
-                    {
-                        "name": "CPUCountEnvs",
-                        "type": "list[string]",
-                        "default": ["NPROC", "OMP_NUM_THREADS", "OPENBLAS_NUM_THREADS"],
-                        "label": "CPU count environment variables",
-                        "help": (
-                            "The name of environment variables to be overriden to the number of"
-                            " CPU cores actually allocated to the container. Required for"
-                            " legacy computation libraries."
-                        ),
-                    },
-                    {
-                        "name": "servicePorts",
-                        "type": "multichoice[template]",
-                        "templates": [
-                            {"name": "jupyter", "protocol": "http", "ports": [8080]},
-                            {"name": "jupyterlab", "protocol": "http", "ports": [8090]},
-                            {"name": "tensorboard", "protocol": "http", "ports": [6006]},
-                            {"name": "digits", "protocol": "http", "ports": [5000]},
-                            {"name": "vscode", "protocol": "http", "ports": [8180]},
-                            {"name": "h2o-dai", "protocol": "http", "ports": [12345]},
-                        ],
-                        "label": "Supported service ports",
-                        "help": (
-                            "The list of service ports supported by this image. "
-                            "Note that sshd (port 2200) and ttyd (port 7681) are intrinsic; "
-                            "they are always included regardless of the source image. "
-                            "The port number 2000-2003 are reserved by Backend.AI, and "
-                            "all port numbers must be larger than 1024 and smaller than 65535."
-                        ),
-                    },
-                ],
-            },
-            {
-                "name": "Import Task Options",
-                "help": "The import task uses 1 CPU core and 2 GiB of memory.",
-                "fields": [
-                    {
-                        "name": "group",
-                        "type": "choice",
-                        "choices": accessible_groups,
-                        "label": "Group to build image",
-                        "help": "The user group where the import task will be executed.",
-                    },
-                    {
-                        "name": "scalingGroup",
-                        "type": "choice",
-                        "choices": accessible_scaling_groups,
-                        "label": "Scaling group to build image",
-                        "help": "The scaling group where the import task will take resources from.",
-                    },
-                ],
-            },
-        ],
-    })
-
-
-@server_status_required(ALL_ALLOWED)
-@admin_required
-@check_api_params(
-    t.Dict({
-        t.Key("src"): t.String,
-        t.Key("target"): t.String,
-        t.Key("architecture", default=DEFAULT_IMAGE_ARCH): t.String,
-        t.Key("launchOptions", default={}): t.Dict({
-            t.Key("scalingGroup", default="default"): t.String,
-            t.Key("group", default="default"): t.String,
-        }).allow_extra("*"),
-        t.Key("brand"): t.String,
-        t.Key("baseDistro"): t.Enum("ubuntu", "centos"),
-        t.Key("minCPU", default=1): t.Int[1:],
-        t.Key("minMemory", default="64m"): tx.BinarySize,
-        t.Key("preferredSharedMemory", default=DEFAULT_SHARED_MEMORY_SIZE): tx.BinarySize,
-        t.Key("supportedAccelerators"): t.List(t.String),
-        t.Key("runtimeType"): t.Enum("python"),
-        t.Key("runtimePath"): tx.Path(type="file", allow_nonexisting=True, resolve=False),
-        t.Key("CPUCountEnvs"): t.List(t.String),
-        t.Key("servicePorts", default=[]): t.List(
-            t.Dict({
-                t.Key("name"): t.String,
-                t.Key("protocol"): t.Enum("http", "tcp", "pty"),
-                t.Key("ports"): t.List(t.Int[1:65535], min_length=1),
-            })
-        ),
-    }).allow_extra("*")
-)
-async def import_image(request: web.Request, params: Any) -> web.Response:
-    """
-    Import a docker image and convert it to a Backend.AI-compatible one,
-    by automatically installing a few packages and adding image labels.
-
-    Currently we only support auto-conversion of Python-based kernels (e.g.,
-    NGC images) which has its own Python version installed.
-
-    Internally, it launches a temporary kernel in an arbitrary agent within
-    the client's domain, the "default" group, and the "default" scaling group.
-    (The client may change the group and scaling group using *launchOptions.*
-    If the client is a super-admin, it uses the "default" domain.)
-
-    This temporary kernel occupies only 1 CPU core and 1 GiB memory.
-    The kernel concurrency limit is not applied here, but we choose an agent
-    based on their resource availability.
-    The owner of this kernel is always the client that makes the API request.
-
-    This API returns immediately after launching the temporary kernel.
-    The client may check the progress of the import task using session logs.
-    """
-
-    tpl = jinja2.Template(DOCKERFILE_TEMPLATE)
-    root_ctx: RootContext = request.app["_root.context"]
-
-    async with root_ctx.db.begin() as conn:
-        query = (
-            sa.select([domains.c.allowed_docker_registries])
-            .select_from(domains)
-            .where(domains.c.name == request["user"]["domain_name"])
-        )
-        result = await conn.execute(query)
-        allowed_docker_registries = result.scalar()
-
-    # TODO: select agent to run image builder based on image architecture
-    source_image = ImageRef(params["src"], allowed_docker_registries, params["architecture"])
-    target_image = ImageRef(params["target"], allowed_docker_registries, params["architecture"])
-
-    # TODO: validate and convert arguments to template variables
-    dockerfile_content = tpl.render({
-        "base_distro": params["baseDistro"],
-        "cpucount_envvars": ["NPROC", "OMP_NUM_THREADS", "OPENBLAS_NUM_THREADS"],
-        "runtime_type": params["runtimeType"],
-        "runtime_path": params["runtimePath"],
-        "service_ports": params["servicePorts"],
-        "min_cpu": params["minCPU"],
-        "min_mem": params["minMemory"],
-        "pref_shmem": params["preferredSharedMemory"],
-        "accelerators": params["supportedAccelerators"],
-        "src": params["src"],
-        "brand": params["brand"],
-        "has_ipykernel": (
-            True
-        ),  # TODO: in the future, we may allow import of service-port only kernels.
-    })
-
-    session_creation_id = secrets.token_urlsafe(32)
-    session_id = f"image-import-{secrets.token_urlsafe(8)}"
-    access_key = request["keypair"]["access_key"]
-    resource_policy = request["keypair"]["resource_policy"]
-
-    async with root_ctx.db.begin() as conn:
-        query = (
-            sa.select([groups.c.id])
-            .select_from(
-                sa.join(
-                    groups,
-                    domains,
-                    groups.c.domain_name == domains.c.name,
-                ),
-            )
-            .where(
-                (domains.c.name == request["user"]["domain_name"])
-                & (groups.c.name == params["launchOptions"]["group"])
-                & (domains.c.is_active)
-                & (groups.c.is_active),
-            )
-        )
-        result = await conn.execute(query)
-        group_id = result.scalar()
-        if group_id is None:
-            raise InvalidAPIParameters("Invalid domain or group.")
-
-        query = (
-            sa.select([agus])
-            .select_from(agus)
-            .where(
-                (agus.c.user_id == request["user"]["uuid"]) & (agus.c.group_id == group_id),
-            )
-        )
-        result = await conn.execute(query)
-        row = result.first()
-        if row is None:
-            raise InvalidAPIParameters("You do not belong to the given group.")
-
-    importer_image = ImageRef(
-        root_ctx.local_config["manager"]["importer-image"],
-        allowed_docker_registries,
-        params["architecture"],
-    )
-
-    docker_creds = {}
-    for img_ref in (source_image, target_image):
-        registry_info = await root_ctx.shared_config.etcd.get_prefix_dict(
-            f"config/docker/registry/{etcd_quote(img_ref.registry)}"
-        )
-        docker_creds[img_ref.registry] = {
-            "username": registry_info.get("username"),
-            "password": registry_info.get("password"),
-        }
-
-    kernel_id = await root_ctx.registry.enqueue_session(
-        session_creation_id,
-        session_id,
-        access_key,
-        {
-            "creation_config": {
-                "scaling_group": params["launchOptions"]["scalingGroup"],
-                "environ": {
-                    "SRC_IMAGE": source_image.canonical,
-                    "TARGET_IMAGE": target_image.canonical,
-                    "RUNTIME_PATH": params["runtimePath"],
-                    "BUILD_SCRIPT": base64.b64encode(dockerfile_content.encode("utf8")).decode(
-                        "ascii"
-                    ),
-                },
-            },
-            "kernel_configs": [
-                {
-                    "image_ref": importer_image,
-                    "cluster_role": DEFAULT_ROLE,
-                    "cluster_idx": 1,
-                    "local_rank": 0,
-                    "cluster_hostname": f"{DEFAULT_ROLE}1",
-                    "creation_config": {
-                        "resources": {"cpu": "1", "mem": "2g"},
-                        "scaling_group": params["launchOptions"]["scalingGroup"],
-                        "environ": {
-                            "SRC_IMAGE": source_image.canonical,
-                            "TARGET_IMAGE": target_image.canonical,
-                            "RUNTIME_PATH": params["runtimePath"],
-                            "BUILD_SCRIPT": base64.b64encode(
-                                dockerfile_content.encode("utf8")
-                            ).decode("ascii"),
-                        },
-                    },
-                    "startup_command": "/root/build-image.sh",
-                    "bootstrap_script": "",
-                },
-            ],
-        },
-        None,
-        SessionTypes.BATCH,
-        resource_policy,
-        user_scope=UserScope(
-            domain_name=request["user"]["domain_name"],
-            group_id=group_id,
-            user_uuid=request["user"]["uuid"],
-            user_role=request["user"]["role"],
-        ),
-        internal_data={
-            "domain_socket_proxies": ["/var/run/docker.sock"],
-            "docker_credentials": docker_creds,
-            "prevent_vfolder_mounts": True,
-            "block_service_ports": True,
-        },
-        sudo_session_enabled=False,
-    )
-    return web.json_response(
-        {
-            "importTask": {
-                "sessionId": session_id,
-                "taskId": str(kernel_id),
-            },
-        },
-        status=200,
-    )
-=======
-from .types import CORSOptions, WebMiddleware
->>>>>>> 165a2d4e
 
 
 async def init(app: web.Application) -> None:
