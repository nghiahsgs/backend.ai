schema {
  query: Queries
  mutation: Mutations
}

"""All available GraphQL queries."""
type Queries {
  node(
    """The ID of the object"""
    id: ID!
  ): Node
  agent(agent_id: String!): Agent
  agent_list(limit: Int!, offset: Int!, filter: String, order: String, scaling_group: String, status: String): AgentList
  agents(scaling_group: String, status: String): [Agent]
  agent_summary(agent_id: String!): AgentSummary
  agent_summary_list(limit: Int!, offset: Int!, filter: String, order: String, scaling_group: String, status: String): AgentSummaryList
  domain(name: String): Domain
  domains(is_active: Boolean): [Domain]

  """Added in 24.03.0."""
  group_node(id: String!): GroupNode

  """Added in 24.03.0."""
  group_nodes(filter: String, order: String, offset: Int, before: String, after: String, first: Int, last: Int): GroupConnection
  group(id: UUID!, domain_name: String): Group
  groups_by_name(name: String!, domain_name: String): [Group]
  groups(
    domain_name: String
    is_active: Boolean

    """Added since 24.03.0. Available values: GENERAL, MODEL_STORE"""
    type: [String] = ["GENERAL"]
  ): [Group]
  image(reference: String!, architecture: String = "x86_64"): Image
  images(is_installed: Boolean, is_operation: Boolean): [Image]
  user(domain_name: String, email: String): User
  user_from_uuid(domain_name: String, user_id: ID): User
  users(domain_name: String, group_id: UUID, is_active: Boolean, status: String): [User]
  user_list(limit: Int!, offset: Int!, filter: String, order: String, domain_name: String, group_id: UUID, is_active: Boolean, status: String): UserList

  """Added in 24.03.0."""
  user_node(id: String!): UserNode

  """Added in 24.03.0."""
  user_nodes(filter: String, order: String, offset: Int, before: String, after: String, first: Int, last: Int): UserConnection
  keypair(domain_name: String, access_key: String): KeyPair
  keypairs(domain_name: String, email: String, is_active: Boolean): [KeyPair]
  keypair_list(limit: Int!, offset: Int!, filter: String, order: String, domain_name: String, email: String, is_active: Boolean): KeyPairList
  keypair_resource_policy(name: String): KeyPairResourcePolicy
  user_resource_policy(name: String): UserResourcePolicy
  project_resource_policy(name: String!): ProjectResourcePolicy
  keypair_resource_policies: [KeyPairResourcePolicy]
  user_resource_policies: [UserResourcePolicy]
  project_resource_policies: [ProjectResourcePolicy]
  resource_preset(name: String): ResourcePreset
  resource_presets: [ResourcePreset]
  scaling_group(name: String): ScalingGroup
  scaling_groups(name: String, is_active: Boolean): [ScalingGroup]
  scaling_groups_for_domain(domain: String!, is_active: Boolean): [ScalingGroup]
  scaling_groups_for_user_group(user_group: String!, is_active: Boolean): [ScalingGroup]
  scaling_groups_for_keypair(access_key: String!, is_active: Boolean): [ScalingGroup]
  storage_volume(id: String): StorageVolume
  storage_volume_list(limit: Int!, offset: Int!, filter: String, order: String): StorageVolumeList
  vfolder(id: String): VirtualFolder
  vfolder_list(limit: Int!, offset: Int!, filter: String, order: String, domain_name: String, group_id: UUID, access_key: String): VirtualFolderList
  vfolder_permission_list(limit: Int!, offset: Int!, filter: String, order: String): VirtualFolderPermissionList
  vfolder_own_list(limit: Int!, offset: Int!, filter: String, order: String, domain_name: String, access_key: String): VirtualFolderList
  vfolder_invited_list(limit: Int!, offset: Int!, filter: String, order: String, domain_name: String, access_key: String): VirtualFolderList
  vfolder_project_list(limit: Int!, offset: Int!, filter: String, order: String, domain_name: String, access_key: String): VirtualFolderList
  vfolders(domain_name: String, group_id: String, access_key: String): [VirtualFolder]
  compute_session(id: UUID!): ComputeSession
  compute_container(id: UUID!): ComputeContainer
  compute_session_list(limit: Int!, offset: Int!, filter: String, order: String, domain_name: String, group_id: String, access_key: String, status: String): ComputeSessionList
  compute_container_list(limit: Int!, offset: Int!, filter: String, order: String, session_id: ID!, role: String): ComputeContainerList
  legacy_compute_session_list(limit: Int!, offset: Int!, order_key: String, order_asc: Boolean, domain_name: String, group_id: String, access_key: String, status: String): LegacyComputeSessionList
  legacy_compute_session(sess_id: String!, domain_name: String, access_key: String): LegacyComputeSession
  vfolder_host_permissions: PredefinedAtomicPermission
  endpoint(endpoint_id: UUID!): Endpoint
  endpoint_list(limit: Int!, offset: Int!, filter: String, order: String, domain_name: String, group_id: String, access_key: String, project: UUID): EndpointList
  routing(routing_id: UUID!): Routing
  routing_list(limit: Int!, offset: Int!, filter: String, order: String, endpoint_id: UUID): RoutingList
  endpoint_token(token: String!): EndpointToken
  endpoint_token_list(limit: Int!, offset: Int!, filter: String, order: String, endpoint_id: UUID): EndpointTokenList
  quota_scope(storage_host_name: String!, quota_scope_id: String!): QuotaScope
  container_registry(hostname: String!): ContainerRegistry
  container_registries: [ContainerRegistry]

  """Added in 24.03.0."""
  model_card(id: String!): ModelCard

  """Added in 24.03.0."""
  model_cards(filter: String, order: String, offset: Int, before: String, after: String, first: Int, last: Int): ModelCardConnection
}

"""
This GraphQL Relay Node extension is for running asynchronous resolvers and fine-grained handling of global id.
Refer to: https://github.com/graphql-python/graphene/blob/master/graphene/relay/node.py
"""
interface Node {
  """The ID of the object"""
  id: ID!
}

type Agent implements Item {
  id: ID
  status: String
  status_changed: DateTime
  region: String
  scaling_group: String
  schedulable: Boolean
  available_slots: JSONString
  occupied_slots: JSONString
  addr: String
  architecture: String
  first_contact: DateTime
  lost_at: DateTime
  live_stat: JSONString
  version: String
  compute_plugins: JSONString
  hardware_metadata: JSONString
  auto_terminate_abusing_kernel: Boolean
  local_config: JSONString
  container_count: Int
  mem_slots: Int
  cpu_slots: Float
  gpu_slots: Float
  tpu_slots: Float
  used_mem_slots: Int
  used_cpu_slots: Float
  used_gpu_slots: Float
  used_tpu_slots: Float
  cpu_cur_pct: Float
  mem_cur_bytes: Float
  compute_containers(status: String): [ComputeContainer]
}

interface Item {
  id: ID
}

"""
The `DateTime` scalar type represents a DateTime
value as specified by
[iso8601](https://en.wikipedia.org/wiki/ISO_8601).
"""
scalar DateTime

"""
Allows use of a JSON String for input / output from the GraphQL schema.

Use of this type is *not recommended* as you lose the benefits of having a defined, static
schema (one of the key benefits of GraphQL).
"""
scalar JSONString

type ComputeContainer implements Item {
  id: ID
  idx: Int
  role: String
  hostname: String
  cluster_idx: Int
  local_rank: Int
  cluster_role: String
  cluster_hostname: String
  session_id: UUID

  """Deprecated since 24.03.0; use image_object.name"""
  image: String

  """Added at 24.03.0"""
  image_object: ImageNode
  architecture: String
  registry: String
  status: String
  status_changed: DateTime
  status_info: String
  status_data: JSONString
  created_at: DateTime
  terminated_at: DateTime
  starts_at: DateTime
  scheduled_at: DateTime
  abusing_report: JSONString
  agent: String
  agent_addr: String
  container_id: String
  resource_opts: JSONString
  occupied_slots: JSONString
  live_stat: JSONString
  last_stat: JSONString
  preopen_ports: [Int]
}

"""
Leverages the internal Python implementation of UUID (uuid.UUID) to provide native UUID objects
in fields, resolvers and input.
"""
scalar UUID

type ImageNode implements Node {
  """The ID of the object"""
  id: ID!
  name: String
  humanized_name: String
  tag: String
  registry: String
  architecture: String
  is_local: Boolean
  digest: String
  labels: [KVPair]
  size_bytes: BigInt
  resource_limits: [ResourceLimit]
  supported_accelerators: [String]
}

type KVPair {
  key: String
  value: String
}

"""
BigInt is an extension of the regular graphene.Int scalar type
to support integers outside the range of a signed 32-bit integer.
"""
scalar BigInt

type ResourceLimit {
  key: String
  min: String
  max: String
}

type AgentList implements PaginatedList {
  items: [Agent]!
  total_count: Int!
}

interface PaginatedList {
  items: [Item]!
  total_count: Int!
}

"""A schema for normal users."""
type AgentSummary implements Item {
  id: ID
  status: String
  scaling_group: String
  schedulable: Boolean
  available_slots: JSONString
  occupied_slots: JSONString
  architecture: String
}

type AgentSummaryList implements PaginatedList {
  items: [AgentSummary]!
  total_count: Int!
}

type Domain {
  name: String
  description: String
  is_active: Boolean
  created_at: DateTime
  modified_at: DateTime
  total_resource_slots: JSONString
  allowed_vfolder_hosts: JSONString
  allowed_docker_registries: [String]
  integration_id: String
  scaling_groups: [String]
}

type GroupNode implements Node {
  """The ID of the object"""
  id: ID!
  name: String
  description: String
  is_active: Boolean
  created_at: DateTime
  modified_at: DateTime
  domain_name: String
  total_resource_slots: JSONString
  allowed_vfolder_hosts: JSONString
  integration_id: String
  resource_policy: String
  scaling_groups: [String]
  user_nodes(filter: String, order: String, offset: Int, before: String, after: String, first: Int, last: Int): UserConnection
}

type UserConnection {
  """Pagination data for this connection."""
  pageInfo: PageInfo!

  """Contains the nodes in this connection."""
  edges: [UserEdge]!

  """Total count of the GQL nodes of the query."""
  count: Int
}

"""
The Relay compliant `PageInfo` type, containing data necessary to paginate this connection.
"""
type PageInfo {
  """When paginating forwards, are there more items?"""
  hasNextPage: Boolean!

  """When paginating backwards, are there more items?"""
  hasPreviousPage: Boolean!

  """When paginating backwards, the cursor to continue."""
  startCursor: String

  """When paginating forwards, the cursor to continue."""
  endCursor: String
}

"""A Relay edge containing a `User` and its cursor."""
type UserEdge {
  """The item at the end of the edge"""
  node: UserNode

  """A cursor for use in pagination"""
  cursor: String!
}

type UserNode implements Node {
  """The ID of the object"""
  id: ID!

  """Unique username of the user."""
  username: String

  """Unique email of the user."""
  email: String
  need_password_change: Boolean
  full_name: String
  description: String
  is_active: Boolean @deprecated(reason: "Deprecated since 24.03.0. Recommend to use `status` field.")

  """
  The status is one of `active`, `inactive`, `deleted` or `before-verification`.
  """
  status: String

  """Additional information of user status."""
  status_info: String
  created_at: DateTime
  modified_at: DateTime
  domain_name: String

  """The role is one of `user`, `admin`, `superadmin` or `monitor`."""
  role: String
  resource_policy: String
  allowed_client_ip: [String]
  totp_activated: Boolean
  totp_activated_at: DateTime
  sudo_session_enabled: Boolean
}

type GroupConnection {
  """Pagination data for this connection."""
  pageInfo: PageInfo!

  """Contains the nodes in this connection."""
  edges: [GroupEdge]!

  """Total count of the GQL nodes of the query."""
  count: Int
}

"""A Relay edge containing a `Group` and its cursor."""
type GroupEdge {
  """The item at the end of the edge"""
  node: GroupNode

  """A cursor for use in pagination"""
  cursor: String!
}

type Group {
  id: UUID
  name: String
  description: String
  is_active: Boolean
  created_at: DateTime
  modified_at: DateTime
  domain_name: String
  total_resource_slots: JSONString
  allowed_vfolder_hosts: JSONString
  integration_id: String
  resource_policy: String

  """Added since 24.03.0."""
  type: String
<<<<<<< HEAD

  """Added since 24.03.0."""
  per_user_image_storage_registry: JSONString
=======
>>>>>>> 267ee128
  scaling_groups: [String]
}

type Image {
  id: UUID
  name: String
  humanized_name: String
  tag: String
  registry: String
  architecture: String
  is_local: Boolean
  digest: String
  labels: [KVPair]
  aliases: [String]
  size_bytes: BigInt
  resource_limits: [ResourceLimit]
  supported_accelerators: [String]
  installed: Boolean
  installed_agents: [String]
  hash: String
}

type User implements Item {
  id: ID
  uuid: UUID
  username: String
  email: String
  need_password_change: Boolean
  full_name: String
  description: String
  is_active: Boolean
  status: String
  status_info: String
  created_at: DateTime
  modified_at: DateTime
  domain_name: String
  role: String
  resource_policy: String
  allowed_client_ip: [String]
  totp_activated: Boolean
  totp_activated_at: DateTime
  sudo_session_enabled: Boolean

  """
  Added in 24.03.0. Used as the default authentication credential for password-based logins and sets the user's total resource usage limit. User's main_access_key cannot be deleted, and only super-admin can replace main_access_key.
  """
  main_access_key: String
  groups: [UserGroup]
}

type UserGroup {
  id: UUID
  name: String
}

type UserList implements PaginatedList {
  items: [User]!
  total_count: Int!
}

type KeyPair implements Item {
  id: ID
  user_id: String
  full_name: String
  access_key: String
  secret_key: String
  is_active: Boolean
  is_admin: Boolean
  resource_policy: String
  created_at: DateTime
  last_used: DateTime
  rate_limit: Int
  num_queries: Int
  user: UUID
  projects: [String]
  ssh_public_key: String
  vfolders: [VirtualFolder]
  compute_sessions(status: String): [ComputeSession]
  concurrency_used: Int
  user_info: UserInfo
  concurrency_limit: Int @deprecated(reason: "Moved to KeyPairResourcePolicy object as the max_concurrent_sessions field.")
}

type VirtualFolder implements Item {
  id: ID
  host: String
  quota_scope_id: String
  name: String
  user: UUID
  user_email: String
  group: UUID
  group_name: String
  creator: String
  unmanaged_path: String
  usage_mode: String
  permission: String
  ownership_type: String
  max_files: Int
  max_size: BigInt
  created_at: DateTime
  last_used: DateTime
  num_files: Int
  cur_size: BigInt
  cloneable: Boolean
  status: String
}

type ComputeSession implements Item {
  id: ID
  session_id: UUID
  main_kernel_id: UUID
  tag: String
  name: String
  type: String
  main_kernel_role: String
  image: String
  architecture: String
  registry: String
  cluster_template: String
  cluster_mode: String
  cluster_size: Int
  domain_name: String
  group_name: String
  group_id: UUID
  user_email: String
  full_name: String
  user_id: UUID
  access_key: String
  created_user_email: String
  created_user_id: UUID
  status: String
  status_changed: DateTime
  status_info: String
  status_data: JSONString
  status_history: JSONString
  created_at: DateTime
  terminated_at: DateTime
  starts_at: DateTime
  scheduled_at: DateTime
  startup_command: String
  result: String
  commit_status: String
  abusing_reports: [JSONString]
  idle_checks: JSONString
  agent_ids: [String]
  agents: [String]
  resource_opts: JSONString
  scaling_group: String
  service_ports: JSONString
  mounts: [String]
  vfolder_mounts: [String]
  occupying_slots: JSONString
  occupied_slots: JSONString

  """Added in 24.03.0"""
  requested_slots: JSONString
  num_queries: BigInt
  containers: [ComputeContainer]
  dependencies: [ComputeSession]
  inference_metrics: JSONString
}

type UserInfo {
  email: String
  full_name: String
}

type KeyPairList implements PaginatedList {
  items: [KeyPair]!
  total_count: Int!
}

type KeyPairResourcePolicy {
  name: String
  created_at: DateTime
  default_for_unspecified: String
  total_resource_slots: JSONString
  max_session_lifetime: Int
  max_concurrent_sessions: Int
  max_containers_per_session: Int
  idle_timeout: BigInt
  allowed_vfolder_hosts: JSONString
  max_vfolder_count: Int @deprecated(reason: "Deprecated since 23.09.4")
  max_vfolder_size: BigInt @deprecated(reason: "Deprecated since 23.09.4")
  max_quota_scope_size: BigInt @deprecated(reason: "Deprecated since 23.09.4")
}

type UserResourcePolicy {
  id: ID!
  name: String!
  created_at: DateTime!

  """Added since 24.03.1. Limitation of the number of user vfolders."""
  max_vfolder_count: Int

  """Added since 24.03.1. Limitation of the quota size of user vfolders."""
  max_quota_scope_size: BigInt
  max_vfolder_size: BigInt @deprecated(reason: "Deprecated since 23.09.1")

  """
  Added since 23.09.10. Maximum available number of sessions per single model service which the user is in charge of.
  """
  max_session_count_per_model_session: Int
}

type ProjectResourcePolicy {
  id: ID!
  name: String!
  created_at: DateTime!

  """Added since 24.03.1. Limitation of the number of project vfolders."""
  max_vfolder_count: Int

  """Added since 24.03.1. Limitation of the quota size of project vfolders."""
  max_quota_scope_size: BigInt
  max_vfolder_size: BigInt @deprecated(reason: "Deprecated since 23.09.1")
}

type ResourcePreset {
  name: String
  resource_slots: JSONString
  shared_memory: BigInt
}

type ScalingGroup {
  name: String
  description: String
  is_active: Boolean
  is_public: Boolean
  created_at: DateTime
  wsproxy_addr: String
  wsproxy_api_token: String
  driver: String
  driver_opts: JSONString
  scheduler: String
  scheduler_opts: JSONString
  use_host_network: Boolean
}

type StorageVolume implements Item {
  id: ID
  backend: String
  fsprefix: String
  path: String
  capabilities: [String]
  hardware_metadata: JSONString
  performance_metric: JSONString
  usage: JSONString

  """Added since 24.03.0. Name of the proxy which this volume belongs to."""
  proxy: String

  """Added since 24.03.0. Name of the storage."""
  name: String
}

type StorageVolumeList implements PaginatedList {
  items: [StorageVolume]!
  total_count: Int!
}

type VirtualFolderList implements PaginatedList {
  items: [VirtualFolder]!
  total_count: Int!
}

type VirtualFolderPermissionList implements PaginatedList {
  items: [VirtualFolderPermission]!
  total_count: Int!
}

type VirtualFolderPermission implements Item {
  id: ID
  permission: String
  vfolder: UUID
  vfolder_name: String
  user: UUID
  user_email: String
}

type ComputeSessionList implements PaginatedList {
  items: [ComputeSession]!
  total_count: Int!
}

type ComputeContainerList implements PaginatedList {
  items: [ComputeContainer]!
  total_count: Int!
}

type LegacyComputeSessionList implements PaginatedList {
  items: [LegacyComputeSession]!
  total_count: Int!
}

"""Represents a main session."""
type LegacyComputeSession implements Item {
  id: ID
  tag: String
  sess_id: String
  sess_type: String
  session_name: String
  session_type: String
  role: String
  image: String
  architecture: String
  registry: String
  domain_name: String
  group_name: String
  group_id: UUID
  scaling_group: String
  user_uuid: UUID
  access_key: String
  status: String
  status_changed: DateTime
  status_info: String
  created_at: DateTime
  terminated_at: DateTime
  startup_command: String
  result: String
  agent: String
  container_id: String
  service_ports: JSONString
  occupied_slots: JSONString
  occupied_shares: JSONString
  mounts: [[String]]
  resource_opts: JSONString
  num_queries: BigInt
  live_stat: JSONString
  last_stat: JSONString
  user_email: String
  lang: String
  mem_slot: Int
  cpu_slot: Float
  gpu_slot: Float
  tpu_slot: Float
  cpu_used: BigInt
  cpu_using: Float
  mem_max_bytes: BigInt
  mem_cur_bytes: BigInt
  net_rx_bytes: BigInt
  net_tx_bytes: BigInt
  io_read_bytes: BigInt
  io_write_bytes: BigInt
  io_max_scratch_size: BigInt
  io_cur_scratch_size: BigInt
}

type PredefinedAtomicPermission {
  vfolder_host_permission_list: [String]
}

type Endpoint implements Item {
  id: ID
  endpoint_id: UUID
  image: String @deprecated(reason: "Deprecated since 23.09.9; use `image_object`")

  """Added at 23.09.9"""
  image_object: ImageNode
  domain: String
  project: String
  resource_group: String
  resource_slots: JSONString
  url: String
  model: UUID
  model_mount_destiation: String
  created_user: UUID @deprecated(reason: "Deprecated since 23.09.8; use `created_user_id`")

  """Added at 23.09.8"""
  created_user_email: String

  """Added at 23.09.8"""
  created_user_id: UUID
  session_owner: UUID @deprecated(reason: "Deprecated since 23.09.8; use `session_owner_id`")

  """Added at 23.09.8"""
  session_owner_email: String

  """Added at 23.09.8"""
  session_owner_id: UUID
  tag: String
  startup_command: String
  bootstrap_script: String
  callback_url: String
  environ: JSONString
  name: String
  resource_opts: JSONString
  desired_session_count: Int
  cluster_mode: String
  cluster_size: Int
  open_to_public: Boolean
  created_at: DateTime!
  destroyed_at: DateTime
  routings: [Routing]
  retries: Int
  status: String
  lifecycle_stage: String
  errors: [InferenceSessionError!]!
}

type ImageNode implements Node {
  """The ID of the object"""
  id: ID!
  name: String
  humanized_name: String
  tag: String
  registry: String
  architecture: String
  is_local: Boolean
  digest: String
  labels: [KVPair]
  size_bytes: BigInt
  resource_limits: [ResourceLimit]
  supported_accelerators: [String]
}

type Routing implements Item {
  id: ID
  routing_id: UUID
  endpoint: String
  session: UUID
  status: String
  traffic_ratio: Float
  created_at: DateTime
  error_data: JSONString
}

type InferenceSessionError {
  session_id: UUID
  errors: [InferenceSessionErrorInfo!]!
}

type InferenceSessionErrorInfo {
  src: String!
  name: String!
  repr: String!
}

type EndpointList implements PaginatedList {
  items: [Endpoint]!
  total_count: Int!
}

type RoutingList implements PaginatedList {
  items: [Routing]!
  total_count: Int!
}

type EndpointToken implements Item {
  id: ID
  token: String!
  endpoint_id: UUID!
  domain: String!
  project: String!
  session_owner: UUID!
  created_at: DateTime!
  valid_until: DateTime
}

type EndpointTokenList implements PaginatedList {
  items: [EndpointToken]!
  total_count: Int!
}

type QuotaScope implements Item {
  id: ID!
  quota_scope_id: String!
  storage_host_name: String!
  details: QuotaDetails!
}

type QuotaDetails {
  usage_bytes: BigInt
  usage_count: BigInt
  hard_limit_bytes: BigInt
}

type ContainerRegistry implements Node {
  """The ID of the object"""
  id: ID!
  hostname: String
  config: ContainerRegistryConfig
}

type ContainerRegistryConfig {
  url: String!
  type: String!
  project: [String]
  username: String
  password: String
  ssl_verify: Boolean
}

type ModelCard implements Node {
  """The ID of the object"""
  id: ID!
  name: String
  vfolder: VirtualFolder
  author: String

  """Human readable name of the model."""
  title: String
  version: String

  """The time the model was created."""
  created_at: DateTime

  """The last time the model was modified."""
  modified_at: DateTime
  description: String
  task: String
  category: String
  architecture: String
  framework: [String]
  label: [String]
  license: String
  min_resource: JSONString
  readme: String

  """
  Type (mostly extension of the filename) of the README file. e.g. md, rst, txt, ...
  """
  readme_filetype: String
}

type ModelCardConnection {
  """Pagination data for this connection."""
  pageInfo: PageInfo!

  """Contains the nodes in this connection."""
  edges: [ModelCardEdge]!

  """Total count of the GQL nodes of the query."""
  count: Int
}

"""A Relay edge containing a `ModelCard` and its cursor."""
type ModelCardEdge {
  """The item at the end of the edge"""
  node: ModelCard

  """A cursor for use in pagination"""
  cursor: String!
}

"""All available GraphQL mutations."""
type Mutations {
  modify_agent(id: String!, props: ModifyAgentInput!): ModifyAgent
  create_domain(name: String!, props: DomainInput!): CreateDomain
  modify_domain(name: String!, props: ModifyDomainInput!): ModifyDomain

  """Instead of deleting the domain, just mark it as inactive."""
  delete_domain(name: String!): DeleteDomain

  """
  Completely delete domain from DB.
  
  Domain-bound kernels will also be all deleted.
  To purge domain, there should be no users and groups in the target domain.
  """
  purge_domain(name: String!): PurgeDomain
  create_group(name: String!, props: GroupInput!): CreateGroup
  modify_group(gid: UUID!, props: ModifyGroupInput!): ModifyGroup

  """Instead of deleting the group, just mark it as inactive."""
  delete_group(gid: UUID!): DeleteGroup

  """
  Completely deletes a group from DB.
  
  Group's vfolders and their data will also be lost
  as well as the kernels run from the group.
  There is no migration of the ownership for group folders.
  """
  purge_group(gid: UUID!): PurgeGroup
  create_user(email: String!, props: UserInput!): CreateUser
  modify_user(email: String!, props: ModifyUserInput!): ModifyUser

  """
  Instead of really deleting user, just mark the account as deleted status.
  
  All related keypairs will also be inactivated.
  """
  delete_user(email: String!): DeleteUser

  """
  Delete user as well as all user-related DB informations such as keypairs, kernels, etc.
  
  If target user has virtual folders, they can be purged together or migrated to the superadmin.
  
  vFolder treatment policy:
    User-type:
    - vfolder is not shared: delete
    - vfolder is shared:
      + if purge_shared_vfolder is True: delete
      + else: change vfolder's owner to requested admin
  
  This action cannot be undone.
  """
  purge_user(email: String!, props: PurgeUserInput!): PurgeUser
  create_keypair(props: KeyPairInput!, user_id: String!): CreateKeyPair
  modify_keypair(access_key: String!, props: ModifyKeyPairInput!): ModifyKeyPair
  delete_keypair(access_key: String!): DeleteKeyPair
  rescan_images(registry: String): RescanImages
  preload_image(references: [String]!, target_agents: [String]!): PreloadImage
  unload_image(references: [String]!, target_agents: [String]!): UnloadImage
  modify_image(architecture: String = "x86_64", props: ModifyImageInput!, target: String!): ModifyImage
  forget_image(architecture: String = "x86_64", reference: String!): ForgetImage
  alias_image(alias: String!, architecture: String = "x86_64", target: String!): AliasImage
  dealias_image(alias: String!): DealiasImage
  clear_images(registry: String): ClearImages
  create_keypair_resource_policy(name: String!, props: CreateKeyPairResourcePolicyInput!): CreateKeyPairResourcePolicy
  modify_keypair_resource_policy(name: String!, props: ModifyKeyPairResourcePolicyInput!): ModifyKeyPairResourcePolicy
  delete_keypair_resource_policy(name: String!): DeleteKeyPairResourcePolicy
  create_user_resource_policy(name: String!, props: CreateUserResourcePolicyInput!): CreateUserResourcePolicy
  modify_user_resource_policy(name: String!, props: ModifyUserResourcePolicyInput!): ModifyUserResourcePolicy
  delete_user_resource_policy(name: String!): DeleteUserResourcePolicy
  create_project_resource_policy(name: String!, props: CreateProjectResourcePolicyInput!): CreateProjectResourcePolicy
  modify_project_resource_policy(name: String!, props: ModifyProjectResourcePolicyInput!): ModifyProjectResourcePolicy
  delete_project_resource_policy(name: String!): DeleteProjectResourcePolicy
  create_resource_preset(name: String!, props: CreateResourcePresetInput!): CreateResourcePreset
  modify_resource_preset(name: String!, props: ModifyResourcePresetInput!): ModifyResourcePreset
  delete_resource_preset(name: String!): DeleteResourcePreset
  create_scaling_group(name: String!, props: CreateScalingGroupInput!): CreateScalingGroup
  modify_scaling_group(name: String!, props: ModifyScalingGroupInput!): ModifyScalingGroup
  delete_scaling_group(name: String!): DeleteScalingGroup
  associate_scaling_group_with_domain(domain: String!, scaling_group: String!): AssociateScalingGroupWithDomain
  associate_scaling_group_with_user_group(scaling_group: String!, user_group: UUID!): AssociateScalingGroupWithUserGroup
  associate_scaling_group_with_keypair(access_key: String!, scaling_group: String!): AssociateScalingGroupWithKeyPair
  disassociate_scaling_group_with_domain(domain: String!, scaling_group: String!): DisassociateScalingGroupWithDomain
  disassociate_scaling_group_with_user_group(scaling_group: String!, user_group: UUID!): DisassociateScalingGroupWithUserGroup
  disassociate_scaling_group_with_keypair(access_key: String!, scaling_group: String!): DisassociateScalingGroupWithKeyPair
  disassociate_all_scaling_groups_with_domain(domain: String!): DisassociateAllScalingGroupsWithDomain
  disassociate_all_scaling_groups_with_group(user_group: UUID!): DisassociateAllScalingGroupsWithGroup
  set_quota_scope(props: QuotaScopeInput!, quota_scope_id: String!, storage_host_name: String!): SetQuotaScope
  unset_quota_scope(quota_scope_id: String!, storage_host_name: String!): UnsetQuotaScope
  create_container_registry(hostname: String!, props: CreateContainerRegistryInput!): CreateContainerRegistry
  modify_container_registry(hostname: String!, props: ModifyContainerRegistryInput!): ModifyContainerRegistry
  delete_container_registry(hostname: String!): DeleteContainerRegistry
  modify_endpoint(endpoint_id: UUID!, props: ModifyEndpointInput!): ModifyEndpoint
}

type ModifyAgent {
  ok: Boolean
  msg: String
}

input ModifyAgentInput {
  schedulable: Boolean
  scaling_group: String
}

type CreateDomain {
  ok: Boolean
  msg: String
  domain: Domain
}

input DomainInput {
  description: String = ""
  is_active: Boolean = true
  total_resource_slots: JSONString = "{}"
  allowed_vfolder_hosts: JSONString = "{}"
  allowed_docker_registries: [String] = []
  integration_id: String = null
}

type ModifyDomain {
  ok: Boolean
  msg: String
  domain: Domain
}

input ModifyDomainInput {
  name: String
  description: String
  is_active: Boolean
  total_resource_slots: JSONString
  allowed_vfolder_hosts: JSONString
  allowed_docker_registries: [String]
  integration_id: String
}

"""Instead of deleting the domain, just mark it as inactive."""
type DeleteDomain {
  ok: Boolean
  msg: String
}

"""
Completely delete domain from DB.

Domain-bound kernels will also be all deleted.
To purge domain, there should be no users and groups in the target domain.
"""
type PurgeDomain {
  ok: Boolean
  msg: String
}

type CreateGroup {
  ok: Boolean
  msg: String
  group: Group
}

input GroupInput {
  """Added since 24.03.0. Available values: GENERAL, MODEL_STORE"""
  type: String = "GENERAL"
  description: String = ""
  is_active: Boolean = true
  domain_name: String!
  total_resource_slots: JSONString = "{}"
  allowed_vfolder_hosts: JSONString = "{}"
  integration_id: String = ""
  resource_policy: String = "default"
  per_user_image_storage_registry: JSONString = "{}"
}

type ModifyGroup {
  ok: Boolean
  msg: String
  group: Group
}

input ModifyGroupInput {
  name: String
  description: String
  is_active: Boolean
  domain_name: String
  total_resource_slots: JSONString
  user_update_mode: String
  user_uuids: [String]
  allowed_vfolder_hosts: JSONString
  integration_id: String
  resource_policy: String
  per_user_image_storage_registry: JSONString = "{}"
}

"""Instead of deleting the group, just mark it as inactive."""
type DeleteGroup {
  ok: Boolean
  msg: String
}

"""
Completely deletes a group from DB.

Group's vfolders and their data will also be lost
as well as the kernels run from the group.
There is no migration of the ownership for group folders.
"""
type PurgeGroup {
  ok: Boolean
  msg: String
}

type CreateUser {
  ok: Boolean
  msg: String
  user: User
}

input UserInput {
  username: String!
  password: String!
  need_password_change: Boolean!
  full_name: String = ""
  description: String = ""
  is_active: Boolean = true
  status: String = "active"
  domain_name: String! = "default"
  role: String = "user"
  group_ids: [String]
  allowed_client_ip: [String] = null
  totp_activated: Boolean = false
  resource_policy: String = "default"
  sudo_session_enabled: Boolean = false
}

type ModifyUser {
  ok: Boolean
  msg: String
  user: User
}

input ModifyUserInput {
  username: String
  password: String
  need_password_change: Boolean
  full_name: String
  description: String
  is_active: Boolean
  status: String
  domain_name: String
  role: String
  group_ids: [String]
  allowed_client_ip: [String]
  totp_activated: Boolean
  resource_policy: String
  sudo_session_enabled: Boolean
  main_access_key: String
}

"""
Instead of really deleting user, just mark the account as deleted status.

All related keypairs will also be inactivated.
"""
type DeleteUser {
  ok: Boolean
  msg: String
}

"""
Delete user as well as all user-related DB informations such as keypairs, kernels, etc.

If target user has virtual folders, they can be purged together or migrated to the superadmin.

vFolder treatment policy:
  User-type:
  - vfolder is not shared: delete
  - vfolder is shared:
    + if purge_shared_vfolder is True: delete
    + else: change vfolder's owner to requested admin

This action cannot be undone.
"""
type PurgeUser {
  ok: Boolean
  msg: String
}

input PurgeUserInput {
  purge_shared_vfolders: Boolean
}

type CreateKeyPair {
  ok: Boolean
  msg: String
  keypair: KeyPair
}

input KeyPairInput {
  is_active: Boolean = true
  is_admin: Boolean = false
  resource_policy: String!
  concurrency_limit: Int
  rate_limit: Int!
}

type ModifyKeyPair {
  ok: Boolean
  msg: String
}

input ModifyKeyPairInput {
  is_active: Boolean
  is_admin: Boolean
  resource_policy: String
  concurrency_limit: Int
  rate_limit: Int
}

type DeleteKeyPair {
  ok: Boolean
  msg: String
}

type RescanImages {
  ok: Boolean
  msg: String
  task_id: UUID
}

type PreloadImage {
  ok: Boolean
  msg: String
  task_id: String
}

type UnloadImage {
  ok: Boolean
  msg: String
  task_id: String
}

type ModifyImage {
  ok: Boolean
  msg: String
}

input ModifyImageInput {
  name: String
  registry: String
  image: String
  tag: String
  architecture: String
  is_local: Boolean
  size_bytes: Int
  type: String
  digest: String
  labels: [KVPairInput]
  supported_accelerators: [String]
  resource_limits: [ResourceLimitInput]
}

input KVPairInput {
  key: String
  value: String
}

input ResourceLimitInput {
  key: String
  min: String
  max: String
}

type ForgetImage {
  ok: Boolean
  msg: String
}

type AliasImage {
  ok: Boolean
  msg: String
}

type DealiasImage {
  ok: Boolean
  msg: String
}

type ClearImages {
  ok: Boolean
  msg: String
}

type CreateKeyPairResourcePolicy {
  ok: Boolean
  msg: String
  resource_policy: KeyPairResourcePolicy
}

input CreateKeyPairResourcePolicyInput {
  default_for_unspecified: String!
  total_resource_slots: JSONString = "{}"
  max_session_lifetime: Int = 0
  max_concurrent_sessions: Int!
  max_concurrent_sftp_sessions: Int = 1
  max_containers_per_session: Int!
  idle_timeout: BigInt!
  allowed_vfolder_hosts: JSONString
  max_vfolder_count: Int @deprecated(reason: "Deprecated since 23.09.4")
  max_vfolder_size: BigInt @deprecated(reason: "Deprecated since 23.09.4")
  max_quota_scope_size: BigInt @deprecated(reason: "Deprecated since 23.09.4")
}

type ModifyKeyPairResourcePolicy {
  ok: Boolean
  msg: String
}

input ModifyKeyPairResourcePolicyInput {
  default_for_unspecified: String
  total_resource_slots: JSONString
  max_session_lifetime: Int
  max_concurrent_sessions: Int
  max_concurrent_sftp_sessions: Int
  max_containers_per_session: Int
  idle_timeout: BigInt
  allowed_vfolder_hosts: JSONString
  max_vfolder_count: Int @deprecated(reason: "Deprecated since 23.09.4")
  max_vfolder_size: BigInt @deprecated(reason: "Deprecated since 23.09.4")
  max_quota_scope_size: BigInt @deprecated(reason: "Deprecated since 23.09.4")
}

type DeleteKeyPairResourcePolicy {
  ok: Boolean
  msg: String
}

type CreateUserResourcePolicy {
  ok: Boolean
  msg: String
  resource_policy: UserResourcePolicy
}

input CreateUserResourcePolicyInput {
  """Added since 24.03.1. Limitation of the number of user vfolders."""
  max_vfolder_count: Int

  """Added since 24.03.1. Limitation of the quota size of user vfolders."""
  max_quota_scope_size: BigInt

  """
  Added since 24.03.1. Maximum available number of sessions per single model service which the user is in charge of.
  """
  max_session_count_per_model_session: Int
}

type ModifyUserResourcePolicy {
  ok: Boolean
  msg: String
}

input ModifyUserResourcePolicyInput {
  """Added since 24.03.1. Limitation of the number of user vfolders."""
  max_vfolder_count: Int

  """Added since 24.03.1. Limitation of the quota size of user vfolders."""
  max_quota_scope_size: BigInt

  """
  Added since 24.03.1. Maximum available number of sessions per single model service which the user is in charge of.
  """
  max_session_count_per_model_session: Int
}

type DeleteUserResourcePolicy {
  ok: Boolean
  msg: String
}

type CreateProjectResourcePolicy {
  ok: Boolean
  msg: String
  resource_policy: ProjectResourcePolicy
}

input CreateProjectResourcePolicyInput {
  """Added since 24.03.1. Limitation of the number of project vfolders."""
  max_vfolder_count: Int

  """Added since 24.03.1. Limitation of the quota size of project vfolders."""
  max_quota_scope_size: BigInt
}

type ModifyProjectResourcePolicy {
  ok: Boolean
  msg: String
}

input ModifyProjectResourcePolicyInput {
  """Added since 24.03.1. Limitation of the number of project vfolders."""
  max_vfolder_count: Int

  """Added since 24.03.1. Limitation of the quota size of project vfolders."""
  max_quota_scope_size: BigInt
}

type DeleteProjectResourcePolicy {
  ok: Boolean
  msg: String
}

type CreateResourcePreset {
  ok: Boolean
  msg: String
  resource_preset: ResourcePreset
}

input CreateResourcePresetInput {
  resource_slots: JSONString!
  shared_memory: String
}

type ModifyResourcePreset {
  ok: Boolean
  msg: String
}

input ModifyResourcePresetInput {
  resource_slots: JSONString
  shared_memory: String
}

type DeleteResourcePreset {
  ok: Boolean
  msg: String
}

type CreateScalingGroup {
  ok: Boolean
  msg: String
  scaling_group: ScalingGroup
}

input CreateScalingGroupInput {
  description: String = ""
  is_active: Boolean = true
  is_public: Boolean = true
  wsproxy_addr: String = null
  wsproxy_api_token: String = null
  driver: String!
  driver_opts: JSONString = "{}"
  scheduler: String!
  scheduler_opts: JSONString = "{}"
  use_host_network: Boolean = false
}

type ModifyScalingGroup {
  ok: Boolean
  msg: String
}

input ModifyScalingGroupInput {
  description: String
  is_active: Boolean
  is_public: Boolean
  wsproxy_addr: String
  wsproxy_api_token: String
  driver: String
  driver_opts: JSONString
  scheduler: String
  scheduler_opts: JSONString
  use_host_network: Boolean
}

type DeleteScalingGroup {
  ok: Boolean
  msg: String
}

type AssociateScalingGroupWithDomain {
  ok: Boolean
  msg: String
}

type AssociateScalingGroupWithUserGroup {
  ok: Boolean
  msg: String
}

type AssociateScalingGroupWithKeyPair {
  ok: Boolean
  msg: String
}

type DisassociateScalingGroupWithDomain {
  ok: Boolean
  msg: String
}

type DisassociateScalingGroupWithUserGroup {
  ok: Boolean
  msg: String
}

type DisassociateScalingGroupWithKeyPair {
  ok: Boolean
  msg: String
}

type DisassociateAllScalingGroupsWithDomain {
  ok: Boolean
  msg: String
}

type DisassociateAllScalingGroupsWithGroup {
  ok: Boolean
  msg: String
}

type SetQuotaScope {
  quota_scope: QuotaScope
}

input QuotaScopeInput {
  hard_limit_bytes: BigInt
}

type UnsetQuotaScope {
  quota_scope: QuotaScope
}

type CreateContainerRegistry {
  container_registry: ContainerRegistry
}

input CreateContainerRegistryInput {
  url: String!
  type: String!
  project: [String]
  username: String
  password: String
  ssl_verify: Boolean
}

type ModifyContainerRegistry {
  container_registry: ContainerRegistry
}

input ModifyContainerRegistryInput {
  url: String
  type: String
  project: [String]
  username: String
  password: String
  ssl_verify: Boolean
}

type DeleteContainerRegistry {
  container_registry: ContainerRegistry
}

type ModifyEndpoint {
  ok: Boolean
  msg: String

  """Added at 23.09.8"""
  endpoint: Endpoint
}

input ModifyEndpointInput {
  resource_slots: JSONString
  resource_opts: JSONString
  cluster_mode: String
  cluster_size: Int
  desired_session_count: Int
  image: ImageRefType
  name: String
  resource_group: String
  open_to_public: Boolean
}

input ImageRefType {
  name: String!
  registry: String
  architecture: String
}<|MERGE_RESOLUTION|>--- conflicted
+++ resolved
@@ -391,12 +391,9 @@
 
   """Added since 24.03.0."""
   type: String
-<<<<<<< HEAD
 
   """Added since 24.03.0."""
   per_user_image_storage_registry: JSONString
-=======
->>>>>>> 267ee128
   scaling_groups: [String]
 }
 
