--- conflicted
+++ resolved
@@ -71,12 +71,9 @@
     AccessKey,
     AgentId,
     ClusterMode,
-<<<<<<< HEAD
     ImageRegistry,
-=======
     MountPermission,
     MountTypes,
->>>>>>> 267ee128
     SessionTypes,
     VFolderID,
 )
