--- conflicted
+++ resolved
@@ -93,12 +93,8 @@
     vfolder_permissions,
     vfolders,
 )
-<<<<<<< HEAD
 from ..models.utils import execute_with_txn_retry
-=======
-from ..models.utils import execute_with_retry
 from ..models.vfolder import HARD_DELETED_VFOLDER_STATUSES
->>>>>>> 15ebf37b
 from .auth import admin_required, auth_required, superadmin_required
 from .exceptions import (
     BackendAgentError,
