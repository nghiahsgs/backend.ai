--- conflicted
+++ resolved
@@ -510,45 +510,6 @@
     log_level: LogSeverity = LogSeverity.INFO,
 ) -> LocalConfig:
     # Determine where to read configuration.
-<<<<<<< HEAD
-=======
-    raw_cfg, cfg_src_path = config.read_from_file(config_path, "manager")
-
-    # Override the read config with environment variables (for legacy).
-    config.override_with_env(raw_cfg, ("etcd", "namespace"), "BACKEND_NAMESPACE")
-    config.override_with_env(raw_cfg, ("etcd", "addr"), "BACKEND_ETCD_ADDR")
-    config.override_with_env(raw_cfg, ("etcd", "user"), "BACKEND_ETCD_USER")
-    config.override_with_env(raw_cfg, ("etcd", "password"), "BACKEND_ETCD_PASSWORD")
-    config.override_with_env(raw_cfg, ("db", "addr"), "BACKEND_DB_ADDR")
-    config.override_with_env(raw_cfg, ("db", "name"), "BACKEND_DB_NAME")
-    config.override_with_env(raw_cfg, ("db", "user"), "BACKEND_DB_USER")
-    config.override_with_env(raw_cfg, ("db", "password"), "BACKEND_DB_PASSWORD")
-    config.override_with_env(raw_cfg, ("manager", "num-proc"), "BACKEND_MANAGER_NPROC")
-    config.override_with_env(raw_cfg, ("manager", "ssl-cert"), "BACKEND_SSL_CERT")
-    config.override_with_env(raw_cfg, ("manager", "ssl-privkey"), "BACKEND_SSL_KEY")
-    config.override_with_env(raw_cfg, ("manager", "pid-file"), "BACKEND_PID_FILE")
-    config.override_with_env(raw_cfg, ("manager", "api-listen-addr", "host"), "BACKEND_SERVICE_IP")
-    config.override_with_env(
-        raw_cfg, ("manager", "api-listen-addr", "port"), "BACKEND_SERVICE_PORT"
-    )
-    config.override_with_env(
-        raw_cfg, ("manager", "event-listen-addr", "host"), "BACKEND_ADVERTISED_MANAGER_HOST"
-    )
-    config.override_with_env(
-        raw_cfg, ("manager", "event-listen-addr", "port"), "BACKEND_EVENTS_PORT"
-    )
-    config.override_with_env(
-        raw_cfg, ("docker-registry", "ssl-verify"), "BACKEND_SKIP_SSLCERT_VALIDATION"
-    )
-
-    config.override_key(raw_cfg, ("debug", "enabled"), log_level == LogSeverity.DEBUG)
-    config.override_key(raw_cfg, ("logging", "level"), log_level)
-    config.override_key(raw_cfg, ("logging", "pkg-ns", "ai.backend"), log_level)
-    config.override_key(raw_cfg, ("logging", "pkg-ns", "aiohttp"), log_level)
-
-    # Validate and fill configurations
-    # (allow_extra will make configs to be forward-copmatible)
->>>>>>> 8e56de3d
     try:
         raw_cfg, cfg_src_path = config.read_from_file(config_path, "manager")
 
@@ -581,10 +542,10 @@
             raw_cfg, ("docker-registry", "ssl-verify"), "BACKEND_SKIP_SSLCERT_VALIDATION"
         )
 
-        config.override_key(raw_cfg, ("debug", "enabled"), log_level == "DEBUG")
-        config.override_key(raw_cfg, ("logging", "level"), log_level.upper())
-        config.override_key(raw_cfg, ("logging", "pkg-ns", "ai.backend"), log_level.upper())
-        config.override_key(raw_cfg, ("logging", "pkg-ns", "aiohttp"), log_level.upper())
+        config.override_key(raw_cfg, ("debug", "enabled"), log_level == LogSeverity.DEBUG)
+        config.override_key(raw_cfg, ("logging", "level"), log_level)
+        config.override_key(raw_cfg, ("logging", "pkg-ns", "ai.backend"), log_level)
+        config.override_key(raw_cfg, ("logging", "pkg-ns", "aiohttp"), log_level)
 
         # Validate and fill configurations
         # (allow_extra will make configs to be forward-copmatible)
