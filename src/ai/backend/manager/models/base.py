from __future__ import annotations

import asyncio
import collections
import enum
import functools
import logging
import sys
import uuid
from typing import (
    TYPE_CHECKING,
    Any,
    Awaitable,
    Callable,
    ClassVar,
    Dict,
    Generic,
    Iterable,
    List,
    Mapping,
    MutableMapping,
    Optional,
    Protocol,
    Sequence,
    Type,
    TypeVar,
    Union,
    cast,
    overload,
)

import graphene
import sqlalchemy as sa
import trafaret as t
import yarl
from aiodataloader import DataLoader
from aiotools import apartial
from graphene.types import Scalar
from graphene.types.scalars import MAX_INT, MIN_INT
from graphql.language import ast  # pants: no-infer-dep
from sqlalchemy.dialects.postgresql import ARRAY, CIDR, ENUM, JSONB, UUID
from sqlalchemy.engine.result import Result
from sqlalchemy.engine.row import Row
from sqlalchemy.ext.asyncio import AsyncConnection as SAConnection
from sqlalchemy.ext.asyncio import AsyncEngine as SAEngine
from sqlalchemy.ext.asyncio import AsyncSession as SASession
from sqlalchemy.orm import registry
from sqlalchemy.types import CHAR, SchemaType, TypeDecorator

from ai.backend.common.exception import InvalidIpAddressValue
from ai.backend.common.logging import BraceStyleAdapter
from ai.backend.common.types import (
    AbstractPermission,
    BinarySize,
    EndpointId,
    JSONSerializableMixin,
    KernelId,
    QuotaScopeID,
    ReadableCIDR,
    ResourceSlot,
    SessionId,
    VFolderHostPermission,
    VFolderHostPermissionMap,
)
from ai.backend.manager.models.utils import execute_with_retry

from .. import models
from ..api.exceptions import GenericForbidden, InvalidAPIParameters

if TYPE_CHECKING:
    from graphql.execution.executors.asyncio import AsyncioExecutor  # pants: no-infer-dep

    from .gql import GraphQueryContext
    from .user import UserRole

SAFE_MIN_INT = -9007199254740991
SAFE_MAX_INT = 9007199254740991

log = BraceStyleAdapter(logging.getLogger(__spec__.name))  # type: ignore[name-defined]

# The common shared metadata instance
convention = {
    "ix": "ix_%(column_0_label)s",
    "uq": "uq_%(table_name)s_%(column_0_name)s",
    "ck": "ck_%(table_name)s_%(constraint_name)s",
    "fk": "fk_%(table_name)s_%(column_0_name)s_%(referred_table_name)s",
    "pk": "pk_%(table_name)s",
}
metadata = sa.MetaData(naming_convention=convention)
mapper_registry = registry(metadata=metadata)
Base: Any = mapper_registry.generate_base()  # TODO: remove Any after #422 is merged

pgsql_connect_opts = {
    "server_settings": {
        "jit": "off",
        # 'deadlock_timeout': '10000',  # FIXME: AWS RDS forbids settings this via connection arguments
        "lock_timeout": "60000",  # 60 secs
        "idle_in_transaction_session_timeout": "60000",  # 60 secs
    },
}


# helper functions
def zero_if_none(val):
    return 0 if val is None else val


class EnumType(TypeDecorator, SchemaType):
    """
    A stripped-down version of Spoqa's sqlalchemy-enum34.
    It also handles postgres-specific enum type creation.

    The actual postgres enum choices are taken from the Python enum names.
    """

    impl = ENUM
    cache_ok = True

    def __init__(self, enum_cls, **opts):
        assert issubclass(enum_cls, enum.Enum)
        if "name" not in opts:
            opts["name"] = enum_cls.__name__.lower()
        self._opts = opts
        enums = (m.name for m in enum_cls)
        super().__init__(*enums, **opts)
        self._enum_cls = enum_cls

    def process_bind_param(self, value, dialect):
        return value.name if value else None

    def process_result_value(self, value: str, dialect):
        return self._enum_cls[value] if value else None

    def copy(self):
        return EnumType(self._enum_cls, **self._opts)

    @property
    def python_type(self):
        return self._enum_class


class EnumValueType(TypeDecorator, SchemaType):
    """
    A stripped-down version of Spoqa's sqlalchemy-enum34.
    It also handles postgres-specific enum type creation.

    The actual postgres enum choices are taken from the Python enum values.
    """

    impl = ENUM
    cache_ok = True

    def __init__(self, enum_cls, **opts):
        assert issubclass(enum_cls, enum.Enum)
        if "name" not in opts:
            opts["name"] = enum_cls.__name__.lower()
        self._opts = opts
        enums = (m.value for m in enum_cls)
        super().__init__(*enums, **opts)
        self._enum_cls = enum_cls

    def process_bind_param(self, value, dialect):
        return value.value if value else None

    def process_result_value(self, value: str, dialect):
        return self._enum_cls(value) if value else None

    def copy(self):
        return EnumValueType(self._enum_cls, **self._opts)

    @property
    def python_type(self):
        return self._enum_class


class QuotaScopeIDType(TypeDecorator):
    """
    A column type wrapper for string-based quota scope ID.
    """

    impl = sa.String
    cache_ok = True

    def load_dialect_impl(self, dialect):
        return dialect.type_descriptor(sa.String(64))

    def process_bind_param(self, value: Optional[QuotaScopeID], dialect) -> Optional[str]:
        return str(value) if value else None

    def process_result_value(self, raw_value: str, dialect) -> QuotaScopeID:
        return QuotaScopeID.parse(raw_value)


class ResourceSlotColumn(TypeDecorator):
    """
    A column type wrapper for ResourceSlot from JSONB.
    """

    impl = JSONB
    cache_ok = True

    def process_bind_param(
        self, value: Union[Mapping, ResourceSlot, None], dialect
    ) -> Optional[Mapping]:
        if value is None:
            return None
        if isinstance(value, ResourceSlot):
            return value.to_json()
        return value

    def process_result_value(self, raw_value: Dict[str, str], dialect) -> ResourceSlot:
        if raw_value is None:
            return ResourceSlot()
        # legacy handling
        interim_value: Dict[str, Any] = raw_value
        mem = raw_value.get("mem")
        if isinstance(mem, str) and not mem.isdigit():
            interim_value["mem"] = BinarySize.from_str(mem)
        return ResourceSlot.from_json(interim_value)

    def copy(self):
        return ResourceSlotColumn()


class StructuredJSONColumn(TypeDecorator):
    """
    A column type to convert JSON values back and forth using a Trafaret.
    """

    impl = JSONB
    cache_ok = True

    def __init__(self, schema: t.Trafaret) -> None:
        super().__init__()
        self._schema = schema

    def load_dialect_impl(self, dialect):
        if dialect.name == "sqlite":
            return dialect.type_descriptor(sa.JSON)
        else:
            return super().load_dialect_impl(dialect)

    def process_bind_param(self, value, dialect):
        if value is None:
            return self._schema.check({})
        try:
            self._schema.check(value)
        except t.DataError as e:
            raise ValueError(
                "The given value does not conform with the structured json column format.",
                e.as_dict(),
            )
        return value

    def process_result_value(self, raw_value, dialect):
        if raw_value is None:
            return self._schema.check({})
        return self._schema.check(raw_value)

    def copy(self):
        return StructuredJSONColumn(self._schema)


class StructuredJSONObjectColumn(TypeDecorator):
    """
    A column type to convert JSON values back and forth using JSONSerializableMixin.
    """

    impl = JSONB
    cache_ok = True

    def __init__(self, schema: Type[JSONSerializableMixin]) -> None:
        super().__init__()
        self._schema = schema

    def process_bind_param(self, value, dialect):
        return self._schema.to_json(value)

    def process_result_value(self, raw_value, dialect):
        return self._schema.from_json(raw_value)

    def copy(self):
        return StructuredJSONObjectColumn(self._schema)


class StructuredJSONObjectListColumn(TypeDecorator):
    """
    A column type to convert JSON values back and forth using JSONSerializableMixin,
    but store and load a list of the objects.
    """

    impl = JSONB
    cache_ok = True

    def __init__(self, schema: Type[JSONSerializableMixin]) -> None:
        super().__init__()
        self._schema = schema

    def process_bind_param(self, value, dialect):
        return [self._schema.to_json(item) for item in value]

    def process_result_value(self, raw_value, dialect):
        if raw_value is None:
            return []
        return [self._schema.from_json(item) for item in raw_value]

    def copy(self):
        return StructuredJSONObjectListColumn(self._schema)


class URLColumn(TypeDecorator):
    """
    A column type for URL strings
    """

    impl = sa.types.UnicodeText
    cache_ok = True

    def process_bind_param(self, value, dialect):
        if isinstance(value, yarl.URL):
            return str(value)
        return value

    def process_result_value(self, value, dialect):
        if value is None:
            return None
        if value is not None:
            return yarl.URL(value)


class IPColumn(TypeDecorator):
    """
    A column type to convert IP string values back and forth to CIDR.
    """

    impl = CIDR
    cache_ok = True

    def process_bind_param(self, value, dialect):
        if value is None:
            return value
        try:
            cidr = ReadableCIDR(value).address
        except InvalidIpAddressValue:
            raise InvalidAPIParameters(f"{value} is invalid IP address value")
        return cidr

    def process_result_value(self, value, dialect):
        if value is None:
            return None
        return ReadableCIDR(value)


class PermissionListColumn(TypeDecorator):
    """
    A column type to convert Permission values back and forth.
    """

    impl = ARRAY
    cache_ok = True

    def __init__(self, perm_type: Type[AbstractPermission]) -> None:
        super().__init__(sa.String)
        self._perm_type = perm_type

    @overload
    def process_bind_param(self, value: Sequence[AbstractPermission], dialect) -> List[str]:
        ...

    @overload
    def process_bind_param(self, value: Sequence[str], dialect) -> List[str]:
        ...

    @overload
    def process_bind_param(self, value: None, dialect) -> List[str]:
        ...

    def process_bind_param(
        self, value: Sequence[AbstractPermission] | Sequence[str] | None, dialect
    ) -> List[str]:
        if value is None:
            return []
        try:
            return [self._perm_type(perm).value for perm in value]
        except ValueError:
            raise InvalidAPIParameters(f"Invalid value for binding to {self._perm_type}")

    def process_result_value(self, value: Sequence[str] | None, dialect) -> set[AbstractPermission]:
        if value is None:
            return set()
        return set(self._perm_type(perm) for perm in value)


class VFolderHostPermissionColumn(TypeDecorator):
    """
    A column type to convert vfolder host permission back and forth.
    """

    impl = JSONB
    cache_ok = True
    perm_col = PermissionListColumn(VFolderHostPermission)

    def process_bind_param(self, value: Mapping[str, Any] | None, dialect) -> Mapping[str, Any]:
        if value is None:
            return {}
        return {
            host: self.perm_col.process_bind_param(perms, None) for host, perms in value.items()
        }

    def process_result_value(
        self, value: Mapping[str, Any] | None, dialect
    ) -> VFolderHostPermissionMap:
        if value is None:
            return VFolderHostPermissionMap()
        return VFolderHostPermissionMap(
            {host: self.perm_col.process_result_value(perms, None) for host, perms in value.items()}
        )


class CurrencyTypes(enum.Enum):
    KRW = "KRW"
    USD = "USD"


UUID_SubType = TypeVar("UUID_SubType", bound=uuid.UUID)


class GUID(TypeDecorator, Generic[UUID_SubType]):
    """
    Platform-independent GUID type.
    Uses PostgreSQL's UUID type, otherwise uses CHAR(16) storing as raw bytes.
    """

    impl = CHAR
    uuid_subtype_func: ClassVar[Callable[[Any], Any]] = lambda v: v
    cache_ok = True

    def load_dialect_impl(self, dialect):
        if dialect.name == "postgresql":
            return dialect.type_descriptor(UUID())
        else:
            return dialect.type_descriptor(CHAR(16))

    def process_bind_param(self, value: Union[UUID_SubType, uuid.UUID], dialect):
        # NOTE: EndpointId, SessionId, KernelId are *not* actual types defined as classes,
        #       but a "virtual" type that is an identity function at runtime.
        #       The type checker treats them as distinct derivatives of uuid.UUID.
        #       Therefore, we just do isinstance on uuid.UUID only below.
        if value is None:
            return value
        elif dialect.name == "postgresql":
            if isinstance(value, uuid.UUID):
                return str(value)
            else:
                return str(uuid.UUID(value))
        else:
            if isinstance(value, uuid.UUID):
                return value.bytes
            else:
                return uuid.UUID(value).bytes

    def process_result_value(self, value: Any, dialect) -> Optional[UUID_SubType]:
        if value is None:
            return value
        else:
            cls = type(self)
            if isinstance(value, bytes):
                return cast(UUID_SubType, cls.uuid_subtype_func(uuid.UUID(bytes=value)))
            else:
                return cast(UUID_SubType, cls.uuid_subtype_func(uuid.UUID(value)))


class EndpointIDColumnType(GUID[EndpointId]):
    uuid_subtype_func = EndpointId
    cache_ok = True


class SessionIDColumnType(GUID[SessionId]):
    uuid_subtype_func = SessionId
    cache_ok = True


class KernelIDColumnType(GUID[KernelId]):
    uuid_subtype_func = KernelId
    cache_ok = True


def IDColumn(name="id"):
    return sa.Column(name, GUID, primary_key=True, server_default=sa.text("uuid_generate_v4()"))


def EndpointIDColumn(name="id"):
    return sa.Column(
        name, EndpointIDColumnType, primary_key=True, server_default=sa.text("uuid_generate_v4()")
    )


def SessionIDColumn(name="id"):
    return sa.Column(
        name, SessionIDColumnType, primary_key=True, server_default=sa.text("uuid_generate_v4()")
    )


def KernelIDColumn(name="id"):
    return sa.Column(
        name, KernelIDColumnType, primary_key=True, server_default=sa.text("uuid_generate_v4()")
    )


def ForeignKeyIDColumn(name, fk_field, nullable=True):
    return sa.Column(name, GUID, sa.ForeignKey(fk_field), nullable=nullable)


class DataLoaderManager:
    """
    For every different combination of filtering conditions, we need to make a
    new DataLoader instance because it "batches" the database queries.
    This manager get-or-creates dataloaders with fixed conditions (represetned
    as arguments) like a cache.

    NOTE: Just like DataLoaders, it is recommended to instantiate this manager
    for every incoming API request.
    """

    cache: Dict[int, DataLoader]

    def __init__(self) -> None:
        self.cache = {}
        self.mod = sys.modules["ai.backend.manager.models"]

    @staticmethod
    def _get_key(otname: str, args, kwargs) -> int:
        """
        Calculate the hash of the all arguments and keyword arguments.
        """
        key = (otname,) + args
        for item in kwargs.items():
            key += item
        return hash(key)

    def get_loader(
        self, context: GraphQueryContext, objtype_name: str, *args, **kwargs
    ) -> DataLoader:
        k = self._get_key(objtype_name, args, kwargs)
        loader = self.cache.get(k)
        if loader is None:
            objtype_name, has_variant, variant_name = objtype_name.partition(".")
            objtype = getattr(self.mod, objtype_name)
            if has_variant:
                batch_load_fn = getattr(objtype, "batch_load_" + variant_name)
            else:
                batch_load_fn = objtype.batch_load
            loader = DataLoader(
                apartial(batch_load_fn, context, *args, **kwargs),
                max_batch_size=128,
            )
            self.cache[k] = loader
        return loader


class ResourceLimit(graphene.ObjectType):
    key = graphene.String()
    min = graphene.String()
    max = graphene.String()


class KVPair(graphene.ObjectType):
    key = graphene.String()
    value = graphene.String()


class ResourceLimitInput(graphene.InputObjectType):
    key = graphene.String()
    min = graphene.String()
    max = graphene.String()


class KVPairInput(graphene.InputObjectType):
    key = graphene.String()
    value = graphene.String()


class BigInt(Scalar):
    """
    BigInt is an extension of the regular graphene.Int scalar type
    to support integers outside the range of a signed 32-bit integer.
    """

    @staticmethod
    def coerce_bigint(value):
        num = int(value)
        if not (SAFE_MIN_INT <= num <= SAFE_MAX_INT):
            raise ValueError("Cannot serialize integer out of the safe range.")
        if not (MIN_INT <= num <= MAX_INT):
            # treat as float
            return float(int(num))
        return num

    serialize = coerce_bigint
    parse_value = coerce_bigint

    @staticmethod
    def parse_literal(node):
        if isinstance(node, ast.IntValue):
            num = int(node.value)
            if not (SAFE_MIN_INT <= num <= SAFE_MAX_INT):
                raise ValueError("Cannot parse integer out of the safe range.")
            if not (MIN_INT <= num <= MAX_INT):
                # treat as float
                return float(int(num))
            return num


class Item(graphene.Interface):
    id = graphene.ID()


class PaginatedList(graphene.Interface):
    items = graphene.List(Item, required=True)
    total_count = graphene.Int(required=True)


# ref: https://github.com/python/mypy/issues/1212
_GenericSQLBasedGQLObject = TypeVar("_GenericSQLBasedGQLObject", bound="_SQLBasedGQLObject")
_Key = TypeVar("_Key")


class _SQLBasedGQLObject(Protocol):
    @classmethod
    def from_row(
        cls: Type[_GenericSQLBasedGQLObject],
        ctx: GraphQueryContext,
        row: Row,
    ) -> _GenericSQLBasedGQLObject:
        ...


async def batch_result(
    graph_ctx: GraphQueryContext,
    db_conn: SAConnection | SASession,
    query: sa.sql.Select,
    obj_type: Type[_GenericSQLBasedGQLObject],
    key_list: Iterable[_Key],
    key_getter: Callable[[Row], _Key],
) -> Sequence[Optional[_GenericSQLBasedGQLObject]]:
    """
    A batched query adaptor for (key -> item) resolving patterns.
    """
    objs_per_key: Dict[_Key, Optional[_GenericSQLBasedGQLObject]]
    objs_per_key = collections.OrderedDict()
    for key in key_list:
        objs_per_key[key] = None
    if isinstance(db_conn, SASession):
        stream_func = db_conn.stream_scalars
    else:
        stream_func = db_conn.stream
    async for row in await stream_func(query):
        objs_per_key[key_getter(row)] = obj_type.from_row(graph_ctx, row)
    return [*objs_per_key.values()]


async def batch_multiresult(
    graph_ctx: GraphQueryContext,
    db_conn: SAConnection | SASession,
    query: sa.sql.Select,
    obj_type: Type[_GenericSQLBasedGQLObject],
    key_list: Iterable[_Key],
    key_getter: Callable[[Row], _Key],
) -> Sequence[Sequence[_GenericSQLBasedGQLObject]]:
    """
    A batched query adaptor for (key -> [item]) resolving patterns.
    """
    objs_per_key: Dict[_Key, List[_GenericSQLBasedGQLObject]]
    objs_per_key = collections.OrderedDict()
    for key in key_list:
        objs_per_key[key] = list()
    if isinstance(db_conn, SASession):
        stream_func = db_conn.stream_scalars
    else:
        stream_func = db_conn.stream
    async for row in await stream_func(query):
        objs_per_key[key_getter(row)].append(
            obj_type.from_row(graph_ctx, row),
        )
    return [*objs_per_key.values()]


async def batch_result_in_session(
    graph_ctx: GraphQueryContext,
    db_sess: SASession,
    query: sa.sql.Select,
    obj_type: Type[_GenericSQLBasedGQLObject],
    key_list: Iterable[_Key],
    key_getter: Callable[[Row], _Key],
) -> Sequence[Optional[_GenericSQLBasedGQLObject]]:
    """
    A batched query adaptor for (key -> item) resolving patterns.
    stream the result in async session.
    """
    objs_per_key: Dict[_Key, Optional[_GenericSQLBasedGQLObject]]
    objs_per_key = collections.OrderedDict()
    for key in key_list:
        objs_per_key[key] = None
    async for row in await db_sess.stream(query):
        objs_per_key[key_getter(row)] = obj_type.from_row(graph_ctx, row)
    return [*objs_per_key.values()]


async def batch_multiresult_in_session(
    graph_ctx: GraphQueryContext,
    db_sess: SASession,
    query: sa.sql.Select,
    obj_type: Type[_GenericSQLBasedGQLObject],
    key_list: Iterable[_Key],
    key_getter: Callable[[Row], _Key],
) -> Sequence[Sequence[_GenericSQLBasedGQLObject]]:
    """
    A batched query adaptor for (key -> [item]) resolving patterns.
    stream the result in async session.
    """
    objs_per_key: Dict[_Key, List[_GenericSQLBasedGQLObject]]
    objs_per_key = collections.OrderedDict()
    for key in key_list:
        objs_per_key[key] = list()
    async for row in await db_sess.stream(query):
        objs_per_key[key_getter(row)].append(
            obj_type.from_row(graph_ctx, row),
        )
    return [*objs_per_key.values()]


def privileged_query(required_role: UserRole):
    def wrap(func):
        @functools.wraps(func)
        async def wrapped(
            executor: AsyncioExecutor, info: graphene.ResolveInfo, *args, **kwargs
        ) -> Any:
            from .user import UserRole

            ctx: GraphQueryContext = info.context
            if ctx.user["role"] != UserRole.SUPERADMIN:
                raise GenericForbidden("superadmin privilege required")
            return await func(executor, info, *args, **kwargs)

        return wrapped

    return wrap


def scoped_query(
    *,
    autofill_user: bool = False,
    user_key: str = "access_key",
):
    """
    Prepends checks for domain/project/user access rights depending
    on the client's user and keypair information.

    :param autofill_user: When the *user_key* is not specified,
        automatically fills out the user data with the current
        user who is makeing the API request.
    :param user_key: The key used for storing user identification value
        in the keyword arguments.
    """

    def wrap(resolve_func):
        @functools.wraps(resolve_func)
        async def wrapped(
            executor: AsyncioExecutor, info: graphene.ResolveInfo, *args, **kwargs
        ) -> Any:
            from .user import UserRole

            ctx: GraphQueryContext = info.context
            client_role = ctx.user["role"]
            if user_key == "access_key":
                client_user_id = ctx.access_key
            elif user_key == "email":
                client_user_id = ctx.user["email"]
            else:
                client_user_id = ctx.user["uuid"]
            client_domain = ctx.user["domain_name"]
            domain_name = kwargs.get("domain_name", None)
            project_id = kwargs.get("project_id", None) or kwargs.get("group_id", None)  # legacy
            user_id = kwargs.get(user_key, None)
            if client_role == UserRole.SUPERADMIN:
                if autofill_user:
                    if user_id is None:
                        user_id = client_user_id
            elif client_role == UserRole.ADMIN:
                if domain_name is not None and domain_name != client_domain:
                    raise GenericForbidden
                domain_name = client_domain
                if project_id is not None:
                    # TODO: check if the project is a member of the domain
                    pass
                if autofill_user:
                    if user_id is None:
                        user_id = client_user_id
            elif client_role == UserRole.USER:
                if domain_name is not None and domain_name != client_domain:
                    raise GenericForbidden
                domain_name = client_domain
                if project_id is not None:
                    # TODO: check if the project is a member of the domain
                    # TODO: check if the client is a member of the project
                    pass
                if user_id is not None and user_id != client_user_id:
                    raise GenericForbidden
                user_id = client_user_id
            else:
                raise InvalidAPIParameters("Unknown client role")
            kwargs["domain_name"] = domain_name
            if project_id is not None:
                kwargs["project_id"] = project_id
                kwargs["group_id"] = project_id  # legacy
            if (project := kwargs.get("project")) is not None:
                kwargs["project"] = project
            kwargs[user_key] = user_id
            return await resolve_func(executor, info, *args, **kwargs)

        return wrapped

    return wrap


def privileged_mutation(required_role, target_func=None):
    def wrap(func):
        @functools.wraps(func)
        async def wrapped(cls, root, info: graphene.ResolveInfo, *args, **kwargs) -> Any:
            from .project import projects  # , association_projects_users
            from .user import UserRole

            ctx: GraphQueryContext = info.context
            permitted = False
            if required_role == UserRole.SUPERADMIN:
                if ctx.user["role"] == required_role:
                    permitted = True
            elif required_role == UserRole.ADMIN:
                if ctx.user["role"] == UserRole.SUPERADMIN:
                    permitted = True
                elif ctx.user["role"] == UserRole.USER:
                    permitted = False
                else:
                    if target_func is None:
                        return cls(False, "misconfigured privileged mutation: no target_func", None)
                    target_domain, target_project = target_func(*args, **kwargs)
                    if target_domain is None and target_project is None:
                        return cls(
                            False,
<<<<<<< HEAD
                            (
                                "misconfigured privileged mutation: "
                                "both target_domain and target_project missing"
                            ),
=======
                            "misconfigured privileged mutation: "
                            "both target_domain and target_group missing",
>>>>>>> 27264f22
                            None,
                        )
                    permit_chains = []
                    if target_domain is not None:
                        if ctx.user["domain_name"] == target_domain:
                            permit_chains.append(True)
                    if target_project is not None:
                        async with ctx.db.begin() as conn:
                            # check if the project is part of the requester's domain.
                            query = projects.select().where(
                                (projects.c.id == target_project)
                                & (projects.c.domain_name == ctx.user["domain_name"]),
                            )
                            result = await conn.execute(query)
                            if result.rowcount > 0:
                                permit_chains.append(True)
                            # TODO: check the project permission if implemented
                            # query = (
                            #     association_projects_users.select()
                            #     .where(association_projects_users.c.project_id == target_project)
                            # )
                            # result = await conn.execute(query)
                            # if result.rowcount > 0:
                            #     permit_chains.append(True)
                    permitted = all(permit_chains) if permit_chains else False
            elif required_role == UserRole.USER:
                permitted = True
            # assuming that mutation result objects has 2 or 3 fields:
            # success(bool), message(str) - usually for delete mutations
            # success(bool), message(str), item(object)
            if permitted:
                return await func(cls, root, info, *args, **kwargs)
            return cls(False, f"no permission to execute {info.path[0]}")

        return wrapped

    return wrap


ResultType = TypeVar("ResultType", bound=graphene.ObjectType)
ItemType = TypeVar("ItemType", bound=graphene.ObjectType)


async def simple_db_mutate(
    result_cls: Type[ResultType],
    graph_ctx: GraphQueryContext,
    mutation_query: sa.sql.Update | sa.sql.Insert | Callable[[], sa.sql.Update | sa.sql.Insert],
    *,
    pre_func: Callable[[SAConnection], Awaitable[None]] | None = None,
    post_func: Callable[[SAConnection, Result], Awaitable[None]] | None = None,
) -> ResultType:
    """
    Performs a database mutation based on the given
    :class:`sqlalchemy.sql.Update` or :class:`sqlalchemy.sql.Insert` query,
    and return the wrapped result as the GraphQL object type given as **result_cls**.
    **result_cls** should have two initialization arguments: success (bool)
    and message (str).

    See details about the arguments in :func:`simple_db_mutate_returning_item`.
    """

    async def _do_mutate() -> ResultType:
        async with graph_ctx.db.begin() as conn:
            if pre_func:
                await pre_func(conn)
            _query = mutation_query() if callable(mutation_query) else mutation_query
            result = await conn.execute(_query)
            if post_func:
                await post_func(conn, result)
        if result.rowcount > 0:
            return result_cls(True, "success")
        else:
            return result_cls(False, f"no matching {result_cls.__name__.lower()}")

    try:
        return await execute_with_retry(_do_mutate)
    except sa.exc.IntegrityError as e:
        return result_cls(False, f"integrity error: {e}")
    except sa.exc.StatementError as e:
        orig_exc = e.orig
        return result_cls(False, str(orig_exc), None)
    except (asyncio.CancelledError, asyncio.TimeoutError):
        raise
    except Exception as e:
        return result_cls(False, f"unexpected error: {e}")


async def simple_db_mutate_returning_item(
    result_cls: Type[ResultType],
    graph_ctx: GraphQueryContext,
    mutation_query: sa.sql.Update | sa.sql.Insert | Callable[[], sa.sql.Update | sa.sql.Insert],
    *,
    item_cls: Type[ItemType],
    pre_func: Callable[[SAConnection], Awaitable[None]] | None = None,
    post_func: Callable[[SAConnection, Result], Awaitable[Row]] | None = None,
) -> ResultType:
    """
    Performs a database mutation based on the given
    :class:`sqlalchemy.sql.Update` or :class:`sqlalchemy.sql.Insert` query,
    and return the wrapped result as the GraphQL object type given as **result_cls**
    and the inserted/updated row wrapped as its 3rd argument in **item_cls**.

    If mutation_query uses external variable updated by pre_func, you should wrap the query
    with lambda so that its parameters are re-evaluated when the transaction is retried.

    :param result_cls: The GraphQL Object Type used to wrap the result.
        It should have two initialization arguments: success (bool),
        message (str), and the item (ItemType).
    :param graph_ctx: The common context that provides the reference to the database engine
        and other stuffs required to resolve the GraphQL query.
    :param mutation_query: A SQLAlchemy query object.
    :param item_cls: The GraphQL Object Type used to wrap the returned row from the mutation query.
    :param pre_func: An extra function that is executed before the mutation query, where the caller
        may perform additional database queries.
    :param post_func: An extra function that is executed after the mutation query, where the caller
        may perform additional database queries.  Note that it **MUST return the returned row
        from the given mutation result**, because the result object could be fetched only one
        time due to its cursor-like nature.
    """

    async def _do_mutate() -> ResultType:
        async with graph_ctx.db.begin() as conn:
            if pre_func:
                await pre_func(conn)
            _query = mutation_query() if callable(mutation_query) else mutation_query
            _query = _query.returning(_query.table)
            result = await conn.execute(_query)
            if post_func:
                row = await post_func(conn, result)
            else:
                row = result.first()
            if result.rowcount > 0:
                return result_cls(True, "success", item_cls.from_row(graph_ctx, row))
            else:
                return result_cls(False, f"no matching {result_cls.__name__.lower()}", None)

    try:
        return await execute_with_retry(_do_mutate)
    except sa.exc.IntegrityError as e:
        return result_cls(False, f"integrity error: {e}", None)
    except sa.exc.StatementError as e:
        orig_exc = e.orig
        return result_cls(False, str(orig_exc), None)
    except (asyncio.CancelledError, asyncio.TimeoutError):
        raise
    except Exception as e:
        return result_cls(False, f"unexpected error: {e}", None)


def set_if_set(
    src: object,
    target: MutableMapping[str, Any],
    name: str,
    *,
    clean_func=None,
    target_key: Optional[str] = None,
) -> None:
    v = getattr(src, name)
    # NOTE: unset optional fields are passed as null.
    if v is not None:
        if callable(clean_func):
            target[target_key or name] = clean_func(v)
        else:
            target[target_key or name] = v


async def populate_fixture(
    engine: SAEngine,
    fixture_data: Mapping[str, Sequence[Dict[str, Any]]],
    *,
    ignore_unique_violation: bool = False,
) -> None:
    for table_name, rows in fixture_data.items():
        table: sa.Table = getattr(models, table_name)
        assert isinstance(table, sa.Table)
        async with engine.begin() as conn:
            for col in table.columns:
                if isinstance(col.type, EnumType):
                    for row in rows:
                        row[col.name] = col.type._enum_cls[row[col.name]]
                elif isinstance(col.type, EnumValueType):
                    for row in rows:
                        row[col.name] = col.type._enum_cls(row[col.name])
                elif isinstance(
                    col.type, (StructuredJSONObjectColumn, StructuredJSONObjectListColumn)
                ):
                    for row in rows:
                        row[col.name] = col.type._schema.from_json(row[col.name])
            await conn.execute(sa.dialects.postgresql.insert(table, rows).on_conflict_do_nothing())<|MERGE_RESOLUTION|>--- conflicted
+++ resolved
@@ -847,15 +847,8 @@
                     if target_domain is None and target_project is None:
                         return cls(
                             False,
-<<<<<<< HEAD
-                            (
-                                "misconfigured privileged mutation: "
-                                "both target_domain and target_project missing"
-                            ),
-=======
                             "misconfigured privileged mutation: "
-                            "both target_domain and target_group missing",
->>>>>>> 27264f22
+                            "both target_domain and target_project missing",
                             None,
                         )
                     permit_chains = []
