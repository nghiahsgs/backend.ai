from __future__ import annotations

import uuid
from typing import TYPE_CHECKING, Any, Mapping, Optional, Sequence

import attrs
import graphene

from ai.backend.common.types import QuotaScopeID
from ai.backend.manager.defs import DEFAULT_IMAGE_ARCH

from .etcd import (
    ContainerRegistry,
    CreateContainerRegistry,
    DeleteContainerRegistry,
    ModifyContainerRegistry,
)

if TYPE_CHECKING:
    from graphql.execution.executors.asyncio import (
        AsyncioExecutor,
    )

    from ai.backend.common.bgtask import BackgroundTaskManager
    from ai.backend.common.etcd import AsyncEtcd
    from ai.backend.common.types import (
        AccessKey,
        AgentId,
        RedisConnectionInfo,
        SessionId,
        SlotName,
        SlotTypes,
    )

    from ..api.manager import ManagerStatus
    from ..config import LocalConfig, SharedConfig
    from ..idle import IdleCheckerHost
    from ..models.utils import ExtendedAsyncSAEngine
    from ..registry import AgentRegistry
    from .storage import StorageSessionManager

from ..api.exceptions import (
    ImageNotFound,
    InsufficientPrivilege,
    InvalidAPIParameters,
    ObjectNotFound,
    TooManyKernelsFound,
)
from .acl import PredefinedAtomicPermission
from .agent import Agent, AgentList, AgentSummary, AgentSummaryList, ModifyAgent
from .base import DataLoaderManager, privileged_query, scoped_query
from .domain import CreateDomain, DeleteDomain, Domain, ModifyDomain, PurgeDomain
<<<<<<< HEAD
from .endpoint import Endpoint, EndpointList
=======
from .endpoint import Endpoint, EndpointList, EndpointToken, EndpointTokenList
from .group import CreateGroup, DeleteGroup, Group, ModifyGroup, PurgeGroup
>>>>>>> 72460905
from .image import (
    AliasImage,
    ClearImages,
    DealiasImage,
    ForgetImage,
    Image,
    ModifyImage,
    PreloadImage,
    RescanImages,
    UnloadImage,
)
from .kernel import (
    ComputeContainer,
    ComputeContainerList,
    LegacyComputeSession,
    LegacyComputeSessionList,
)
from .keypair import CreateKeyPair, DeleteKeyPair, KeyPair, KeyPairList, ModifyKeyPair
from .project import CreateProject, DeleteProject, ModifyProject, Project, PurgeProject
from .resource_policy import (
    CreateKeyPairResourcePolicy,
    CreateProjectResourcePolicy,
    CreateUserResourcePolicy,
    DeleteKeyPairResourcePolicy,
    DeleteProjectResourcePolicy,
    DeleteUserResourcePolicy,
    KeyPairResourcePolicy,
    ModifyKeyPairResourcePolicy,
    ModifyProjectResourcePolicy,
    ModifyUserResourcePolicy,
    ProjectResourcePolicy,
    UserResourcePolicy,
)
from .resource_preset import (
    CreateResourcePreset,
    DeleteResourcePreset,
    ModifyResourcePreset,
    ResourcePreset,
)
from .routing import Routing, RoutingList
from .scaling_group import (
    AssociateScalingGroupWithDomain,
    AssociateScalingGroupWithKeyPair,
    AssociateScalingGroupWithUserProject,
    CreateScalingGroup,
    DeleteScalingGroup,
    DisassociateAllScalingGroupsWithDomain,
    DisassociateAllScalingGroupsWithProject,
    DisassociateScalingGroupWithDomain,
    DisassociateScalingGroupWithKeyPair,
    DisassociateScalingGroupWithUserProject,
    ModifyScalingGroup,
    ScalingGroup,
)
from .session import ComputeSession, ComputeSessionList
from .storage import StorageVolume, StorageVolumeList
from .user import (
    CreateUser,
    DeleteUser,
    ModifyUser,
    PurgeUser,
    User,
    UserList,
    UserRole,
    UserStatus,
)
from .vfolder import (
    QuotaScope,
    SetQuotaScope,
    UnsetQuotaScope,
    VirtualFolder,
    VirtualFolderList,
    VirtualFolderPermission,
    VirtualFolderPermissionList,
    ensure_quota_scope_accessible_by_user,
)


@attrs.define(auto_attribs=True, slots=True)
class GraphQueryContext:
    schema: graphene.Schema
    dataloader_manager: DataLoaderManager
    local_config: LocalConfig
    shared_config: SharedConfig
    etcd: AsyncEtcd
    user: Mapping[str, Any]  # TODO: express using typed dict
    access_key: str
    db: ExtendedAsyncSAEngine
    redis_stat: RedisConnectionInfo
    redis_live: RedisConnectionInfo
    redis_image: RedisConnectionInfo
    manager_status: ManagerStatus
    known_slot_types: Mapping[SlotName, SlotTypes]
    background_task_manager: BackgroundTaskManager
    storage_manager: StorageSessionManager
    registry: AgentRegistry
    idle_checker_host: IdleCheckerHost


class Mutations(graphene.ObjectType):
    """
    All available GraphQL mutations.
    """

    # super-admin only
    modify_agent = ModifyAgent.Field()

    # super-admin only
    create_domain = CreateDomain.Field()
    modify_domain = ModifyDomain.Field()
    delete_domain = DeleteDomain.Field()
    purge_domain = PurgeDomain.Field()

    # admin only
    create_project = CreateProject.Field()
    modify_project = ModifyProject.Field()
    delete_project = DeleteProject.Field()
    purge_project = PurgeProject.Field()

    # admin only
    # legacy
    create_group = CreateProject.Field()
    modify_group = ModifyProject.Field()
    delete_group = DeleteProject.Field()
    purge_group = PurgeProject.Field()

    # super-admin only
    create_user = CreateUser.Field()
    modify_user = ModifyUser.Field()
    delete_user = DeleteUser.Field()
    purge_user = PurgeUser.Field()

    # admin only
    create_keypair = CreateKeyPair.Field()
    modify_keypair = ModifyKeyPair.Field()
    delete_keypair = DeleteKeyPair.Field()

    # admin only
    rescan_images = RescanImages.Field()
    preload_image = PreloadImage.Field()
    unload_image = UnloadImage.Field()
    modify_image = ModifyImage.Field()
    forget_image = ForgetImage.Field()
    alias_image = AliasImage.Field()
    dealias_image = DealiasImage.Field()
    clear_images = ClearImages.Field()

    # super-admin only
    create_keypair_resource_policy = CreateKeyPairResourcePolicy.Field()
    modify_keypair_resource_policy = ModifyKeyPairResourcePolicy.Field()
    delete_keypair_resource_policy = DeleteKeyPairResourcePolicy.Field()

    # super-admin only
    create_user_resource_policy = CreateUserResourcePolicy.Field()
    modify_user_resource_policy = ModifyUserResourcePolicy.Field()
    delete_user_resource_policy = DeleteUserResourcePolicy.Field()

    # super-admin only
    create_project_resource_policy = CreateProjectResourcePolicy.Field()
    modify_project_resource_policy = ModifyProjectResourcePolicy.Field()
    delete_project_resource_policy = DeleteProjectResourcePolicy.Field()

    # super-admin only
    create_resource_preset = CreateResourcePreset.Field()
    modify_resource_preset = ModifyResourcePreset.Field()
    delete_resource_preset = DeleteResourcePreset.Field()

    # super-admin only
    create_scaling_group = CreateScalingGroup.Field()
    modify_scaling_group = ModifyScalingGroup.Field()
    delete_scaling_group = DeleteScalingGroup.Field()
    associate_scaling_group_with_domain = AssociateScalingGroupWithDomain.Field()
    associate_scaling_group_with_project = AssociateScalingGroupWithUserProject.Field()
    associate_scaling_group_with_group = AssociateScalingGroupWithUserProject.Field()  # legacy
    associate_scaling_group_with_keypair = AssociateScalingGroupWithKeyPair.Field()
    disassociate_scaling_group_with_domain = DisassociateScalingGroupWithDomain.Field()
    disassociate_scaling_group_with_project = DisassociateScalingGroupWithUserProject.Field()
    disassociate_scaling_group_with_group = (
        DisassociateScalingGroupWithUserProject.Field()
    )  # legacy
    disassociate_scaling_group_with_keypair = DisassociateScalingGroupWithKeyPair.Field()
    disassociate_all_scaling_groups_with_domain = DisassociateAllScalingGroupsWithDomain.Field()
    disassociate_all_scaling_groups_with_project = (
        DisassociateAllScalingGroupsWithProject.Field()
    )  # legacy

    set_quota_scope = SetQuotaScope.Field()
    unset_quota_scope = UnsetQuotaScope.Field()

    create_container_registry = CreateContainerRegistry.Field()
    modify_container_registry = ModifyContainerRegistry.Field()
    delete_container_registry = DeleteContainerRegistry.Field()


class Queries(graphene.ObjectType):
    """
    All available GraphQL queries.
    """

    node = graphene.relay.Node.Field()

    # super-admin only
    agent = graphene.Field(
        Agent,
        agent_id=graphene.String(required=True),
    )

    # super-admin only
    agent_list = graphene.Field(
        AgentList,
        limit=graphene.Int(required=True),
        offset=graphene.Int(required=True),
        filter=graphene.String(),
        order=graphene.String(),
        # filters
        scaling_group=graphene.String(),
        status=graphene.String(),
    )

    # super-admin only
    agents = graphene.List(  # legacy non-paginated list
        Agent,
        scaling_group=graphene.String(),
        status=graphene.String(),
    )

    agent_summary = graphene.Field(
        AgentSummary,
        agent_id=graphene.String(required=True),
    )

    agent_summary_list = graphene.Field(
        AgentSummaryList,
        limit=graphene.Int(required=True),
        offset=graphene.Int(required=True),
        filter=graphene.String(),
        order=graphene.String(),
        # filters
        scaling_group=graphene.String(),
        status=graphene.String(),
    )

    domain = graphene.Field(
        Domain,
        name=graphene.String(),
    )

    # super-admin only
    domains = graphene.List(
        Domain,
        is_active=graphene.Boolean(),
    )

    project = graphene.Field(
        Project,
        id=graphene.UUID(required=True),
        domain_name=graphene.String(),
    )
    # legacy
    group = graphene.Field(
        Project,
        id=graphene.UUID(required=True),
        domain_name=graphene.String(),
    )

    # Within a single domain, this will always return nothing or a single item,
    # but if queried across all domains by superadmins, it may return multiple results
    # because the project name is unique only inside each domain.
    projects_by_name = graphene.List(
        Project,
        name=graphene.String(required=True),
        domain_name=graphene.String(),
    )
    projects = graphene.List(
        Project,
        domain_name=graphene.String(),
        is_active=graphene.Boolean(),
    )

    # legacy
    groups_by_name = graphene.List(
        Project,
        name=graphene.String(required=True),
        domain_name=graphene.String(),
    )
    groups = graphene.List(
        Project,
        domain_name=graphene.String(),
        is_active=graphene.Boolean(),
    )

    image = graphene.Field(
        Image,
        reference=graphene.String(required=True),
        architecture=graphene.String(default_value=DEFAULT_IMAGE_ARCH),
    )

    images = graphene.List(
        Image,
        is_installed=graphene.Boolean(),
        is_operation=graphene.Boolean(),
    )

    user = graphene.Field(
        User,
        domain_name=graphene.String(),
        email=graphene.String(),
    )

    user_from_uuid = graphene.Field(
        User,
        domain_name=graphene.String(),
        user_id=graphene.ID(),
    )

    users = graphene.List(  # legacy non-paginated list
        User,
        domain_name=graphene.String(),
        group_id=graphene.UUID(),  # legacy
        project_id=graphene.UUID(),
        is_active=graphene.Boolean(),
        status=graphene.String(),
    )

    user_list = graphene.Field(
        UserList,
        limit=graphene.Int(required=True),
        offset=graphene.Int(required=True),
        filter=graphene.String(),
        order=graphene.String(),
        # intrinsic filters
        domain_name=graphene.String(),
        group_id=graphene.UUID(),  # legacy
        project_id=graphene.UUID(),
        is_active=graphene.Boolean(),
        status=graphene.String(),
    )

    keypair = graphene.Field(
        KeyPair,
        domain_name=graphene.String(),
        access_key=graphene.String(),
    )

    keypairs = graphene.List(  # legacy non-paginated list
        KeyPair,
        domain_name=graphene.String(),
        email=graphene.String(),
        is_active=graphene.Boolean(),
    )

    keypair_list = graphene.Field(
        KeyPairList,
        limit=graphene.Int(required=True),
        offset=graphene.Int(required=True),
        filter=graphene.String(),
        order=graphene.String(),
        # intrinsic filters
        domain_name=graphene.String(),
        email=graphene.String(),
        is_active=graphene.Boolean(),
    )

    # NOTE: maybe add keypairs_from_user_id?

    keypair_resource_policy = graphene.Field(
        KeyPairResourcePolicy,
        name=graphene.String(),
    )
    user_resource_policy = graphene.Field(
        UserResourcePolicy,
        name=graphene.String(),
    )
    project_resource_policy = graphene.Field(
        ProjectResourcePolicy,
        name=graphene.String(required=True),
    )

    keypair_resource_policies = graphene.List(KeyPairResourcePolicy)
    user_resource_policies = graphene.List(UserResourcePolicy)
    project_resource_policies = graphene.List(ProjectResourcePolicy)

    resource_preset = graphene.Field(
        ResourcePreset,
        name=graphene.String(),
    )

    resource_presets = graphene.List(
        ResourcePreset,
    )

    # super-admin only
    scaling_group = graphene.Field(
        ScalingGroup,
        name=graphene.String(),
    )

    # super-admin only
    scaling_groups = graphene.List(
        ScalingGroup,
        name=graphene.String(),
        is_active=graphene.Boolean(),
    )

    # super-admin only
    scaling_groups_for_domain = graphene.List(
        ScalingGroup,
        domain=graphene.String(required=True),
        is_active=graphene.Boolean(),
    )

    # super-admin only
    scaling_groups_for_project = graphene.List(
        ScalingGroup,
        project=graphene.String(required=True),
        is_active=graphene.Boolean(),
    )

    # super-admin only
    # legacy
    scaling_groups_for_group = graphene.List(
        ScalingGroup,
        group=graphene.String(required=True),
        is_active=graphene.Boolean(),
    )

    # super-admin only
    scaling_groups_for_keypair = graphene.List(
        ScalingGroup,
        access_key=graphene.String(required=True),
        is_active=graphene.Boolean(),
    )

    # super-admin only
    storage_volume = graphene.Field(
        StorageVolume,
        id=graphene.String(),
    )

    # super-admin only
    storage_volume_list = graphene.Field(
        StorageVolumeList,
        limit=graphene.Int(required=True),
        offset=graphene.Int(required=True),
        filter=graphene.String(),
        order=graphene.String(),
    )

    vfolder_list = graphene.Field(  # legacy non-paginated list
        VirtualFolderList,
        limit=graphene.Int(required=True),
        offset=graphene.Int(required=True),
        filter=graphene.String(),
        order=graphene.String(),
        # intrinsic filters
        domain_name=graphene.String(),
        group_id=graphene.UUID(),  # legacy
        project_id=graphene.UUID(),
        access_key=graphene.String(),  # must be empty for user requests
    )

    # super-admin only
    vfolder_permission_list = graphene.Field(
        VirtualFolderPermissionList,
        limit=graphene.Int(required=True),
        offset=graphene.Int(required=True),
        filter=graphene.String(),
        order=graphene.String(),
    )

    vfolder_own_list = graphene.Field(
        VirtualFolderList,
        limit=graphene.Int(required=True),
        offset=graphene.Int(required=True),
        filter=graphene.String(),
        order=graphene.String(),
        # intrinsic filters
        domain_name=graphene.String(),
        access_key=graphene.String(),  # must be empty for user requests
    )

    vfolder_invited_list = graphene.Field(
        VirtualFolderList,
        limit=graphene.Int(required=True),
        offset=graphene.Int(required=True),
        filter=graphene.String(),
        order=graphene.String(),
        # intrinsic filters
        domain_name=graphene.String(),
        access_key=graphene.String(),  # must be empty for user requests
    )

    vfolder_project_list = graphene.Field(
        VirtualFolderList,
        limit=graphene.Int(required=True),
        offset=graphene.Int(required=True),
        filter=graphene.String(),
        order=graphene.String(),
        # intrinsic filters
        domain_name=graphene.String(),
        access_key=graphene.String(),  # must be empty for user requests
    )

    vfolders = graphene.List(  # legacy non-paginated list
        VirtualFolder,
        domain_name=graphene.String(),
        group_id=graphene.String(),  # legacy
        project_id=graphene.String(),
        access_key=graphene.String(),  # must be empty for user requests
    )

    compute_session = graphene.Field(
        ComputeSession,
        id=graphene.UUID(required=True),
    )

    compute_container = graphene.Field(
        ComputeContainer,
        id=graphene.UUID(required=True),
    )

    compute_session_list = graphene.Field(
        ComputeSessionList,
        limit=graphene.Int(required=True),
        offset=graphene.Int(required=True),
        filter=graphene.String(),
        order=graphene.String(),
        # intrinsic filters
        domain_name=graphene.String(),
        group_id=graphene.String(),  # legacy
        project_id=graphene.String(),
        access_key=graphene.String(),
        status=graphene.String(),
    )

    compute_container_list = graphene.Field(
        ComputeContainerList,
        limit=graphene.Int(required=True),
        offset=graphene.Int(required=True),
        filter=graphene.String(),
        order=graphene.String(),
        # intrinsic filters
        session_id=graphene.ID(required=True),
        role=graphene.String(),
    )

    legacy_compute_session_list = graphene.Field(
        LegacyComputeSessionList,
        limit=graphene.Int(required=True),
        offset=graphene.Int(required=True),
        # legacy ordering
        order_key=graphene.String(),
        order_asc=graphene.Boolean(),
        # intrinsic filters
        domain_name=graphene.String(),
        group_id=graphene.String(),  # legacy
        project_id=graphene.String(),
        access_key=graphene.String(),
        status=graphene.String(),
    )

    legacy_compute_session = graphene.Field(
        LegacyComputeSession,
        sess_id=graphene.String(required=True),
        domain_name=graphene.String(),
        access_key=graphene.String(),
    )

    vfolder_host_permissions = graphene.Field(
        PredefinedAtomicPermission,
    )

    endpoint = graphene.Field(
        Endpoint,
        endpoint_id=graphene.UUID(required=True),
    )

    endpoint_list = graphene.Field(
        EndpointList,
        limit=graphene.Int(required=True),
        offset=graphene.Int(required=True),
        filter=graphene.String(),
        order=graphene.String(),
        # filters
        domain_name=graphene.String(),
        group_id=graphene.String(),
        access_key=graphene.String(),
        project=graphene.UUID(),
    )

    routing = graphene.Field(
        Routing,
        routing_id=graphene.UUID(required=True),
    )

    routing_list = graphene.Field(
        RoutingList,
        limit=graphene.Int(required=True),
        offset=graphene.Int(required=True),
        filter=graphene.String(),
        order=graphene.String(),
        # filters
        endpoint_id=graphene.UUID(),
    )

    endpoint_token = graphene.Field(
        EndpointToken,
        token=graphene.String(required=True),
    )

    endpoint_token_list = graphene.Field(
        EndpointTokenList,
        limit=graphene.Int(required=True),
        offset=graphene.Int(required=True),
        filter=graphene.String(),
        order=graphene.String(),
        # filters
        endpoint_id=graphene.UUID(),
    )

    quota_scope = graphene.Field(
        QuotaScope,
        storage_host_name=graphene.String(required=True),
        quota_scope_id=graphene.String(required=True),
    )

    container_registry = graphene.Field(ContainerRegistry, hostname=graphene.String(required=True))

    container_registries = graphene.List(ContainerRegistry)

    @staticmethod
    @privileged_query(UserRole.SUPERADMIN)
    async def resolve_agent(
        executor: AsyncioExecutor,
        info: graphene.ResolveInfo,
        agent_id: AgentId,
    ) -> Agent:
        ctx: GraphQueryContext = info.context
        loader = ctx.dataloader_manager.get_loader(
            ctx,
            "Agent",
            raw_status=None,
        )
        return await loader.load(agent_id)

    @staticmethod
    @privileged_query(UserRole.SUPERADMIN)
    async def resolve_agents(
        executor: AsyncioExecutor,
        info: graphene.ResolveInfo,
        *,
        scaling_group: str = None,
        status: str = None,
    ) -> Sequence[Agent]:
        return await Agent.load_all(
            info.context,
            scaling_group=scaling_group,
            raw_status=status,
        )

    @staticmethod
    @privileged_query(UserRole.SUPERADMIN)
    async def resolve_agent_list(
        executor: AsyncioExecutor,
        info: graphene.ResolveInfo,
        limit: int,
        offset: int,
        *,
        filter: str = None,
        order: str = None,
        scaling_group: str = None,
        status: str = None,
    ) -> AgentList:
        total_count = await Agent.load_count(
            info.context,
            scaling_group=scaling_group,
            raw_status=status,
            filter=filter,
        )
        agent_list = await Agent.load_slice(
            info.context,
            limit,
            offset,
            scaling_group=scaling_group,
            raw_status=status,
            filter=filter,
            order=order,
        )
        return AgentList(agent_list, total_count)

    @staticmethod
    @scoped_query(autofill_user=True, user_key="access_key")
    async def resolve_agent_summary(
        executor: AsyncioExecutor,
        info: graphene.ResolveInfo,
        agent_id: AgentId,
        *,
        access_key: AccessKey,
        domain_name: str | None = None,
        scaling_group: str | None = None,
    ) -> AgentSummary:
        ctx: GraphQueryContext = info.context
        if ctx.local_config["manager"]["hide-agents"]:
            raise ObjectNotFound(object_name="agent")

        loader = ctx.dataloader_manager.get_loader(
            ctx,
            "Agent",
            raw_status=None,
            scaling_group=scaling_group,
            domain_name=domain_name,
            access_key=access_key,
        )
        return await loader.load(agent_id)

    @staticmethod
    @scoped_query(autofill_user=True, user_key="access_key")
    async def resolve_agent_summary_list(
        executor: AsyncioExecutor,
        info: graphene.ResolveInfo,
        limit: int,
        offset: int,
        *,
        access_key: AccessKey,
        domain_name: str | None = None,
        filter: str | None = None,
        order: str | None = None,
        scaling_group: str | None = None,
        status: str | None = None,
    ) -> AgentSummaryList:
        ctx: GraphQueryContext = info.context
        if ctx.local_config["manager"]["hide-agents"]:
            raise ObjectNotFound(object_name="agent")

        total_count = await AgentSummary.load_count(
            ctx,
            access_key=access_key,
            scaling_group=scaling_group,
            domain_name=domain_name,
            raw_status=status,
            filter=filter,
        )
        agent_list = await AgentSummary.load_slice(
            ctx,
            limit,
            offset,
            access_key=access_key,
            scaling_group=scaling_group,
            domain_name=domain_name,
            raw_status=status,
            filter=filter,
            order=order,
        )
        return AgentSummaryList(agent_list, total_count)

    @staticmethod
    async def resolve_domain(
        executor: AsyncioExecutor,
        info: graphene.ResolveInfo,
        *,
        name: str = None,
    ) -> Domain:
        ctx: GraphQueryContext = info.context
        name = ctx.user["domain_name"] if name is None else name
        if ctx.user["role"] != UserRole.SUPERADMIN:
            if name != ctx.user["domain_name"]:
                # prevent querying other domains if not superadmin
                raise ObjectNotFound(object_name="domain")
        loader = ctx.dataloader_manager.get_loader(ctx, "Domain.by_name")
        return await loader.load(name)

    @staticmethod
    @privileged_query(UserRole.SUPERADMIN)
    async def resolve_domains(
        executor: AsyncioExecutor,
        info: graphene.ResolveInfo,
        *,
        is_active: bool = None,
    ) -> Sequence[Domain]:
        return await Domain.load_all(info.context, is_active=is_active)

    @staticmethod
    async def resolve_project(
        executor: AsyncioExecutor,
        info: graphene.ResolveInfo,
        id: uuid.UUID,
        *,
        domain_name: str = None,
    ) -> Project:
        ctx: GraphQueryContext = info.context
        client_role = ctx.user["role"]
        client_domain = ctx.user["domain_name"]
        client_user_id = ctx.user["uuid"]
        if client_role == UserRole.SUPERADMIN:
            loader = ctx.dataloader_manager.get_loader(
                ctx,
                "Project.by_id",
                domain_name=domain_name,
            )
            project = await loader.load(id)
        elif client_role == UserRole.ADMIN:
            if domain_name is not None and domain_name != client_domain:
                raise InsufficientPrivilege
            loader = ctx.dataloader_manager.get_loader(
                ctx,
                "Project.by_id",
                domain_name=client_domain,
            )
            project = await loader.load(id)
        elif client_role == UserRole.USER:
            if domain_name is not None and domain_name != client_domain:
                raise InsufficientPrivilege
            loader = ctx.dataloader_manager.get_loader(
                ctx,
                "Project.by_id",
                domain_name=client_domain,
            )
            project = await loader.load(id)
            loader = ctx.dataloader_manager.get_loader(
                ctx,
                "Project.by_user",
            )
            client_projects = await loader.load(client_user_id)
            if project.id not in (g.id for g in client_projects):
                raise InsufficientPrivilege
        else:
            raise InvalidAPIParameters("Unknown client role")
        return project

    # legacy
    @staticmethod
    async def resolve_group(
        executor: AsyncioExecutor,
        info: graphene.ResolveInfo,
        id: uuid.UUID,
        *,
        domain_name: str = None,
    ) -> Project:
        ctx: GraphQueryContext = info.context
        client_role = ctx.user["role"]
        client_domain = ctx.user["domain_name"]
        client_user_id = ctx.user["uuid"]
        if client_role == UserRole.SUPERADMIN:
            loader = ctx.dataloader_manager.get_loader(
                ctx,
                "Project.by_id",
                domain_name=domain_name,
            )
            project = await loader.load(id)
        elif client_role == UserRole.ADMIN:
            if domain_name is not None and domain_name != client_domain:
                raise InsufficientPrivilege
            loader = ctx.dataloader_manager.get_loader(
                ctx,
                "Project.by_id",
                domain_name=client_domain,
            )
            project = await loader.load(id)
        elif client_role == UserRole.USER:
            if domain_name is not None and domain_name != client_domain:
                raise InsufficientPrivilege
            loader = ctx.dataloader_manager.get_loader(
                ctx,
                "Project.by_id",
                domain_name=client_domain,
            )
            project = await loader.load(id)
            loader = ctx.dataloader_manager.get_loader(
                ctx,
                "Project.by_user",
            )
            client_projects = await loader.load(client_user_id)
            if project.id not in (g.id for g in client_projects):
                raise InsufficientPrivilege
        else:
            raise InvalidAPIParameters("Unknown client role")
        return project

    @staticmethod
    async def resolve_projects_by_name(
        executor: AsyncioExecutor,
        info: graphene.ResolveInfo,
        name: str,
        *,
        domain_name: str = None,
    ) -> Sequence[Project]:
        ctx: GraphQueryContext = info.context
        client_role = ctx.user["role"]
        client_domain = ctx.user["domain_name"]
        client_user_id = ctx.user["uuid"]
        if client_role == UserRole.SUPERADMIN:
            loader = ctx.dataloader_manager.get_loader(
                ctx,
                "Project.by_name",
                domain_name=domain_name,
            )
            projects = await loader.load(name)
        elif client_role == UserRole.ADMIN:
            if domain_name is not None and domain_name != client_domain:
                raise InsufficientPrivilege
            loader = ctx.dataloader_manager.get_loader(
                ctx,
                "Project.by_name",
                domain_name=client_domain,
            )
            projects = await loader.load(name)
        elif client_role == UserRole.USER:
            if domain_name is not None and domain_name != client_domain:
                raise InsufficientPrivilege
            loader = ctx.dataloader_manager.get_loader(
                ctx,
                "Project.by_name",
                domain_name=client_domain,
            )
            projects = await loader.load(name)
            loader = ctx.dataloader_manager.get_loader(
                ctx,
                "Project.by_user",
            )
            client_projects = await loader.load(client_user_id)
            client_project_ids = set(g.id for g in client_projects)
            projects = filter(lambda g: g.id in client_project_ids, projects)
        else:
            raise InvalidAPIParameters("Unknown client role")
        return projects

    # legacy
    @staticmethod
    async def resolve_groups_by_name(
        executor: AsyncioExecutor,
        info: graphene.ResolveInfo,
        name: str,
        *,
        domain_name: str = None,
    ) -> Sequence[Project]:
        ctx: GraphQueryContext = info.context
        client_role = ctx.user["role"]
        client_domain = ctx.user["domain_name"]
        client_user_id = ctx.user["uuid"]
        if client_role == UserRole.SUPERADMIN:
            loader = ctx.dataloader_manager.get_loader(
                ctx,
                "Project.by_name",
                domain_name=domain_name,
            )
            projects = await loader.load(name)
        elif client_role == UserRole.ADMIN:
            if domain_name is not None and domain_name != client_domain:
                raise InsufficientPrivilege
            loader = ctx.dataloader_manager.get_loader(
                ctx,
                "Project.by_name",
                domain_name=client_domain,
            )
            projects = await loader.load(name)
        elif client_role == UserRole.USER:
            if domain_name is not None and domain_name != client_domain:
                raise InsufficientPrivilege
            loader = ctx.dataloader_manager.get_loader(
                ctx,
                "Project.by_name",
                domain_name=client_domain,
            )
            projects = await loader.load(name)
            loader = ctx.dataloader_manager.get_loader(
                ctx,
                "Project.by_user",
            )
            client_projects = await loader.load(client_user_id)
            client_project_ids = set(g.id for g in client_projects)
            projects = filter(lambda g: g.id in client_project_ids, projects)
        else:
            raise InvalidAPIParameters("Unknown client role")
        return projects

    @staticmethod
    async def resolve_projects(
        executor: AsyncioExecutor,
        info: graphene.ResolveInfo,
        *,
        domain_name: str = None,
        is_active: bool = None,
    ) -> Sequence[Project]:
        ctx: GraphQueryContext = info.context
        client_role = ctx.user["role"]
        client_domain = ctx.user["domain_name"]
        client_user_id = ctx.user["uuid"]
        if client_role == UserRole.SUPERADMIN:
            pass
        elif client_role == UserRole.ADMIN:
            if domain_name is not None and domain_name != client_domain:
                raise InsufficientPrivilege
            domain_name = client_domain
        elif client_role == UserRole.USER:
            loader = ctx.dataloader_manager.get_loader(
                ctx,
                "Project.by_user",
            )
            client_projects = await loader.load(client_user_id)
            return client_projects
        else:
            raise InvalidAPIParameters("Unknown client role")
        return await Project.load_all(info.context, domain_name=domain_name, is_active=is_active)

    # legacy
    @staticmethod
    async def resolve_groups(
        executor: AsyncioExecutor,
        info: graphene.ResolveInfo,
        *,
        domain_name: str = None,
        is_active: bool = None,
    ) -> Sequence[Project]:
        ctx: GraphQueryContext = info.context
        client_role = ctx.user["role"]
        client_domain = ctx.user["domain_name"]
        client_user_id = ctx.user["uuid"]
        if client_role == UserRole.SUPERADMIN:
            pass
        elif client_role == UserRole.ADMIN:
            if domain_name is not None and domain_name != client_domain:
                raise InsufficientPrivilege
            domain_name = client_domain
        elif client_role == UserRole.USER:
            loader = ctx.dataloader_manager.get_loader(
                ctx,
                "Project.by_user",
            )
            client_projects = await loader.load(client_user_id)
            return client_projects
        else:
            raise InvalidAPIParameters("Unknown client role")
        return await Project.load_all(info.context, domain_name=domain_name, is_active=is_active)

    @staticmethod
    async def resolve_image(
        executor: AsyncioExecutor,
        info: graphene.ResolveInfo,
        reference: str,
        architecture: str,
    ) -> Image:
        ctx: GraphQueryContext = info.context
        client_role = ctx.user["role"]
        client_domain = ctx.user["domain_name"]
        item = await Image.load_item(info.context, reference, architecture)
        if client_role == UserRole.SUPERADMIN:
            pass
        elif client_role in (UserRole.ADMIN, UserRole.USER):
            items = await Image.filter_allowed(info.context, [item], client_domain)
            if not items:
                raise ImageNotFound
            item = items[0]
        else:
            raise InvalidAPIParameters("Unknown client role")
        return item

    @staticmethod
    async def resolve_images(
        executor: AsyncioExecutor,
        info: graphene.ResolveInfo,
        *,
        is_installed=None,
        is_operation=False,
    ) -> Sequence[Image]:
        ctx: GraphQueryContext = info.context
        client_role = ctx.user["role"]
        client_domain = ctx.user["domain_name"]
        items = await Image.load_all(ctx, is_installed=is_installed, is_operation=is_operation)
        if client_role == UserRole.SUPERADMIN:
            pass
        elif client_role in (UserRole.ADMIN, UserRole.USER):
            items = await Image.filter_allowed(
                info.context,
                items,
                client_domain,
                is_installed=is_installed,
                is_operation=is_operation,
            )
        else:
            raise InvalidAPIParameters("Unknown client role")
        return items

    @staticmethod
    @scoped_query(autofill_user=True, user_key="email")
    async def resolve_user(
        executor: AsyncioExecutor,
        info: graphene.ResolveInfo,
        *,
        domain_name: str = None,
        email: str = None,
    ) -> User:
        ctx: GraphQueryContext = info.context
        loader = ctx.dataloader_manager.get_loader(
            ctx,
            "User.by_email",
            domain_name=domain_name,
        )
        return await loader.load(email)

    @staticmethod
    @scoped_query(autofill_user=True, user_key="user_id")
    async def resolve_user_from_uuid(
        executor: AsyncioExecutor,
        info: graphene.ResolveInfo,
        *,
        domain_name: str = None,
        user_id: uuid.UUID | str | None = None,
    ) -> User:
        ctx: GraphQueryContext = info.context
        loader = ctx.dataloader_manager.get_loader(
            ctx,
            "User.by_uuid",
            domain_name=domain_name,
        )
        # user_id is retrieved as string since it's a GraphQL's generic ID field
        user_uuid = uuid.UUID(user_id) if isinstance(user_id, str) else user_id
        return await loader.load(user_uuid)

    @staticmethod
    async def resolve_users(
        executor: AsyncioExecutor,
        info: graphene.ResolveInfo,
        *,
        domain_name: str = None,
        group_id: Optional[uuid.UUID] = None,
        project_id: Optional[uuid.UUID] = None,
        is_active: bool = None,
        status: UserStatus = None,
    ) -> Sequence[User]:
        from .user import UserRole

        ctx: GraphQueryContext = info.context
        client_role = ctx.user["role"]
        client_domain = ctx.user["domain_name"]
        if client_role == UserRole.SUPERADMIN:
            pass
        elif client_role == UserRole.ADMIN:
            if domain_name is not None and domain_name != client_domain:
                raise InsufficientPrivilege
            domain_name = client_domain
        elif client_role == UserRole.USER:
            # Users cannot query other users.
            raise InsufficientPrivilege()
        else:
            raise InvalidAPIParameters("Unknown client role")
        project_id = project_id or group_id
        return await User.load_all(
            info.context,
            domain_name=domain_name,
            project_id=project_id,
            is_active=is_active,
            status=status,
            limit=100,
        )

    @staticmethod
    async def resolve_user_list(
        executor: AsyncioExecutor,
        info: graphene.ResolveInfo,
        limit: int,
        offset: int,
        *,
        filter: str = None,
        order: str = None,
        domain_name: str = None,
        group_id: Optional[uuid.UUID] = None,
        project_id: Optional[uuid.UUID] = None,
        is_active: bool = None,
        status: UserStatus = None,
    ) -> UserList:
        from .user import UserRole

        ctx: GraphQueryContext = info.context
        client_role = ctx.user["role"]
        client_domain = ctx.user["domain_name"]
        if client_role == UserRole.SUPERADMIN:
            pass
        elif client_role == UserRole.ADMIN:
            if domain_name is not None and domain_name != client_domain:
                raise InsufficientPrivilege
            domain_name = client_domain
        elif client_role == UserRole.USER:
            # Users cannot query other users.
            raise InsufficientPrivilege()
        else:
            raise InvalidAPIParameters("Unknown client role")
        project_id = project_id or group_id
        total_count = await User.load_count(
            info.context,
            domain_name=domain_name,
            project_id=project_id,
            is_active=is_active,
            status=status,
            filter=filter,
        )
        user_list = await User.load_slice(
            info.context,
            limit,
            offset,
            domain_name=domain_name,
            project_id=project_id,
            is_active=is_active,
            status=status,
            filter=filter,
            order=order,
        )
        return UserList(user_list, total_count)

    @staticmethod
    @scoped_query(autofill_user=True, user_key="access_key")
    async def resolve_keypair(
        executor: AsyncioExecutor,
        info: graphene.ResolveInfo,
        *,
        domain_name: str = None,
        access_key: AccessKey = None,
    ) -> KeyPair:
        ctx: GraphQueryContext = info.context
        loader = ctx.dataloader_manager.get_loader(
            ctx,
            "KeyPair.by_ak",
            domain_name=domain_name,
        )
        return await loader.load(access_key)

    @staticmethod
    @scoped_query(autofill_user=False, user_key="email")
    async def resolve_keypairs(
        executor: AsyncioExecutor,
        info: graphene.ResolveInfo,
        *,
        domain_name: str = None,
        email: str = None,
        is_active: bool = None,
    ) -> Sequence[KeyPair]:
        ctx: GraphQueryContext = info.context
        if email is None:
            return await KeyPair.load_all(
                info.context,
                domain_name=domain_name,
                is_active=is_active,
                limit=100,
            )
        else:
            loader = ctx.dataloader_manager.get_loader(
                ctx,
                "KeyPair.by_email",
                domain_name=domain_name,
                is_active=is_active,
            )
            return await loader.load(email)

    @staticmethod
    @scoped_query(autofill_user=False, user_key="email")
    async def resolve_keypair_list(
        executor: AsyncioExecutor,
        info: graphene.ResolveInfo,
        limit: int,
        offset: int,
        *,
        filter: str = None,
        order: str = None,
        domain_name: str = None,
        email: str = None,
        is_active: bool = None,
    ) -> KeyPairList:
        total_count = await KeyPair.load_count(
            info.context,
            domain_name=domain_name,
            email=email,
            is_active=is_active,
            filter=filter,
        )
        keypair_list = await KeyPair.load_slice(
            info.context,
            limit,
            offset,
            domain_name=domain_name,
            email=email,
            is_active=is_active,
            filter=filter,
            order=order,
        )
        return KeyPairList(keypair_list, total_count)

    @staticmethod
    async def resolve_keypair_resource_policy(
        executor: AsyncioExecutor,
        info: graphene.ResolveInfo,
        name: str = None,
    ) -> KeyPairResourcePolicy:
        ctx: GraphQueryContext = info.context
        client_access_key = ctx.access_key
        if name is None:
            loader = ctx.dataloader_manager.get_loader(
                ctx,
                "KeyPairResourcePolicy.by_ak",
            )
            return await loader.load(client_access_key)
        else:
            loader = ctx.dataloader_manager.get_loader(
                ctx,
                "KeyPairResourcePolicy.by_name",
            )
            return await loader.load(name)

    @staticmethod
    async def resolve_keypair_resource_policies(
        executor: AsyncioExecutor,
        info: graphene.ResolveInfo,
    ) -> Sequence[KeyPairResourcePolicy]:
        ctx: GraphQueryContext = info.context
        client_role = ctx.user["role"]
        client_access_key = ctx.access_key
        if client_role == UserRole.SUPERADMIN:
            return await KeyPairResourcePolicy.load_all(info.context)
        elif client_role == UserRole.ADMIN:
            # TODO: filter resource policies by domains?
            return await KeyPairResourcePolicy.load_all(info.context)
        elif client_role == UserRole.USER:
            return await KeyPairResourcePolicy.load_all_user(
                info.context,
                client_access_key,
            )
        else:
            raise InvalidAPIParameters("Unknown client role")

    @staticmethod
    async def resolve_user_resource_policy(
        executor: AsyncioExecutor,
        info: graphene.ResolveInfo,
        name: str = None,
    ) -> UserResourcePolicy:
        ctx: GraphQueryContext = info.context
        user_uuid = ctx.user["uuid"]
        if name is None:
            loader = ctx.dataloader_manager.get_loader(
                ctx,
                "UserResourcePolicy.by_user",
            )
            return await loader.load(user_uuid)
        else:
            loader = ctx.dataloader_manager.get_loader(
                ctx,
                "UserResourcePolicy.by_name",
            )
            return await loader.load(name)

    @staticmethod
    async def resolve_user_resource_policies(
        executor: AsyncioExecutor,
        info: graphene.ResolveInfo,
    ) -> Sequence[UserResourcePolicy]:
        ctx: GraphQueryContext = info.context
        client_role = ctx.user["role"]
        user_uuid = ctx.user["uuid"]
        if client_role == UserRole.SUPERADMIN:
            return await UserResourcePolicy.load_all(info.context)
        elif client_role == UserRole.ADMIN:
            # TODO: filter resource policies by domains?
            return await UserResourcePolicy.load_all(info.context)
        elif client_role == UserRole.USER:
            return await UserResourcePolicy.batch_load_by_user(
                info.context,
                [user_uuid],
            )
        else:
            raise InvalidAPIParameters("Unknown client role")

    @staticmethod
    async def resolve_project_resource_policy(
        executor: AsyncioExecutor,
        info: graphene.ResolveInfo,
        name: str,
    ) -> ProjectResourcePolicy:
        ctx: GraphQueryContext = info.context
        loader = ctx.dataloader_manager.get_loader(
            ctx,
            "ProjectResourcePolicy.by_name",
        )
        return await loader.load(name)

    @staticmethod
    async def resolve_project_resource_policies(
        executor: AsyncioExecutor,
        info: graphene.ResolveInfo,
    ) -> Sequence[ProjectResourcePolicy]:
        ctx: GraphQueryContext = info.context
        client_role = ctx.user["role"]
        if client_role == UserRole.SUPERADMIN:
            return await ProjectResourcePolicy.load_all(info.context)
        elif client_role == UserRole.ADMIN:
            # TODO: filter resource policies by domains?
            return await ProjectResourcePolicy.load_all(info.context)
        else:
            raise InvalidAPIParameters("Unknown client role")

    @staticmethod
    async def resolve_resource_preset(
        executor: AsyncioExecutor,
        info: graphene.ResolveInfo,
        name: str,
    ) -> ResourcePreset:
        ctx: GraphQueryContext = info.context
        loader = ctx.dataloader_manager.get_loader(ctx, "ResourcePreset.by_name")
        return await loader.load(name)

    @staticmethod
    async def resolve_resource_presets(
        executor: AsyncioExecutor,
        info: graphene.ResolveInfo,
    ) -> Sequence[ResourcePreset]:
        return await ResourcePreset.load_all(info.context)

    @staticmethod
    @privileged_query(UserRole.SUPERADMIN)
    async def resolve_scaling_group(
        executor: AsyncioExecutor,
        info: graphene.ResolveInfo,
        name: str,
    ) -> ScalingGroup:
        ctx: GraphQueryContext = info.context
        loader = ctx.dataloader_manager.get_loader(
            ctx,
            "ScalingGroup.by_name",
        )
        return await loader.load(name)

    @staticmethod
    @privileged_query(UserRole.SUPERADMIN)
    async def resolve_scaling_groups(
        executor: AsyncioExecutor,
        info: graphene.ResolveInfo,
        is_active: bool = None,
    ) -> Sequence[ScalingGroup]:
        return await ScalingGroup.load_all(info.context, is_active=is_active)

    @staticmethod
    @privileged_query(UserRole.SUPERADMIN)
    async def resolve_scaling_groups_for_domain(
        executor: AsyncioExecutor,
        info: graphene.ResolveInfo,
        domain: str,
        is_active: bool = None,
    ) -> Sequence[ScalingGroup]:
        return await ScalingGroup.load_by_domain(
            info.context,
            domain,
            is_active=is_active,
        )

    @staticmethod
    @privileged_query(UserRole.SUPERADMIN)
    async def resolve_scaling_groups_for_project(
        executor: AsyncioExecutor,
        info: graphene.ResolveInfo,
        project,
        is_active: bool = None,
    ) -> Sequence[ScalingGroup]:
        return await ScalingGroup.load_by_project(
            info.context,
            project,
            is_active=is_active,
        )

    # legacy
    @staticmethod
    @privileged_query(UserRole.SUPERADMIN)
    async def resolve_scaling_groups_for_group(
        executor: AsyncioExecutor,
        info: graphene.ResolveInfo,
        group,
        is_active: bool = None,
    ) -> Sequence[ScalingGroup]:
        return await ScalingGroup.load_by_project(
            info.context,
            group,
            is_active=is_active,
        )

    @staticmethod
    @privileged_query(UserRole.SUPERADMIN)
    async def resolve_scaling_groups_for_keypair(
        executor: AsyncioExecutor,
        info: graphene.ResolveInfo,
        access_key: AccessKey,
        is_active: bool = None,
    ) -> Sequence[ScalingGroup]:
        return await ScalingGroup.load_by_keypair(
            info.context,
            access_key,
            is_active=is_active,
        )

    @staticmethod
    @privileged_query(UserRole.SUPERADMIN)
    async def resolve_storage_volume(
        executor: AsyncioExecutor,
        info: graphene.ResolveInfo,
        id: str,
    ) -> StorageVolume:
        return await StorageVolume.load_by_id(info.context, id)

    @staticmethod
    @privileged_query(UserRole.SUPERADMIN)
    async def resolve_storage_volume_list(
        executor: AsyncioExecutor,
        info: graphene.ResolveInfo,
        limit: int,
        offset: int,
        *,
        filter: str = None,
        order: str = None,
    ) -> StorageVolumeList:
        total_count = await StorageVolume.load_count(
            info.context,
            filter=filter,
        )
        items = await StorageVolume.load_slice(
            info.context,
            limit,
            offset,
            filter=filter,
            order=order,
        )
        return StorageVolumeList(items, total_count)

    @staticmethod
    @scoped_query(autofill_user=False, user_key="user_id")
    async def resolve_vfolder_list(
        executor: AsyncioExecutor,
        info: graphene.ResolveInfo,
        limit: int,
        offset: int,
        *,
        domain_name: str = None,
        group_id: Optional[uuid.UUID] = None,  # legacy
        project_id: Optional[uuid.UUID] = None,
        user_id: uuid.UUID = None,
        filter: str = None,
        order: str = None,
    ) -> VirtualFolderList:
        # TODO: adopt the generic queryfilter language
        project_id = project_id or group_id
        total_count = await VirtualFolder.load_count(
            info.context,
            domain_name=domain_name,  # scope
            project_id=project_id,  # scope
            user_id=user_id,  # scope
            filter=filter,
        )
        items = await VirtualFolder.load_slice(
            info.context,
            limit,
            offset,
            domain_name=domain_name,  # scope
            project_id=project_id,  # scope
            user_id=user_id,  # scope
            filter=filter,
            order=order,
        )
        return VirtualFolderList(items, total_count)

    @staticmethod
    @privileged_query(UserRole.SUPERADMIN)
    async def resolve_vfolder_permission_list(
        executor: AsyncioExecutor,
        info: graphene.ResolveInfo,
        limit: int,
        offset: int,
        *,
        user_id: uuid.UUID = None,
        filter: str = None,
        order: str = None,
    ) -> VirtualFolderPermissionList:
        total_count = await VirtualFolderPermission.load_count(
            info.context,
            user_id=user_id,
            filter=filter,
        )
        items = await VirtualFolderPermission.load_slice(
            info.context,
            limit,
            offset,
            user_id=user_id,
            filter=filter,
            order=order,
        )
        return VirtualFolderPermissionList(items, total_count)

    @staticmethod
    @scoped_query(autofill_user=False, user_key="user_id")
    async def resolve_vfolder_own_list(
        executor: AsyncioExecutor,
        info: graphene.ResolveInfo,
        limit: int,
        offset: int,
        *,
        domain_name: str = None,
        user_id: uuid.UUID = None,
        filter: str = None,
        order: str = None,
    ) -> VirtualFolderList:
        total_count = await VirtualFolder.load_count(
            info.context,
            domain_name=domain_name,  # scope
            user_id=info.context.user["uuid"],  # scope
            filter=filter,
        )
        items = await VirtualFolder.load_slice(
            info.context,
            limit,
            offset,
            domain_name=domain_name,  # scopes
            user_id=info.context.user["uuid"],  # scope
            filter=filter,
            order=order,
        )
        return VirtualFolderList(items, total_count)

    @staticmethod
    @scoped_query(autofill_user=False, user_key="user_id")
    async def resolve_vfolder_invited_list(
        executor: AsyncioExecutor,
        info: graphene.ResolveInfo,
        limit: int,
        offset: int,
        *,
        domain_name: str = None,
        user_id: uuid.UUID = None,  # not used, fixed
        filter: str = None,
        order: str = None,
    ) -> VirtualFolderList:
        total_count = await VirtualFolder.load_count_invited(
            info.context,
            domain_name=domain_name,  # scope
            user_id=info.context.user["uuid"],  # scope
            filter=filter,
        )
        items = await VirtualFolder.load_slice_invited(
            info.context,
            limit,
            offset,
            domain_name=domain_name,  # scopes
            user_id=info.context.user["uuid"],  # scope
            filter=filter,
            order=order,
        )
        return VirtualFolderList(items, total_count)

    @staticmethod
    @scoped_query(autofill_user=False, user_key="user_id")
    async def resolve_vfolder_project_list(
        executor: AsyncioExecutor,
        info: graphene.ResolveInfo,
        limit: int,
        offset: int,
        *,
        domain_name: str = None,
        user_id: uuid.UUID = None,  # not used, fixed
        filter: str = None,
        order: str = None,
    ) -> VirtualFolderList:
        total_count = await VirtualFolder.load_count_project(
            info.context,
            domain_name=domain_name,  # scope
            user_id=info.context.user["uuid"],  # scope
            filter=filter,
        )
        items = await VirtualFolder.load_slice_project(
            info.context,
            limit,
            offset,
            domain_name=domain_name,  # scopes
            user_id=info.context.user["uuid"],  # scope
            filter=filter,
            order=order,
        )
        return VirtualFolderList(items, total_count)

    @staticmethod
    @scoped_query(autofill_user=False, user_key="access_key")
    async def resolve_compute_container_list(
        executor: AsyncioExecutor,
        info: graphene.ResolveInfo,
        limit: int,
        offset: int,
        *,
        filter: str = None,
        order: str = None,
        session_id: SessionId,
        role: UserRole = None,
        domain_name: str = None,
        group_id: Optional[uuid.UUID] = None,  # legacy
        project_id: Optional[uuid.UUID] = None,
        access_key: AccessKey = None,
    ) -> ComputeContainerList:
        # TODO: adopt the generic queryfilter language
        project_id = project_id or group_id
        total_count = await ComputeContainer.load_count(
            info.context,
            session_id,  # filter (mandatory)
            cluster_role=role,  # filter
            domain_name=domain_name,  # scope
            project_id=project_id,  # scope
            access_key=access_key,  # scope
            filter=filter,
        )
        items = await ComputeContainer.load_slice(
            info.context,
            limit,
            offset,  # slice
            session_id,  # filter (mandatory)
            cluster_role=role,  # filter
            domain_name=domain_name,  # scope
            project_id=project_id,  # scope
            access_key=access_key,  # scope
            filter=filter,
            order=order,
        )
        return ComputeContainerList(items, total_count)

    @staticmethod
    @scoped_query(autofill_user=False, user_key="access_key")
    async def resolve_compute_container(
        executor: AsyncioExecutor,
        info: graphene.ResolveInfo,
        container_id: str,
    ) -> ComputeContainer:
        # We need to check the project membership of the designated kernel,
        # but practically a user cannot guess the IDs of kernels launched
        # by other users and in other projects.
        # Let's just protect the domain/user boundary here.
        graph_ctx: GraphQueryContext = info.context
        loader = graph_ctx.dataloader_manager.get_loader(graph_ctx, "ComputeContainer.detail")
        return await loader.load(container_id)

    @staticmethod
    @scoped_query(autofill_user=False, user_key="access_key")
    async def resolve_compute_session_list(
        executor: AsyncioExecutor,
        info: graphene.ResolveInfo,
        limit: int,
        offset: int,
        *,
        filter: str = None,
        order: str = None,
        domain_name: str = None,
        group_id: Optional[uuid.UUID] = None,  # legacy
        project_id: Optional[uuid.UUID] = None,
        access_key: AccessKey = None,
        status: str = None,
    ) -> ComputeSessionList:
        project_id = project_id or group_id
        total_count = await ComputeSession.load_count(
            info.context,
            status=status,  # filter
            domain_name=domain_name,  # scope
            project_id=project_id,  # scope
            access_key=access_key,  # scope
            filter=filter,
        )
        items = await ComputeSession.load_slice(
            info.context,
            limit,
            offset,  # slice
            status=status,  # filter
            domain_name=domain_name,  # scope
            project_id=project_id,  # scope
            access_key=access_key,  # scope
            filter=filter,
            order=order,
        )
        return ComputeSessionList(items, total_count)

    @staticmethod
    @scoped_query(autofill_user=False, user_key="access_key")
    async def resolve_compute_session(
        executor: AsyncioExecutor,
        info: graphene.ResolveInfo,
        id: SessionId,
        *,
        domain_name: str = None,
        access_key: AccessKey = None,
    ) -> ComputeSession:
        # We need to check the project membership of the designated kernel,
        # but practically a user cannot guess the IDs of kernels launched
        # by other users and in other projects.
        # Let's just protect the domain/user boundary here.
        graph_ctx: GraphQueryContext = info.context
        loader = graph_ctx.dataloader_manager.get_loader(
            graph_ctx,
            "ComputeSession.detail",
            domain_name=domain_name,
            access_key=access_key,
        )
        return await loader.load(id)

    @staticmethod
    @scoped_query(autofill_user=False, user_key="access_key")
    async def resolve_legacy_compute_session_list(
        executor: AsyncioExecutor,
        info: graphene.ResolveInfo,
        limit: int,
        offset: int,
        *,
        domain_name: str = None,
        group_id: Optional[uuid.UUID] = None,  # legacy
        project_id: Optional[uuid.UUID] = None,
        access_key: AccessKey = None,
        status: str = None,
        order_key: str = None,
        order_asc: bool = True,
    ) -> LegacyComputeSessionList:
        project_id = project_id or group_id
        total_count = await LegacyComputeSession.load_count(
            info.context,
            domain_name=domain_name,
            project_id=project_id,
            access_key=access_key,
            status=status,
        )
        items = await LegacyComputeSession.load_slice(
            info.context,
            limit,
            offset,
            domain_name=domain_name,
            project_id=project_id,
            access_key=access_key,
            status=status,
            order_key=order_key,
            order_asc=order_asc,
        )
        return LegacyComputeSessionList(items, total_count)

    @staticmethod
    @scoped_query(autofill_user=False, user_key="access_key")
    async def resolve_legacy_compute_session(
        executor: AsyncioExecutor,
        info: graphene.ResolveInfo,
        sess_id: str,
        *,
        domain_name: str = None,
        access_key: AccessKey = None,
        status: str = None,
    ) -> Optional[LegacyComputeSession]:
        # We need to check the project membership of the designated kernel,
        # but practically a user cannot guess the IDs of kernels launched
        # by other users and in other projects.
        # Let's just protect the domain/user boundary here.
        graph_ctx: GraphQueryContext = info.context
        loader = graph_ctx.dataloader_manager.get_loader(
            graph_ctx,
            "LegacyComputeSession.detail",
            domain_name=domain_name,
            access_key=access_key,
            status=status,
        )
        matches = await loader.load(sess_id)
        if len(matches) == 0:
            return None
        elif len(matches) == 1:
            return matches[0]
        else:
            raise TooManyKernelsFound

    @staticmethod
    async def resolve_vfolder_host_permissions(
        executor: AsyncioExecutor,
        info: graphene.ResolveInfo,
    ) -> PredefinedAtomicPermission:
        graph_ctx: GraphQueryContext = info.context
        return await PredefinedAtomicPermission.load_all(graph_ctx)

    @staticmethod
    @scoped_query(autofill_user=False, user_key="user_uuid")
    async def resolve_endpoint(
        executor: AsyncioExecutor,
        info: graphene.ResolveInfo,
        endpoint_id: uuid.UUID,
        project: Optional[uuid.UUID] = None,
        domain_name: Optional[str] = None,
        user_uuid: Optional[uuid.UUID] = None,
    ) -> Endpoint:
        graph_ctx: GraphQueryContext = info.context
        return await Endpoint.load_item(
            graph_ctx,
            endpoint_id=endpoint_id,
            project=project,
            domain_name=domain_name,
            user_uuid=user_uuid,
        )

    @staticmethod
    @scoped_query(autofill_user=False, user_key="user_uuid")
    async def resolve_endpoint_list(
        executor: AsyncioExecutor,
        info: graphene.ResolveInfo,
        limit: int,
        offset: int,
        *,
        filter: Optional[str] = None,
        order: Optional[str] = None,
        project: Optional[uuid.UUID] = None,
        domain_name: Optional[str] = None,
        user_uuid: Optional[uuid.UUID] = None,
    ) -> EndpointList:
        total_count = await Endpoint.load_count(
            info.context,
            project=project,
            domain_name=domain_name,
            user_uuid=user_uuid,
        )
        endpoint_list = await Endpoint.load_slice(
            info.context,
            limit,
            offset,
            project=project,
            domain_name=domain_name,
            user_uuid=user_uuid,
            filter=filter,
            order=order,
        )
        return EndpointList(endpoint_list, total_count)

    @staticmethod
    @scoped_query(autofill_user=False, user_key="user_uuid")
    async def resolve_routing(
        executor: AsyncioExecutor,
        info: graphene.ResolveInfo,
        routing_id: uuid.UUID,
        project: Optional[uuid.UUID] = None,
        domain_name: Optional[str] = None,
        user_uuid: Optional[uuid.UUID] = None,
    ) -> Routing:
        graph_ctx: GraphQueryContext = info.context
        return await Routing.load_item(
            graph_ctx,
            routing_id=routing_id,
            project=project,
            domain_name=domain_name,
            user_uuid=user_uuid,
        )

    @staticmethod
    @scoped_query(autofill_user=False, user_key="user_uuid")
    async def resolve_routing_list(
        executor: AsyncioExecutor,
        info: graphene.ResolveInfo,
        limit: int,
        offset: int,
        *,
        filter: Optional[str] = None,
        order: Optional[str] = None,
        endpoint_id: Optional[uuid.UUID] = None,
        project: Optional[uuid.UUID] = None,
        domain_name: Optional[str] = None,
        user_uuid: Optional[uuid.UUID] = None,
    ) -> RoutingList:
        total_count = await Routing.load_count(
            info.context,
            endpoint_id=endpoint_id,
            project=project,
            domain_name=domain_name,
            user_uuid=user_uuid,
        )
        routing_list = await Routing.load_slice(
            info.context,
            limit,
            offset,
            endpoint_id=endpoint_id,
            filter=filter,
            order=order,
            project=project,
            domain_name=domain_name,
            user_uuid=user_uuid,
        )
        return RoutingList(routing_list, total_count)

    @staticmethod
    @scoped_query(autofill_user=False, user_key="user_uuid")
    async def resolve_endpoint_token(
        executor: AsyncioExecutor,
        info: graphene.ResolveInfo,
        token: str,
        project: Optional[uuid.UUID] = None,
        domain_name: Optional[str] = None,
        user_uuid: Optional[uuid.UUID] = None,
    ) -> EndpointToken:
        graph_ctx: GraphQueryContext = info.context
        return await EndpointToken.load_item(
            graph_ctx,
            token,
            project=project,
            domain_name=domain_name,
            user_uuid=user_uuid,
        )

    @staticmethod
    @scoped_query(autofill_user=False, user_key="user_uuid")
    async def resolve_endpoint_token_list(
        executor: AsyncioExecutor,
        info: graphene.ResolveInfo,
        limit: int,
        offset: int,
        *,
        filter: Optional[str] = None,
        order: Optional[str] = None,
        endpoint_id: Optional[uuid.UUID] = None,
        project: Optional[uuid.UUID] = None,
        domain_name: Optional[str] = None,
        user_uuid: Optional[uuid.UUID] = None,
    ) -> EndpointTokenList:
        total_count = await EndpointToken.load_count(
            info.context,
            endpoint_id=endpoint_id,
            project=project,
            domain_name=domain_name,
            user_uuid=user_uuid,
        )
        token_list = await EndpointToken.load_slice(
            info.context,
            limit,
            offset,
            endpoint_id=endpoint_id,
            filter=filter,
            order=order,
            project=project,
            domain_name=domain_name,
            user_uuid=user_uuid,
        )
        return EndpointTokenList(token_list, total_count)

    @staticmethod
    async def resolve_quota_scope(
        executor: AsyncioExecutor,
        info: graphene.ResolveInfo,
        *,
        quota_scope_id: Optional[str] = None,
        storage_host_name: Optional[str] = None,
    ) -> QuotaScope:
        if not quota_scope_id or not storage_host_name:
            raise ValueError("Either quota_scope_id and storage_host_name has to be defined")
        graph_ctx: GraphQueryContext = info.context
        qsid = QuotaScopeID.parse(quota_scope_id)
        volumes_by_host = await graph_ctx.storage_manager.get_all_volumes()
        for host, volume in volumes_by_host:
            if f"{host}:{volume['name']}" == storage_host_name:
                break
        else:
            raise ValueError(f"storage volume {storage_host_name} does not exist")
        async with graph_ctx.db.begin_readonly_session() as sess:
            await ensure_quota_scope_accessible_by_user(sess, qsid, graph_ctx.user)
            return QuotaScope(
                quota_scope_id=quota_scope_id,
                storage_host_name=storage_host_name,
            )

    @staticmethod
    @scoped_query(autofill_user=False, user_key="access_key")
    async def resolve_container_registry(
        executor: AsyncioExecutor,
        info: graphene.ResolveInfo,
        hostname: str,
        domain_name: Optional[str] = None,
        access_key: AccessKey = None,
    ) -> ContainerRegistry:
        ctx: GraphQueryContext = info.context
        return await ContainerRegistry.load_registry(ctx, hostname)

    @staticmethod
    @scoped_query(autofill_user=False, user_key="access_key")
    async def resolve_container_registries(
        executor: AsyncioExecutor,
        info: graphene.ResolveInfo,
        domain_name: Optional[str] = None,
        access_key: AccessKey = None,
    ) -> Sequence[ContainerRegistry]:
        ctx: GraphQueryContext = info.context
        return await ContainerRegistry.load_all(ctx)


class GQLMutationPrivilegeCheckMiddleware:
    def resolve(self, next, root, info: graphene.ResolveInfo, **args) -> Any:
        graph_ctx: GraphQueryContext = info.context
        if info.operation.operation == "mutation" and len(info.path) == 1:
            mutation_cls = getattr(Mutations, info.field_name).type
            # default is allow nobody.
            allowed_roles = getattr(mutation_cls, "allowed_roles", [])
            if graph_ctx.user["role"] not in allowed_roles:
                return mutation_cls(False, f"no permission to execute {info.path[0]}")
        return next(root, info, **args)<|MERGE_RESOLUTION|>--- conflicted
+++ resolved
@@ -50,12 +50,7 @@
 from .agent import Agent, AgentList, AgentSummary, AgentSummaryList, ModifyAgent
 from .base import DataLoaderManager, privileged_query, scoped_query
 from .domain import CreateDomain, DeleteDomain, Domain, ModifyDomain, PurgeDomain
-<<<<<<< HEAD
-from .endpoint import Endpoint, EndpointList
-=======
 from .endpoint import Endpoint, EndpointList, EndpointToken, EndpointTokenList
-from .group import CreateGroup, DeleteGroup, Group, ModifyGroup, PurgeGroup
->>>>>>> 72460905
 from .image import (
     AliasImage,
     ClearImages,
