from __future__ import annotations

import logging
import uuid
from typing import TYPE_CHECKING, Any, Dict, Sequence

import graphene
import sqlalchemy as sa
from graphene.types.datetime import DateTime as GQLDateTime
from sqlalchemy.engine.row import Row
from sqlalchemy.orm import relationship, selectinload

from ai.backend.common.logging import BraceStyleAdapter
from ai.backend.common.types import DefaultForUnspecified, ResourceSlot

from .base import (
    Base,
    BigInt,
    EnumType,
    ResourceSlotColumn,
    VFolderHostPermissionColumn,
    batch_result,
    mapper_registry,
    set_if_set,
    simple_db_mutate,
    simple_db_mutate_returning_item,
)
from .keypair import keypairs
from .user import UserRole
<<<<<<< HEAD
from .utils import deprecation_reason_msg, description_msg, execute_with_txn_retry
=======
>>>>>>> 15ebf37b

if TYPE_CHECKING:
    from sqlalchemy.ext.asyncio import AsyncSession as SASession

    from .gql import GraphQueryContext

log = BraceStyleAdapter(logging.getLogger("ai.backend.manager.models"))

__all__: Sequence[str] = (
    "keypair_resource_policies",
    "user_resource_policies",
    "project_resource_policies",
    "KeyPairResourcePolicyRow",
    "KeyPairResourcePolicy",
    "DefaultForUnspecified",
    "CreateKeyPairResourcePolicy",
    "ModifyKeyPairResourcePolicy",
    "DeleteKeyPairResourcePolicy",
    "UserResourcePolicyRow",
    "UserResourcePolicy",
    "CreateUserResourcePolicy",
    "ModifyUserResourcePolicy",
    "DeleteUserResourcePolicy",
    "ProjectResourcePolicyRow",
    "ProjectResourcePolicy",
    "CreateProjectResourcePolicy",
    "ModifyProjectResourcePolicy",
    "DeleteProjectResourcePolicy",
)


keypair_resource_policies = sa.Table(
    "keypair_resource_policies",
    mapper_registry.metadata,
    sa.Column("name", sa.String(length=256), primary_key=True),
    sa.Column("created_at", sa.DateTime(timezone=True), server_default=sa.func.now()),
    sa.Column(
        "default_for_unspecified",
        EnumType(DefaultForUnspecified),
        default=DefaultForUnspecified.LIMITED,
        nullable=False,
    ),
    sa.Column("total_resource_slots", ResourceSlotColumn(), nullable=False),
    sa.Column("max_session_lifetime", sa.Integer(), nullable=False, server_default=sa.text("0")),
    sa.Column("max_concurrent_sessions", sa.Integer(), nullable=False),
    sa.Column(
        "max_concurrent_sftp_sessions", sa.Integer(), nullable=False, server_default=sa.text("1")
    ),
    sa.Column("max_containers_per_session", sa.Integer(), nullable=False),
    sa.Column("idle_timeout", sa.BigInteger(), nullable=False),
    sa.Column(
        "allowed_vfolder_hosts",
        VFolderHostPermissionColumn(),
        nullable=False,
        default={},
    ),
    # TODO: implement with a many-to-many association table
    # sa.Column('allowed_scaling_groups', sa.Array(sa.String), nullable=False),
)


class KeyPairResourcePolicyRow(Base):
    __table__ = keypair_resource_policies
    keypairs = relationship("KeyPairRow", back_populates="resource_policy_row")


user_resource_policies = sa.Table(
    "user_resource_policies",
    mapper_registry.metadata,
    sa.Column("name", sa.String(length=256), primary_key=True),
    sa.Column("created_at", sa.DateTime(timezone=True), server_default=sa.func.now()),
    sa.Column("max_vfolder_count", sa.Integer(), nullable=False),
    sa.Column("max_quota_scope_size", sa.BigInteger(), nullable=False),
)


class UserResourcePolicyRow(Base):
    __table__ = user_resource_policies
    users = relationship("UserRow", back_populates="resource_policy_row")

    def __init__(self, name, max_vfolder_count, max_quota_scope_size) -> None:
        self.name = name
        self.max_vfolder_count = max_vfolder_count
        self.max_quota_scope_size = max_quota_scope_size


project_resource_policies = sa.Table(
    "project_resource_policies",
    mapper_registry.metadata,
    sa.Column("name", sa.String(length=256), primary_key=True),
    sa.Column("created_at", sa.DateTime(timezone=True), server_default=sa.func.now()),
    sa.Column("max_vfolder_count", sa.Integer(), nullable=False),
    sa.Column("max_quota_scope_size", sa.BigInteger(), nullable=False),
)


class ProjectResourcePolicyRow(Base):
    __table__ = project_resource_policies
    projects = relationship("GroupRow", back_populates="resource_policy_row")

    def __init__(self, name, max_vfolder_count, max_quota_scope_size) -> None:
        self.name = name
        self.max_vfolder_count = max_vfolder_count
        self.max_quota_scope_size = max_quota_scope_size


class KeyPairResourcePolicy(graphene.ObjectType):
    name = graphene.String()
    created_at = GQLDateTime()
    default_for_unspecified = graphene.String()
    total_resource_slots = graphene.JSONString()
    max_session_lifetime = graphene.Int()
    max_concurrent_sessions = graphene.Int()
    max_containers_per_session = graphene.Int()
    idle_timeout = BigInt()
    allowed_vfolder_hosts = graphene.JSONString()

    max_vfolder_count = graphene.Int(deprecation_reason="Deprecated since 23.09.4")
    max_vfolder_size = BigInt(deprecation_reason="Deprecated since 23.09.4")
    max_quota_scope_size = BigInt(deprecation_reason="Deprecated since 23.09.4")

    @classmethod
    def from_row(
        cls,
        ctx: GraphQueryContext,
        row: Row | None,
    ) -> KeyPairResourcePolicy | None:
        if row is None:
            return None
        return cls(
            name=row["name"],
            created_at=row["created_at"],
            default_for_unspecified=row["default_for_unspecified"].name,
            total_resource_slots=row["total_resource_slots"].to_json(),
            max_session_lifetime=row["max_session_lifetime"],
            max_concurrent_sessions=row["max_concurrent_sessions"],
            max_containers_per_session=row["max_containers_per_session"],
            idle_timeout=row["idle_timeout"],
            allowed_vfolder_hosts=row["allowed_vfolder_hosts"].to_json(),
        )

    @classmethod
    async def load_all(cls, ctx: GraphQueryContext) -> Sequence[KeyPairResourcePolicy]:
        query = sa.select([keypair_resource_policies]).select_from(keypair_resource_policies)
        async with ctx.db.begin_readonly() as conn:
            return [
                obj
                async for r in (await conn.stream(query))
                if (obj := cls.from_row(ctx, r)) is not None
            ]

    @classmethod
    async def load_all_user(
        cls,
        ctx: GraphQueryContext,
        access_key: str,
    ) -> Sequence[KeyPairResourcePolicy]:
        j = sa.join(
            keypairs,
            keypair_resource_policies,
            keypairs.c.resource_policy == keypair_resource_policies.c.name,
        )
        query = (
            sa.select([keypair_resource_policies])
            .select_from(j)
            .where(
                keypairs.c.user_id
                == (
                    sa.select([keypairs.c.user_id])
                    .select_from(keypairs)
                    .where(keypairs.c.access_key == access_key)
                    .as_scalar()
                ),
            )
        )
        async with ctx.db.begin_readonly() as conn:
            return [
                obj
                async for r in (await conn.stream(query))
                if (obj := cls.from_row(ctx, r)) is not None
            ]

    @classmethod
    async def batch_load_by_name(
        cls,
        ctx: GraphQueryContext,
        names: Sequence[str],
    ) -> Sequence[KeyPairResourcePolicy | None]:
        query = (
            sa.select([keypair_resource_policies])
            .select_from(keypair_resource_policies)
            .where(keypair_resource_policies.c.name.in_(names))
            .order_by(keypair_resource_policies.c.name)
        )
        async with ctx.db.begin_readonly() as conn:
            return await batch_result(
                ctx,
                conn,
                query,
                cls,
                names,
                lambda row: row["name"],
            )

    @classmethod
    async def batch_load_by_name_user(
        cls,
        ctx: GraphQueryContext,
        names: Sequence[str],
    ) -> Sequence[KeyPairResourcePolicy | None]:
        access_key = ctx.access_key
        j = sa.join(
            keypairs,
            keypair_resource_policies,
            keypairs.c.resource_policy == keypair_resource_policies.c.name,
        )
        query = (
            sa.select([keypair_resource_policies])
            .select_from(j)
            .where(
                (keypair_resource_policies.c.name.in_(names))
                & (keypairs.c.access_key == access_key),
            )
            .order_by(keypair_resource_policies.c.name)
        )
        async with ctx.db.begin_readonly() as conn:
            return await batch_result(
                ctx,
                conn,
                query,
                cls,
                names,
                lambda row: row["name"],
            )

    @classmethod
    async def batch_load_by_ak(
        cls,
        ctx: GraphQueryContext,
        access_keys: Sequence[str],
    ) -> Sequence[KeyPairResourcePolicy]:
        j = sa.join(
            keypairs,
            keypair_resource_policies,
            keypairs.c.resource_policy == keypair_resource_policies.c.name,
        )
        query = (
            sa.select([keypair_resource_policies])
            .select_from(j)
            .where((keypairs.c.access_key.in_(access_keys)))
            .order_by(keypair_resource_policies.c.name)
        )
        async with ctx.db.begin_readonly() as conn:
            return [
                obj
                async for r in (await conn.stream(query))
                if (obj := cls.from_row(ctx, r)) is not None
            ]


class CreateKeyPairResourcePolicyInput(graphene.InputObjectType):
    default_for_unspecified = graphene.String(required=True)
    total_resource_slots = graphene.JSONString(required=False, default_value={})
    max_session_lifetime = graphene.Int(required=False, default_value=0)
    max_concurrent_sessions = graphene.Int(required=True)
    max_concurrent_sftp_sessions = graphene.Int(required=False, default_value=1)
    max_containers_per_session = graphene.Int(required=True)
    idle_timeout = BigInt(required=True)
    allowed_vfolder_hosts = graphene.JSONString(required=False)
    max_vfolder_count = graphene.Int(required=False, deprecation_reason="Deprecated since 23.09.4")
    max_vfolder_size = BigInt(required=False, deprecation_reason="Deprecated since 23.09.4")
    max_quota_scope_size = BigInt(required=False, deprecation_reason="Deprecated since 23.09.4")


class ModifyKeyPairResourcePolicyInput(graphene.InputObjectType):
    default_for_unspecified = graphene.String(required=False)
    total_resource_slots = graphene.JSONString(required=False)
    max_session_lifetime = graphene.Int(required=False)
    max_concurrent_sessions = graphene.Int(required=False)
    max_concurrent_sftp_sessions = graphene.Int(required=False)
    max_containers_per_session = graphene.Int(required=False)
    idle_timeout = BigInt(required=False)
    allowed_vfolder_hosts = graphene.JSONString(required=False)
    max_vfolder_count = graphene.Int(required=False, deprecation_reason="Deprecated since 23.09.4")
    max_vfolder_size = BigInt(required=False, deprecation_reason="Deprecated since 23.09.4")
    max_quota_scope_size = BigInt(required=False, deprecation_reason="Deprecated since 23.09.4")


class CreateKeyPairResourcePolicy(graphene.Mutation):
    allowed_roles = (UserRole.SUPERADMIN,)

    class Arguments:
        name = graphene.String(required=True)
        props = CreateKeyPairResourcePolicyInput(required=True)

    ok = graphene.Boolean()
    msg = graphene.String()
    resource_policy = graphene.Field(lambda: KeyPairResourcePolicy, required=False)

    @classmethod
    async def mutate(
        cls,
        root,
        info: graphene.ResolveInfo,
        name: str,
        props: CreateKeyPairResourcePolicyInput,
    ) -> CreateKeyPairResourcePolicy:
        data = {
            "name": name,
            "default_for_unspecified": DefaultForUnspecified[props.default_for_unspecified],
            "total_resource_slots": ResourceSlot.from_user_input(props.total_resource_slots, None),
            "max_session_lifetime": props.max_session_lifetime,
            "max_concurrent_sessions": props.max_concurrent_sessions,
            "max_concurrent_sftp_sessions": props.max_concurrent_sessions,
            "max_containers_per_session": props.max_containers_per_session,
            "idle_timeout": props.idle_timeout,
            "allowed_vfolder_hosts": props.allowed_vfolder_hosts,
        }
        insert_query = sa.insert(keypair_resource_policies).values(data)
        return await simple_db_mutate_returning_item(
            cls,
            info.context,
            insert_query,
            item_cls=KeyPairResourcePolicy,
        )


class ModifyKeyPairResourcePolicy(graphene.Mutation):
    allowed_roles = (UserRole.SUPERADMIN,)

    class Arguments:
        name = graphene.String(required=True)
        props = ModifyKeyPairResourcePolicyInput(required=True)

    ok = graphene.Boolean()
    msg = graphene.String()

    @classmethod
    async def mutate(
        cls,
        root,
        info: graphene.ResolveInfo,
        name: str,
        props: ModifyKeyPairResourcePolicyInput,
    ) -> ModifyKeyPairResourcePolicy:
        data: Dict[str, Any] = {}
        set_if_set(
            props,
            data,
            "default_for_unspecified",
            clean_func=lambda v: DefaultForUnspecified[v],
        )
        set_if_set(
            props,
            data,
            "total_resource_slots",
            clean_func=lambda v: ResourceSlot.from_user_input(v, None),
        )
        set_if_set(props, data, "max_session_lifetime")
        set_if_set(props, data, "max_concurrent_sessions")
        set_if_set(props, data, "max_concurrent_sftp_sessions")
        set_if_set(props, data, "max_containers_per_session")
        set_if_set(props, data, "idle_timeout")
        set_if_set(props, data, "allowed_vfolder_hosts")
        update_query = (
            sa.update(keypair_resource_policies)
            .values(data)
            .where(keypair_resource_policies.c.name == name)
        )
        return await simple_db_mutate(cls, info.context, update_query)


class DeleteKeyPairResourcePolicy(graphene.Mutation):
    allowed_roles = (UserRole.SUPERADMIN,)

    class Arguments:
        name = graphene.String(required=True)

    ok = graphene.Boolean()
    msg = graphene.String()

    @classmethod
    async def mutate(
        cls,
        root,
        info: graphene.ResolveInfo,
        name: str,
    ) -> DeleteKeyPairResourcePolicy:
        delete_query = sa.delete(keypair_resource_policies).where(
            keypair_resource_policies.c.name == name
        )
        return await simple_db_mutate(cls, info.context, delete_query)


class UserResourcePolicy(graphene.ObjectType):
    id = graphene.ID(required=True)
    name = graphene.String(required=True)
    created_at = GQLDateTime(required=True)
    max_vfolder_count = graphene.Int(
        description="Added since 24.03.1. Limitation of the number of user vfolders."
    )
    max_quota_scope_size = BigInt(
        description="Added since 24.03.1. Limitation of the quota size of user vfolders."
    )
    max_vfolder_size = BigInt(deprecation_reason="Deprecated since 23.09.1")

    @classmethod
    def from_row(
        cls,
        ctx: GraphQueryContext,
        row: UserResourcePolicyRow | None,
    ) -> UserResourcePolicy | None:
        if row is None:
            return None
        return cls(
            id=f"UserResourcePolicy:{row.name}",
            name=row.name,
            created_at=row.created_at,
            max_vfolder_count=row.max_vfolder_count,
            max_quota_scope_size=row.max_quota_scope_size,
        )

    @classmethod
    async def load_all(cls, ctx: GraphQueryContext) -> Sequence[UserResourcePolicy]:
        query = sa.select(UserResourcePolicyRow)
        async with ctx.db.begin_readonly_session() as sess:
            return [
                obj
                async for r in (await sess.stream_scalars(query))
                if (obj := cls.from_row(ctx, r)) is not None
            ]

    @classmethod
    async def batch_load_by_name(
        cls,
        ctx: GraphQueryContext,
        names: Sequence[str],
    ) -> Sequence[UserResourcePolicy | None]:
        query = (
            sa.select(UserResourcePolicyRow)
            .where(UserResourcePolicyRow.name.in_(names))
            .order_by(UserResourcePolicyRow.name)
        )
        async with ctx.db.begin_readonly_session() as sess:
            return await batch_result(
                ctx,
                sess,
                query,
                cls,
                names,
                lambda row: row.name,
            )

    @classmethod
    async def batch_load_by_user(
        cls,
        ctx: GraphQueryContext,
        user_uuids: Sequence[uuid.UUID],
    ) -> Sequence[UserResourcePolicy]:
        from .user import UserRow

        query = (
            sa.select(UserRow)
            .where((UserRow.uuid.in_(user_uuids)))
            .options(selectinload(UserRow.resource_policy_row))
            .order_by(UserRow.resource_policy)
        )
        async with ctx.db.begin_readonly_session() as sess:
            return [
                obj
                async for r in (await sess.stream_scalars(query))
                if (obj := cls.from_row(ctx, r.resource_policy_row)) is not None
            ]


class CreateUserResourcePolicyInput(graphene.InputObjectType):
    max_vfolder_count = graphene.Int(
        description="Added since 24.03.1. Limitation of the number of user vfolders."
    )
    max_quota_scope_size = BigInt(
        description="Added since 24.03.1. Limitation of the quota size of user vfolders."
    )


class ModifyUserResourcePolicyInput(graphene.InputObjectType):
    max_vfolder_count = graphene.Int(
        description="Added since 24.03.1. Limitation of the number of user vfolders."
    )
    max_quota_scope_size = BigInt(
        description="Added since 24.03.1. Limitation of the quota size of user vfolders."
    )


class CreateUserResourcePolicy(graphene.Mutation):
    allowed_roles = (UserRole.SUPERADMIN,)

    class Arguments:
        name = graphene.String(required=True)
        props = CreateUserResourcePolicyInput(required=True)

    ok = graphene.Boolean()
    msg = graphene.String()
    resource_policy = graphene.Field(lambda: UserResourcePolicy, required=False)

    @classmethod
    async def mutate(
        cls,
        root,
        info: graphene.ResolveInfo,
        name: str,
        props: CreateUserResourcePolicyInput,
    ) -> CreateUserResourcePolicy:
        graph_ctx: GraphQueryContext = info.context

        async def _do_mutate(db_sess: SASession) -> UserResourcePolicy:
            row = UserResourcePolicyRow(name, props.max_vfolder_count, props.max_quota_scope_size)
            db_sess.add(row)
            await db_sess.flush()
            query = sa.select(UserResourcePolicyRow).where(UserResourcePolicyRow.name == name)
            return cls(
                True,
                "success",
                UserResourcePolicy.from_row(graph_ctx, await db_sess.scalar(query)),
            )

        async with graph_ctx.db.connect() as conn:
            return await execute_with_txn_retry(_do_mutate, graph_ctx.db.begin_session, conn)


class ModifyUserResourcePolicy(graphene.Mutation):
    allowed_roles = (UserRole.SUPERADMIN,)

    class Arguments:
        name = graphene.String(required=True)
        props = ModifyUserResourcePolicyInput(required=True)

    ok = graphene.Boolean()
    msg = graphene.String()

    @classmethod
    async def mutate(
        cls,
        root,
        info: graphene.ResolveInfo,
        name: str,
        props: ModifyUserResourcePolicyInput,
    ) -> ModifyUserResourcePolicy:
        data: Dict[str, Any] = {}
        set_if_set(props, data, "max_vfolder_count")
        set_if_set(props, data, "max_quota_scope_size")
        update_query = (
            sa.update(UserResourcePolicyRow).values(data).where(UserResourcePolicyRow.name == name)
        )
        return await simple_db_mutate(cls, info.context, update_query)


class DeleteUserResourcePolicy(graphene.Mutation):
    allowed_roles = (UserRole.SUPERADMIN,)

    class Arguments:
        name = graphene.String(required=True)

    ok = graphene.Boolean()
    msg = graphene.String()

    @classmethod
    async def mutate(
        cls,
        root,
        info: graphene.ResolveInfo,
        name: str,
    ) -> DeleteUserResourcePolicy:
        delete_query = sa.delete(UserResourcePolicyRow).where(UserResourcePolicyRow.name == name)
        return await simple_db_mutate(cls, info.context, delete_query)


class ProjectResourcePolicy(graphene.ObjectType):
    allowed_roles = (
        UserRole.SUPERADMIN,
        UserRole.ADMIN,
    )

    id = graphene.ID(required=True)
    name = graphene.String(required=True)
    created_at = GQLDateTime(required=True)
    max_vfolder_count = graphene.Int(
        description="Added since 24.03.1. Limitation of the number of project vfolders."
    )
    max_quota_scope_size = BigInt(
        description="Added since 24.03.1. Limitation of the quota size of project vfolders."
    )
    max_vfolder_size = BigInt(deprecation_reason="Deprecated since 23.09.1")

    @classmethod
    def from_row(
        cls,
        ctx: GraphQueryContext,
        row: ProjectResourcePolicyRow | None,
    ) -> ProjectResourcePolicy | None:
        if row is None:
            return None
        return cls(
            id=f"ProjectResourcePolicy:{row.name}",
            name=row.name,
            created_at=row.created_at,
            max_vfolder_count=row.max_vfolder_count,
            max_vfolder_size=row.max_quota_scope_size,
            max_quota_scope_size=row.max_quota_scope_size,
        )

    @classmethod
    async def load_all(cls, ctx: GraphQueryContext) -> Sequence[ProjectResourcePolicy]:
        query = sa.select(ProjectResourcePolicyRow)
        async with ctx.db.begin_readonly_session() as sess:
            return [
                obj
                async for r in (await sess.stream_scalars(query))
                if (obj := cls.from_row(ctx, r)) is not None
            ]

    @classmethod
    async def batch_load_by_name(
        cls,
        ctx: GraphQueryContext,
        names: Sequence[str],
    ) -> Sequence[ProjectResourcePolicy | None]:
        query = (
            sa.select(ProjectResourcePolicyRow)
            .where(ProjectResourcePolicyRow.name.in_(names))
            .order_by(ProjectResourcePolicyRow.name)
        )
        async with ctx.db.begin_readonly_session() as sess:
            return await batch_result(
                ctx,
                sess,
                query,
                cls,
                names,
                lambda row: row.name,
            )

    @classmethod
    async def batch_load_by_project(
        cls,
        ctx: GraphQueryContext,
        project_uuids: Sequence[uuid.UUID],
    ) -> Sequence[ProjectResourcePolicy]:
        from .group import GroupRow

        query = (
            sa.select(GroupRow)
            .where((GroupRow.id.in_(project_uuids)))
            .order_by(GroupRow.resource_policy)
            .options(selectinload(GroupRow.resource_policy_row))
        )
        async with ctx.db.begin_readonly_session() as sess:
            return [
                obj
                async for r in (await sess.stream(query))
                if (obj := cls.from_row(ctx, r.resource_policy_row)) is not None
            ]


class CreateProjectResourcePolicyInput(graphene.InputObjectType):
    max_vfolder_count = graphene.Int(
        description="Added since 24.03.1. Limitation of the number of project vfolders."
    )
    max_quota_scope_size = BigInt(
        description="Added since 24.03.1. Limitation of the quota size of project vfolders."
    )


class ModifyProjectResourcePolicyInput(graphene.InputObjectType):
    max_vfolder_count = graphene.Int(
        description="Added since 24.03.1. Limitation of the number of project vfolders."
    )
    max_quota_scope_size = BigInt(
        description="Added since 24.03.1. Limitation of the quota size of project vfolders."
    )


class CreateProjectResourcePolicy(graphene.Mutation):
    allowed_roles = (UserRole.SUPERADMIN,)

    class Arguments:
        name = graphene.String(required=True)
        props = CreateProjectResourcePolicyInput(required=True)

    ok = graphene.Boolean()
    msg = graphene.String()
    resource_policy = graphene.Field(lambda: ProjectResourcePolicy, required=False)

    @classmethod
    async def mutate(
        cls,
        root,
        info: graphene.ResolveInfo,
        name: str,
        props: CreateProjectResourcePolicyInput,
    ) -> CreateProjectResourcePolicy:
        graph_ctx: GraphQueryContext = info.context

        async def _do_mutate(db_session: SASession) -> ProjectResourcePolicy:
            row = ProjectResourcePolicyRow(
                name, props.max_vfolder_count, props.max_quota_scope_size
            )
            db_session.add(row)
            await db_session.flush()
            query = sa.select(ProjectResourcePolicyRow).where(ProjectResourcePolicyRow.name == name)
            return cls(
                True,
                "success",
                ProjectResourcePolicy.from_row(graph_ctx, await db_session.scalar(query)),
            )

        async with graph_ctx.db.connect() as conn:
            return await execute_with_txn_retry(_do_mutate, graph_ctx.db.begin_session, conn)


class ModifyProjectResourcePolicy(graphene.Mutation):
    allowed_roles = (UserRole.SUPERADMIN,)

    class Arguments:
        name = graphene.String(required=True)
        props = ModifyProjectResourcePolicyInput(required=True)

    ok = graphene.Boolean()
    msg = graphene.String()

    @classmethod
    async def mutate(
        cls,
        root,
        info: graphene.ResolveInfo,
        name: str,
        props: ModifyProjectResourcePolicyInput,
    ) -> ModifyProjectResourcePolicy:
        data: Dict[str, Any] = {}
        set_if_set(props, data, "max_vfolder_count")
        set_if_set(props, data, "max_quota_scope_size")
        update_query = (
            sa.update(ProjectResourcePolicyRow)
            .values(data)
            .where(ProjectResourcePolicyRow.name == name)
        )
        return await simple_db_mutate(cls, info.context, update_query)


class DeleteProjectResourcePolicy(graphene.Mutation):
    allowed_roles = (UserRole.SUPERADMIN,)

    class Arguments:
        name = graphene.String(required=True)

    ok = graphene.Boolean()
    msg = graphene.String()

    @classmethod
    async def mutate(
        cls,
        root,
        info: graphene.ResolveInfo,
        name: str,
    ) -> DeleteProjectResourcePolicy:
        delete_query = sa.delete(ProjectResourcePolicyRow).where(
            ProjectResourcePolicyRow.name == name
        )
        return await simple_db_mutate(cls, info.context, delete_query)<|MERGE_RESOLUTION|>--- conflicted
+++ resolved
@@ -27,10 +27,7 @@
 )
 from .keypair import keypairs
 from .user import UserRole
-<<<<<<< HEAD
-from .utils import deprecation_reason_msg, description_msg, execute_with_txn_retry
-=======
->>>>>>> 15ebf37b
+from .utils import execute_with_txn_retry
 
 if TYPE_CHECKING:
     from sqlalchemy.ext.asyncio import AsyncSession as SASession
