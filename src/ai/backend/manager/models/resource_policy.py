--- conflicted
+++ resolved
@@ -575,13 +575,13 @@
     ) -> CreateUserResourcePolicy:
         graph_ctx: GraphQueryContext = info.context
 
-<<<<<<< HEAD
         async def _do_mutate(db_sess: SASession) -> UserResourcePolicy:
             row = UserResourcePolicyRow(
                 name,
                 props.max_vfolder_count,
                 props.max_quota_scope_size,
                 props.max_session_count_per_model_session,
+                props.max_customized_image_count,
             )
             db_sess.add(row)
             await db_sess.flush()
@@ -594,27 +594,6 @@
 
         async with graph_ctx.db.connect() as conn:
             return await execute_with_txn_retry(_do_mutate, graph_ctx.db.begin_session, conn)
-=======
-        async def _do_mutate() -> UserResourcePolicy:
-            async with graph_ctx.db.begin_session() as sess:
-                row = UserResourcePolicyRow(
-                    name,
-                    props.max_vfolder_count,
-                    props.max_quota_scope_size,
-                    props.max_session_count_per_model_session,
-                    props.max_customized_image_count,
-                )
-                sess.add(row)
-                await sess.flush()
-                query = sa.select(UserResourcePolicyRow).where(UserResourcePolicyRow.name == name)
-                return cls(
-                    True,
-                    "success",
-                    UserResourcePolicy.from_row(graph_ctx, await sess.scalar(query)),
-                )
-
-        return await execute_with_retry(_do_mutate)
->>>>>>> 5e577d13
 
 
 class ModifyUserResourcePolicy(graphene.Mutation):
