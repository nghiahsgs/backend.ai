--- conflicted
+++ resolved
@@ -1166,8 +1166,12 @@
     domain_name = graphene.String()
     project_name = graphene.String()
     project_id = graphene.UUID()
-    group_name = graphene.String()  # legacy
-    group_id = graphene.UUID()  # legacy
+    group_name = graphene.String(
+        deprecation_reason="Deprecated since 24.03.0. Recommend to use `project_name`"
+    )
+    group_id = graphene.UUID(
+        deprecation_reason="Deprecated since 24.03.0. Recommend to use `project_id`"
+    )
     user_email = graphene.String()
     full_name = graphene.String()
     user_id = graphene.UUID()
@@ -1240,15 +1244,10 @@
             "cluster_size": row.cluster_size,
             # ownership
             "domain_name": row.domain_name,
-<<<<<<< HEAD
-            "project_name": project_name,
+            "project_name": project_name[0],
             "project_id": row.project_id,
-            "group_name": project_name,  # legacy
+            "group_name": project_name[0],  # legacy
             "group_id": row.project_id,  # legacy
-=======
-            "group_name": group_name[0],
-            "group_id": row.group_id,
->>>>>>> b31efcb7
             "user_email": email,
             "full_name": full_name,
             "user_id": row.user_uuid,
