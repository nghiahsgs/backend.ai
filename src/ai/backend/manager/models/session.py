--- conflicted
+++ resolved
@@ -523,7 +523,6 @@
     GET_AGENT_LOGS = "get_logs_from_agent"
 
 
-<<<<<<< HEAD
 def parse_data_to_update_status(
     status: SessionStatus | None = None,
     status_data: Mapping[str, Any] | None = None,
@@ -555,10 +554,7 @@
     return data
 
 
-class KernelLoadingStrategy(str, enum.Enum):
-=======
 class KernelLoadingStrategy(enum.StrEnum):
->>>>>>> 9e56e544
     ALL_KERNELS = "all"
     MAIN_KERNEL_ONLY = "main"
     NONE = "none"
