from __future__ import annotations

import asyncio
import functools
import json
import logging
from contextlib import asynccontextmanager as actxmgr
from typing import (
    TYPE_CHECKING,
    Any,
    AsyncIterator,
    Awaitable,
    Callable,
    Mapping,
    Tuple,
    TypeVar,
)
from urllib.parse import quote_plus as urlquote

import sqlalchemy as sa
from sqlalchemy.dialects import postgresql as psql
from sqlalchemy.engine import create_engine as _create_engine
from sqlalchemy.exc import DBAPIError
from sqlalchemy.ext.asyncio import AsyncConnection as SAConnection
from sqlalchemy.ext.asyncio import AsyncEngine as SAEngine
from sqlalchemy.ext.asyncio import AsyncSession as SASession
from sqlalchemy.orm import sessionmaker
from tenacity import (
    AsyncRetrying,
    RetryError,
    TryAgain,
    retry_if_exception_type,
    stop_after_attempt,
    wait_exponential,
)

from ai.backend.common.json import ExtendedJSONEncoder
from ai.backend.common.logging import BraceStyleAdapter

if TYPE_CHECKING:
    from ..config import LocalConfig

from ..defs import LockID
from ..types import Sentinel

log = BraceStyleAdapter(logging.getLogger(__spec__.name))  # type: ignore[name-defined]
column_constraints = ["nullable", "index", "unique", "primary_key"]

# TODO: Implement begin(), begin_readonly() for AsyncSession also


class ExtendedAsyncSAEngine(SAEngine):
    """
    A subclass to add a few more convenience methods to the SQLAlchemy's async engine.
    """

    def __init__(self, *args, **kwargs) -> None:
        self._txn_concurrency_threshold = kwargs.pop("_txn_concurrency_threshold", 0)
        self.lock_conn_timeout: float | None = (
            kwargs.pop("_lock_conn_timeout", 0) or None
        )  # Convert 0 to `None`
        super().__init__(*args, **kwargs)
        self._readonly_txn_count = 0
        self._generic_txn_count = 0
        self._sess_factory = sessionmaker(self, expire_on_commit=False, class_=SASession)

    @actxmgr
    async def begin(self) -> AsyncIterator[SAConnection]:
        async with super().begin() as conn:
            self._generic_txn_count += 1
            if (
                self._txn_concurrency_threshold > 0
                and self._generic_txn_count >= self._txn_concurrency_threshold
            ):
                log.warning(
                    "The number of concurrent generic transactions ({}) "
                    "looks too high (warning threshold: {}).",
                    self._generic_txn_count,
                    self._txn_concurrency_threshold,
                    stack_info=False,
                )
            try:
                yield conn
            finally:
                self._generic_txn_count -= 1

    @actxmgr
    async def begin_readonly(self, deferrable: bool = False) -> AsyncIterator[SAConnection]:
        async with self.connect() as conn:
            self._readonly_txn_count += 1
            if (
                self._txn_concurrency_threshold > 0
                and self._readonly_txn_count >= self._txn_concurrency_threshold
            ):
                log.warning(
                    "The number of concurrent read-only transactions ({}) "
                    "looks too high (warning threshold: {}).",
                    self._readonly_txn_count,
                    self._txn_concurrency_threshold,
                    stack_info=False,
                )
            conn_with_exec_opts = await conn.execution_options(
                postgresql_readonly=True,
                postgresql_deferrable=deferrable,
            )
            async with conn_with_exec_opts.begin():
                try:
                    yield conn_with_exec_opts
                finally:
                    self._readonly_txn_count -= 1

    @actxmgr
    async def _begin_session(
        self, conn: SAConnection, expire_on_commit=False
    ) -> AsyncIterator[SASession]:
        self._sess_factory.configure(bind=conn, expire_on_commit=expire_on_commit)
        session = self._sess_factory()
        yield session

    @actxmgr
    async def begin_session(self, expire_on_commit=False) -> AsyncIterator[SASession]:
        async with self.begin() as conn:
            async with self._begin_session(conn, expire_on_commit=expire_on_commit) as session:
                try:
                    yield session
                    await session.commit()
                except Exception as e:
                    await session.rollback()
                    raise e

    @actxmgr
    async def begin_readonly_session(
        self, deferrable: bool = False, expire_on_commit=False
    ) -> AsyncIterator[SASession]:
        async with self.begin_readonly(deferrable=deferrable) as conn:
            async with self._begin_session(conn, expire_on_commit=expire_on_commit) as session:
                yield session

    @actxmgr
    async def advisory_lock(self, lock_id: LockID) -> AsyncIterator[None]:
        lock_acquired = False
        # Here we use the session-level advisory lock,
        # which follows the lifetime of underlying DB connection.
        # As such, we should keep using one single connection for both lock and unlock ops.
        async with self.connect() as lock_conn:
            try:
                # It is usually a BAD practice to directly interpolate strings into SQL statements,
                # but in this case:
                #  - The lock ID is only given from trusted codes.
                #  - asyncpg does not support parameter interpolation with raw SQL statements.
                async with asyncio.timeout(self.lock_conn_timeout):
                    await lock_conn.exec_driver_sql(
                        f"SELECT pg_advisory_lock({lock_id:d});",
                    )
                    lock_acquired = True
                    yield
            except sa.exc.DBAPIError as e:
                if getattr(e.orig, "pgcode", None) == "55P03":  # lock not available error
                    # This may happen upon shutdown after some time.
                    raise asyncio.CancelledError()
                raise
            except asyncio.CancelledError:
                raise
            finally:
                if lock_acquired and not lock_conn.closed:
                    try:
                        await lock_conn.exec_driver_sql(
                            f"SELECT pg_advisory_unlock({lock_id:d})",
                        )
                    except sa.exc.InterfaceError:
                        log.warning(
                            f"DB Connnection for lock(id: {lock_id:d}) has already been closed. Skip unlock"
                        )


def create_async_engine(
    *args,
    _txn_concurrency_threshold: int = 0,
    _lock_conn_timeout: int = 0,
    **kwargs,
) -> ExtendedAsyncSAEngine:
    kwargs["future"] = True
    sync_engine = _create_engine(*args, **kwargs)
    return ExtendedAsyncSAEngine(
        sync_engine,
        _txn_concurrency_threshold=_txn_concurrency_threshold,
        _lock_conn_timeout=_lock_conn_timeout,
    )


@actxmgr
async def connect_database(
    local_config: LocalConfig | Mapping[str, Any],
    isolation_level: str = "SERIALIZABLE",
) -> AsyncIterator[ExtendedAsyncSAEngine]:
    from .base import pgsql_connect_opts

    username = local_config["db"]["user"]
    password = local_config["db"]["password"]
    address = local_config["db"]["addr"]
    dbname = local_config["db"]["name"]
    url = f"postgresql+asyncpg://{urlquote(username)}:{urlquote(password)}@{address}/{urlquote(dbname)}"

    version_check_db = create_async_engine(url)
    async with version_check_db.begin() as conn:
        result = await conn.execute(sa.text("show server_version"))
        version_str = result.scalar()
        major, minor, *_ = map(int, version_str.partition(" ")[0].split("."))
        if (major, minor) < (11, 0):
            pgsql_connect_opts["server_settings"].pop("jit")
    await version_check_db.dispose()

    db = create_async_engine(
        url,
        connect_args=pgsql_connect_opts,
        pool_size=local_config["db"]["pool-size"],
        pool_recycle=local_config["db"]["pool-recycle"],
        pool_pre_ping=local_config["db"]["pool-pre-ping"],
        max_overflow=local_config["db"]["max-overflow"],
        json_serializer=functools.partial(json.dumps, cls=ExtendedJSONEncoder),
        isolation_level=isolation_level,
        future=True,
        _txn_concurrency_threshold=max(
            int(local_config["db"]["pool-size"] + max(0, local_config["db"]["max-overflow"]) * 0.5),
            2,
        ),
        _lock_conn_timeout=local_config["db"]["lock-conn-timeout"],
    )
    yield db
    await db.dispose()


@actxmgr
async def reenter_txn(
    pool: ExtendedAsyncSAEngine,
    conn: SAConnection,
    execution_opts: Mapping[str, Any] | None = None,
) -> AsyncIterator[SAConnection]:
    if conn is None:
        async with pool.connect() as conn:
            if execution_opts:
                await conn.execution_options(**execution_opts)
            async with conn.begin():
                yield conn
    else:
        async with conn.begin_nested():
            yield conn


@actxmgr
async def reenter_txn_session(
    pool: ExtendedAsyncSAEngine,
    sess: SASession,
    read_only: bool = False,
) -> AsyncIterator[SAConnection]:
    if sess is None:
        if read_only:
            async with pool.begin_readonly_session() as sess:
                yield sess
        else:
            async with pool.begin_session() as sess:
                yield sess
    else:
        async with sess.begin_nested():
            yield sess


TQueryResult = TypeVar("TQueryResult")


async def execute_with_retry(txn_func: Callable[[], Awaitable[TQueryResult]]) -> TQueryResult:
    max_attempts = 20
    result: TQueryResult | Sentinel = Sentinel.token
    try:
        async for attempt in AsyncRetrying(
            wait=wait_exponential(multiplier=0.02, min=0.02, max=5.0),
            stop=stop_after_attempt(max_attempts),
            retry=retry_if_exception_type(TryAgain),
        ):
            with attempt:
                try:
                    result = await txn_func()
                except DBAPIError as e:
                    if is_db_retry_error(e):
                        raise TryAgain
                    raise
    except RetryError:
        raise RuntimeError(f"DB serialization failed after {max_attempts} retries")
    assert result is not Sentinel.token
    return result


def sql_json_merge(
    col,
    key: Tuple[str, ...],
    obj: Mapping[str, Any],
    *,
    _depth: int = 0,
):
    """
    Generate an SQLAlchemy column update expression that merges the given object with
    the existing object at a specific (nested) key of the given JSONB column,
    with automatic creation of empty objects in parents and the target level.

    Note that the existing value must be also an object, not a primitive value.
    """
    expr = sa.func.coalesce(
        col if _depth == 0 else col[key[:_depth]],
        sa.text("'{}'::jsonb"),
    ).concat(
        (
            sa.func.jsonb_build_object(
                key[_depth],
                (
                    sa.func.coalesce(col[key], sa.text("'{}'::jsonb")).concat(
                        sa.func.cast(obj, psql.JSONB)
                    )
                    if _depth == len(key) - 1
                    else sql_json_merge(col, key, obj=obj, _depth=_depth + 1)
                ),
            )
            if key
            else sa.func.cast(obj, psql.JSONB)
        ),
    )
    return expr


def sql_json_increment(
    col,
    key: Tuple[str, ...],
    *,
    parent_updates: Mapping[str, Any] = None,
    _depth: int = 0,
):
    """
    Generate an SQLAlchemy column update expression that increments the value at a specific
    (nested) key of the given JSONB column,
    with automatic creation of empty objects in parents and population of the
    optional parent_updates object to the target key's parent.

    Note that the existing value of the parent key must be also an object, not a primitive value.
    """
    expr = sa.func.coalesce(
        col if _depth == 0 else col[key[:_depth]],
        sa.text("'{}'::jsonb"),
    ).concat(
        sa.func.jsonb_build_object(
            key[_depth],
            (
                sa.func.coalesce(col[key].as_integer(), 0) + 1
                if _depth == len(key) - 1
                else sql_json_increment(col, key, parent_updates=parent_updates, _depth=_depth + 1)
            ),
        ),
    )
    if _depth == len(key) - 1 and parent_updates is not None:
        expr = expr.concat(sa.func.cast(parent_updates, psql.JSONB))
    return expr


def _populate_column(column: sa.Column):
    column_attrs = dict(column.__dict__)
    name = column_attrs.pop("name")
    return sa.Column(name, column.type, **{k: column_attrs[k] for k in column_constraints})


def regenerate_table(table: sa.Table, new_metadata: sa.MetaData) -> sa.Table:
    """
    This function can be used to regenerate table which belongs to SQLAlchemy ORM Class,
    which can be helpful when you're tring to build fresh new table for use on diffrent context
    than main manager logic (e.g. test code).
    Check out tests/test_image.py for more details.
    """
    return sa.Table(
        table.name,
        new_metadata,
        *[_populate_column(c) for c in table.columns],
    )


def agg_to_str(column: sa.Column) -> sa.sql.functions.Function:
    # https://docs.sqlalchemy.org/en/14/dialects/postgresql.html#sqlalchemy.dialects.postgresql.aggregate_order_by
    return sa.func.string_agg(column, psql.aggregate_order_by(sa.literal_column("','"), column))


def agg_to_array(column: sa.Column) -> sa.sql.functions.Function:
    return sa.func.array_agg(psql.aggregate_order_by(column, column.asc()))


def is_db_retry_error(e: Exception) -> bool:
<<<<<<< HEAD
    return isinstance(e, DBAPIError) and getattr(e.orig, "pgcode", None) == "40001"
=======
    return isinstance(e, DBAPIError) and getattr(e.orig, "pgcode", None) == "40001"


async def vacuum_db(
    local_config: LocalConfig | Mapping[str, Any], vacuum_full: bool = False
) -> None:
    async with connect_database(local_config, isolation_level="AUTOCOMMIT") as db:
        async with db.begin() as conn:
            vacuum_sql = "VACUUM FULL" if vacuum_full else "VACUUM"
            log.info(f"Perfoming {vacuum_sql} operation...")
            await conn.exec_driver_sql(vacuum_sql)
>>>>>>> 5d69e729
<|MERGE_RESOLUTION|>--- conflicted
+++ resolved
@@ -389,9 +389,6 @@
 
 
 def is_db_retry_error(e: Exception) -> bool:
-<<<<<<< HEAD
-    return isinstance(e, DBAPIError) and getattr(e.orig, "pgcode", None) == "40001"
-=======
     return isinstance(e, DBAPIError) and getattr(e.orig, "pgcode", None) == "40001"
 
 
@@ -402,5 +399,4 @@
         async with db.begin() as conn:
             vacuum_sql = "VACUUM FULL" if vacuum_full else "VACUUM"
             log.info(f"Perfoming {vacuum_sql} operation...")
-            await conn.exec_driver_sql(vacuum_sql)
->>>>>>> 5d69e729
+            await conn.exec_driver_sql(vacuum_sql)