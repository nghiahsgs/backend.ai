from __future__ import annotations

import asyncio
import functools
import json
import logging
from contextlib import asynccontextmanager as actxmgr
from datetime import datetime
from typing import TYPE_CHECKING, Any, AsyncIterator, Awaitable, Callable, Mapping, Tuple, TypeVar
from urllib.parse import quote_plus as urlquote

import sqlalchemy as sa
from sqlalchemy.dialects import postgresql as psql
from sqlalchemy.engine import create_engine as _create_engine
from sqlalchemy.exc import DBAPIError
from sqlalchemy.ext.asyncio import AsyncConnection as SAConnection
from sqlalchemy.ext.asyncio import AsyncEngine as SAEngine
from sqlalchemy.ext.asyncio import AsyncSession as SASession
from sqlalchemy.orm import sessionmaker
from tenacity import (
    AsyncRetrying,
    RetryError,
    TryAgain,
    retry_if_exception_type,
    stop_after_attempt,
    wait_exponential,
)

from ai.backend.common.json import ExtendedJSONEncoder
from ai.backend.common.logging import BraceStyleAdapter

if TYPE_CHECKING:
    from ..config import LocalConfig

from ..defs import LockID
from ..types import Sentinel

log = BraceStyleAdapter(logging.getLogger(__spec__.name))  # type: ignore[name-defined]
column_constraints = ["nullable", "index", "unique", "primary_key"]

# TODO: Implement begin(), begin_readonly() for AsyncSession also


class ExtendedAsyncSAEngine(SAEngine):
    """
    A subclass to add a few more convenience methods to the SQLAlchemy's async engine.
    """

    def __init__(self, *args, **kwargs) -> None:
        self._txn_concurrency_threshold = kwargs.pop("_txn_concurrency_threshold", 0)
        super().__init__(*args, **kwargs)
        self._readonly_txn_count = 0
        self._generic_txn_count = 0
        self._sess_factory = sessionmaker(self, expire_on_commit=False, class_=SASession)

    @actxmgr
    async def begin(self) -> AsyncIterator[SAConnection]:
        async with super().begin() as conn:
            self._generic_txn_count += 1
            if (
                self._txn_concurrency_threshold > 0
                and self._generic_txn_count >= self._txn_concurrency_threshold
            ):
                log.warning(
                    "The number of concurrent generic transactions ({}) "
                    "looks too high (warning threshold: {}).",
                    self._generic_txn_count,
                    self._txn_concurrency_threshold,
                    stack_info=False,
                )
            try:
                yield conn
            finally:
                self._generic_txn_count -= 1

    @actxmgr
    async def begin_readonly(self, deferrable: bool = False) -> AsyncIterator[SAConnection]:
        async with self.connect() as conn:
            self._readonly_txn_count += 1
            if (
                self._txn_concurrency_threshold > 0
                and self._readonly_txn_count >= self._txn_concurrency_threshold
            ):
                log.warning(
                    "The number of concurrent read-only transactions ({}) "
                    "looks too high (warning threshold: {}).",
                    self._readonly_txn_count,
                    self._txn_concurrency_threshold,
                    stack_info=False,
                )
            conn_with_exec_opts = await conn.execution_options(
                postgresql_readonly=True,
                postgresql_deferrable=deferrable,
            )
            async with conn_with_exec_opts.begin():
                try:
                    yield conn_with_exec_opts
                finally:
                    self._readonly_txn_count -= 1

    @actxmgr
    async def begin_session(self, expire_on_commit=False) -> AsyncIterator[SASession]:
        async with self.begin() as conn:
            self._sess_factory.configure(bind=conn, expire_on_commit=expire_on_commit)
            session = self._sess_factory()
            try:
                yield session
                await session.commit()
            except Exception as e:
                await session.rollback()
                raise e

    @actxmgr
    async def begin_readonly_session(
        self, deferrable: bool = False, expire_on_commit=False
    ) -> AsyncIterator[SASession]:
        async with self.begin_readonly(deferrable=deferrable) as conn:
            self._sess_factory.configure(bind=conn, expire_on_commit=expire_on_commit)
            session = self._sess_factory()
            yield session

    @actxmgr
    async def advisory_lock(self, lock_id: LockID) -> AsyncIterator[None]:
        lock_acquired = False
        # Here we use the session-level advisory lock,
        # which follows the lifetime of underlying DB connection.
        # As such, we should keep using one single connection for both lock and unlock ops.
        async with self.connect() as lock_conn:
            try:
                # It is usually a BAD practice to directly interpolate strings into SQL statements,
                # but in this case:
                #  - The lock ID is only given from trusted codes.
                #  - asyncpg does not support parameter interpolation with raw SQL statements.
                await lock_conn.exec_driver_sql(
                    f"SELECT pg_advisory_lock({lock_id:d});",
                )
            except sa.exc.DBAPIError as e:
                if getattr(e.orig, "pgcode", None) == "55P03":  # lock not available error
                    # This may happen upon shutdown after some time.
                    raise asyncio.CancelledError()
                raise
            except asyncio.CancelledError:
                raise
            else:
                lock_acquired = True
                yield
            finally:
                if lock_acquired and not lock_conn.closed:
                    await lock_conn.exec_driver_sql(
                        f"SELECT pg_advisory_unlock({lock_id:d})",
                    )


def create_async_engine(
    *args,
    _txn_concurrency_threshold: int = 0,
    **kwargs,
) -> ExtendedAsyncSAEngine:
    kwargs["future"] = True
    sync_engine = _create_engine(*args, **kwargs)
    return ExtendedAsyncSAEngine(
        sync_engine,
        _txn_concurrency_threshold=_txn_concurrency_threshold,
    )


@actxmgr
async def connect_database(
    local_config: LocalConfig | Mapping[str, Any],
    isolation_level: str = "SERIALIZABLE",
) -> AsyncIterator[ExtendedAsyncSAEngine]:
    from .base import pgsql_connect_opts

    username = local_config["db"]["user"]
    password = local_config["db"]["password"]
    address = local_config["db"]["addr"]
    dbname = local_config["db"]["name"]
    url = f"postgresql+asyncpg://{urlquote(username)}:{urlquote(password)}@{address}/{urlquote(dbname)}"

    version_check_db = create_async_engine(url)
    async with version_check_db.begin() as conn:
        result = await conn.execute(sa.text("show server_version"))
        version_str = result.scalar()
        major, minor, *_ = map(int, version_str.partition(" ")[0].split("."))
        if (major, minor) < (11, 0):
            pgsql_connect_opts["server_settings"].pop("jit")
    await version_check_db.dispose()

    db = create_async_engine(
        url,
        connect_args=pgsql_connect_opts,
        pool_size=local_config["db"]["pool-size"],
        max_overflow=local_config["db"]["max-overflow"],
        json_serializer=functools.partial(json.dumps, cls=ExtendedJSONEncoder),
        isolation_level=isolation_level,
        future=True,
        _txn_concurrency_threshold=max(
            int(local_config["db"]["pool-size"] + max(0, local_config["db"]["max-overflow"]) * 0.5),
            2,
        ),
    )
    yield db
    await db.dispose()


@actxmgr
async def reenter_txn(
    pool: ExtendedAsyncSAEngine,
    conn: SAConnection,
    execution_opts: Mapping[str, Any] | None = None,
) -> AsyncIterator[SAConnection]:
    if conn is None:
        async with pool.connect() as conn:
            if execution_opts:
                await conn.execution_options(**execution_opts)
            async with conn.begin():
                yield conn
    else:
        async with conn.begin_nested():
            yield conn


@actxmgr
async def reenter_txn_session(
    pool: ExtendedAsyncSAEngine,
    sess: SASession,
    read_only: bool = False,
) -> AsyncIterator[SAConnection]:
    if sess is None:
        if read_only:
            async with pool.begin_readonly_session() as sess:
                yield sess
        else:
            async with pool.begin_session() as sess:
                yield sess
    else:
        async with sess.begin_nested():
            yield sess


TQueryResult = TypeVar("TQueryResult")


async def execute_with_retry(txn_func: Callable[[], Awaitable[TQueryResult]]) -> TQueryResult:
    max_attempts = 20
    result: TQueryResult | Sentinel = Sentinel.token
    try:
        async for attempt in AsyncRetrying(
            wait=wait_exponential(multiplier=0.02, min=0.02, max=5.0),
            stop=stop_after_attempt(max_attempts),
            retry=retry_if_exception_type(TryAgain),
        ):
            with attempt:
                try:
                    result = await txn_func()
                except DBAPIError as e:
                    if is_db_retry_error(e):
                        raise TryAgain
                    raise
    except RetryError:
        raise RuntimeError(f"DB serialization failed after {max_attempts} retries")
    assert result is not Sentinel.token
    return result


def sql_json_merge(
    col,
    key: Tuple[str, ...],
    obj: Mapping[str, Any],
    *,
    _depth: int = 0,
):
    """
    Generate an SQLAlchemy column update expression that merges the given object with
    the existing object at a specific (nested) key of the given JSONB column,
    with automatic creation of empty objects in parents and the target level.

    Note that the existing value must be also an object, not a primitive value.
    """
    expr = sa.func.coalesce(
        col if _depth == 0 else col[key[:_depth]],
        sa.text("'{}'::jsonb"),
    ).concat(
        (
            sa.func.jsonb_build_object(
                key[_depth],
                (
                    sa.func.coalesce(col[key], sa.text("'{}'::jsonb")).concat(
                        sa.func.cast(obj, psql.JSONB)
                    )
                    if _depth == len(key) - 1
                    else sql_json_merge(col, key, obj=obj, _depth=_depth + 1)
                ),
            )
            if key
            else sa.func.cast(obj, psql.JSONB)
        ),
    )
    return expr


def sql_json_increment(
    col,
    key: Tuple[str, ...],
    *,
    parent_updates: Mapping[str, Any] = None,
    _depth: int = 0,
):
    """
    Generate an SQLAlchemy column update expression that increments the value at a specific
    (nested) key of the given JSONB column,
    with automatic creation of empty objects in parents and population of the
    optional parent_updates object to the target key's parent.

    Note that the existing value of the parent key must be also an object, not a primitive value.
    """
    expr = sa.func.coalesce(
        col if _depth == 0 else col[key[:_depth]],
        sa.text("'{}'::jsonb"),
    ).concat(
        sa.func.jsonb_build_object(
            key[_depth],
            (
                sa.func.coalesce(col[key].as_integer(), 0) + 1
                if _depth == len(key) - 1
                else sql_json_increment(col, key, parent_updates=parent_updates, _depth=_depth + 1)
            ),
        ),
    )
    if _depth == len(key) - 1 and parent_updates is not None:
        expr = expr.concat(sa.func.cast(parent_updates, psql.JSONB))
    return expr


def _populate_column(column: sa.Column):
    column_attrs = dict(column.__dict__)
    name = column_attrs.pop("name")
    return sa.Column(name, column.type, **{k: column_attrs[k] for k in column_constraints})


def regenerate_table(table: sa.Table, new_metadata: sa.MetaData) -> sa.Table:
    """
    This function can be used to regenerate table which belongs to SQLAlchemy ORM Class,
    which can be helpful when you're tring to build fresh new table for use on diffrent context
    than main manager logic (e.g. test code).
    Check out tests/test_image.py for more details.
    """
    return sa.Table(
        table.name,
        new_metadata,
        *[_populate_column(c) for c in table.columns],
    )


def agg_to_str(column: sa.Column) -> sa.sql.functions.Function:
    # https://docs.sqlalchemy.org/en/14/dialects/postgresql.html#sqlalchemy.dialects.postgresql.aggregate_order_by
    return sa.func.string_agg(column, psql.aggregate_order_by(sa.literal_column("','"), column))


def agg_to_array(column: sa.Column) -> sa.sql.functions.Function:
    return sa.func.array_agg(psql.aggregate_order_by(column, column.asc()))


<<<<<<< HEAD
async def get_db_now(db_session: SASession) -> datetime:
    return await db_session.scalar(sa.select(sa.func.now()))
=======
def is_db_retry_error(e: Exception) -> bool:
    return isinstance(e, DBAPIError) and getattr(e.orig, "pgcode", None) == "40001"


def description_msg(version: str, detail: str | None = None) -> str:
    val = f"Added since {version}."
    if detail:
        val = f"{val} {detail}"
    return val


def deprecation_reason_msg(version: str, detail: str | None = None) -> str:
    val = f"Deprecated since {version}."
    if detail:
        val = f"{val} {detail}"
    return val
>>>>>>> c2af5288
<|MERGE_RESOLUTION|>--- conflicted
+++ resolved
@@ -361,10 +361,10 @@
     return sa.func.array_agg(psql.aggregate_order_by(column, column.asc()))
 
 
-<<<<<<< HEAD
 async def get_db_now(db_session: SASession) -> datetime:
     return await db_session.scalar(sa.select(sa.func.now()))
-=======
+
+
 def is_db_retry_error(e: Exception) -> bool:
     return isinstance(e, DBAPIError) and getattr(e.orig, "pgcode", None) == "40001"
 
@@ -380,5 +380,4 @@
     val = f"Deprecated since {version}."
     if detail:
         val = f"{val} {detail}"
-    return val
->>>>>>> c2af5288
+    return val