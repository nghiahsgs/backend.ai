from __future__ import annotations

import enum
import logging
import os.path
import uuid
from pathlib import PurePosixPath
from typing import TYPE_CHECKING, Any, List, Mapping, NamedTuple, Optional, Sequence

import aiohttp
import aiotools
import graphene
import sqlalchemy as sa
import trafaret as t
from dateutil.parser import parse as dtparse
from graphene.types.datetime import DateTime as GQLDateTime
from sqlalchemy.engine.row import Row
from sqlalchemy.ext.asyncio import AsyncConnection as SAConnection
from sqlalchemy.ext.asyncio import AsyncSession as SASession
from sqlalchemy.orm import selectinload

from ai.backend.common.bgtask import ProgressReporter
from ai.backend.common.logging import BraceStyleAdapter
from ai.backend.common.types import (
    QuotaScopeID,
    QuotaScopeType,
    VFolderHostPermission,
    VFolderHostPermissionMap,
    VFolderID,
    VFolderMount,
    VFolderUsageMode,
)

from ..api.exceptions import InvalidAPIParameters, VFolderNotFound, VFolderOperationFailed
from ..defs import RESERVED_VFOLDER_PATTERNS, RESERVED_VFOLDERS, VFOLDER_DSTPATHS_MAP
from ..types import UserScope
from .base import (
    GUID,
    Base,
    BigInt,
    EnumValueType,
    IDColumn,
    Item,
    PaginatedList,
    QuotaScopeIDType,
    batch_multiresult,
    metadata,
)
from .minilang.ordering import OrderSpecItem, QueryOrderParser
from .minilang.queryfilter import FieldSpecItem, QueryFilterParser, enum_field_getter
from .user import UserRole
from .utils import ExtendedAsyncSAEngine, execute_with_retry

if TYPE_CHECKING:
    from ..api.context import BackgroundTaskManager
    from .gql import GraphQueryContext
    from .storage import StorageSessionManager

__all__: Sequence[str] = (
    "vfolders",
    "vfolder_invitations",
    "vfolder_permissions",
    "VirtualFolder",
    "VFolderOwnershipType",
    "VFolderInvitationState",
    "VFolderPermission",
    "VFolderPermissionValidator",
    "VFolderOperationStatus",
    "VFolderAccessStatus",
    "VFolderCloneInfo",
    "VFolderDeletionInfo",
    "VFolderRow",
    "QuotaScope",
    "SetQuotaScope",
    "UnsetQuotaScope",
    "query_accessible_vfolders",
    "initiate_vfolder_clone",
    "initiate_vfolder_removal",
    "get_allowed_vfolder_hosts_by_project",
    "get_allowed_vfolder_hosts_by_user",
    "verify_vfolder_name",
    "prepare_vfolder_mounts",
    "filter_host_allowed_permission",
    "ensure_host_permission_allowed",
)


log = BraceStyleAdapter(logging.getLogger(__spec__.name))  # type: ignore[name-defined]


class VFolderOwnershipType(str, enum.Enum):
    """
    Ownership type of virtual folder.
    """

    USER = "user"
    PROJECT = "project"


class VFolderPermission(str, enum.Enum):
    """
    Permissions for a virtual folder given to a specific access key.
    RW_DELETE includes READ_WRITE and READ_WRITE includes READ_ONLY.
    """

    READ_ONLY = "ro"
    READ_WRITE = "rw"
    RW_DELETE = "wd"
    OWNER_PERM = "wd"  # resolved as RW_DELETE


class VFolderPermissionValidator(t.Trafaret):
    def check_and_return(self, value: Any) -> VFolderPermission:
        if value not in ["ro", "rw", "wd"]:
            self._failure('one of "ro", "rw", or "wd" required', value=value)
        return VFolderPermission(value)


class VFolderInvitationState(str, enum.Enum):
    """
    Virtual Folder invitation state.
    """

    PENDING = "pending"
    CANCELED = "canceled"  # canceled by inviter
    ACCEPTED = "accepted"
    REJECTED = "rejected"  # rejected by invitee


class VFolderOperationStatus(str, enum.Enum):
    """
    Introduce virtual folder current status for storage-proxy operations.
    """

    READY = "ready"
    PERFORMING = "performing"
    CLONING = "cloning"
    DELETING = "deleting"
    MOUNTED = "mounted"


class VFolderAccessStatus(str, enum.Enum):
    """
    Introduce virtual folder desired status for storage-proxy operations.
    Not added to db scheme  and determined only by current vfolder status.
    """

    READABLE = "readable"
    UPDATABLE = "updatable"
    DELETABLE = "deletable"


class VFolderDeletionInfo(NamedTuple):
    vfolder_id: VFolderID
    host: str


class VFolderCloneInfo(NamedTuple):
    source_vfolder_id: VFolderID
    source_host: str

    # Target Vfolder infos
    target_quota_scope_id: str
    target_vfolder_name: str
    target_host: str
    usage_mode: VFolderUsageMode
    permission: VFolderPermission
    email: str
    user_id: uuid.UUID
    cloneable: bool


vfolders = sa.Table(
    "vfolders",
    metadata,
    IDColumn("id"),
    # host will be '' if vFolder is unmanaged
    sa.Column("host", sa.String(length=128), nullable=False),
    sa.Column("quota_scope_id", QuotaScopeIDType, nullable=False),
    sa.Column("name", sa.String(length=64), nullable=False, index=True),
    sa.Column(
        "usage_mode",
        EnumValueType(VFolderUsageMode),
        default=VFolderUsageMode.GENERAL,
        nullable=False,
    ),
    sa.Column("permission", EnumValueType(VFolderPermission), default=VFolderPermission.READ_WRITE),
    sa.Column("max_files", sa.Integer(), default=1000),
    sa.Column("max_size", sa.Integer(), default=None),  # in MBytes
    sa.Column("num_files", sa.Integer(), default=0),
    sa.Column("cur_size", sa.Integer(), default=0),  # in KBytes
    sa.Column("created_at", sa.DateTime(timezone=True), server_default=sa.func.now()),
    sa.Column("last_used", sa.DateTime(timezone=True), nullable=True),
    # creator is always set to the user who created vfolder (regardless user/project types)
    sa.Column("creator", sa.String(length=128), nullable=True),
    # unmanaged vfolder represents the host-side absolute path instead of storage-based path.
    sa.Column("unmanaged_path", sa.String(length=512), nullable=True),
    sa.Column(
        "ownership_type",
        EnumValueType(VFolderOwnershipType),
        default=VFolderOwnershipType.USER,
        nullable=False,
    ),
    sa.Column("user", GUID, sa.ForeignKey("users.uuid"), nullable=True),  # owner if user vfolder
    sa.Column(
        "project_id", GUID, sa.ForeignKey("projects.id"), nullable=True
    ),  # owner if project vfolder
    sa.Column("cloneable", sa.Boolean, default=False, nullable=False),
    sa.Column(
        "status",
        EnumValueType(VFolderOperationStatus),
        default=VFolderOperationStatus.READY,
        server_default=VFolderOperationStatus.READY.value,
        nullable=False,
    ),
    sa.CheckConstraint(
        "(ownership_type = 'user' AND \"user\" IS NOT NULL) OR "
        "(ownership_type = 'project' AND \"project_id\" IS NOT NULL)",
        name="ownership_type_match_with_user_or_project",
    ),
    sa.CheckConstraint(
        '("user" IS NULL AND "project_id" IS NOT NULL) OR ("user" IS NOT NULL AND "project_id"'
        " IS NULL)",
        name="either_one_of_user_or_project",
    ),
)


vfolder_attachment = sa.Table(
    "vfolder_attachment",
    metadata,
    sa.Column(
        "vfolder",
        GUID,
        sa.ForeignKey("vfolders.id", onupdate="CASCADE", ondelete="CASCADE"),
        nullable=False,
    ),
    sa.Column(
        "kernel",
        GUID,
        sa.ForeignKey("kernels.id", onupdate="CASCADE", ondelete="CASCADE"),
        nullable=False,
    ),
    sa.PrimaryKeyConstraint("vfolder", "kernel"),
)


vfolder_invitations = sa.Table(
    "vfolder_invitations",
    metadata,
    IDColumn("id"),
    sa.Column("permission", EnumValueType(VFolderPermission), default=VFolderPermission.READ_WRITE),
    sa.Column("inviter", sa.String(length=256)),  # email
    sa.Column("invitee", sa.String(length=256), nullable=False),  # email
    sa.Column(
        "state", EnumValueType(VFolderInvitationState), default=VFolderInvitationState.PENDING
    ),
    sa.Column("created_at", sa.DateTime(timezone=True), server_default=sa.func.now()),
    sa.Column(
        "modified_at",
        sa.DateTime(timezone=True),
        nullable=True,
        onupdate=sa.func.current_timestamp(),
    ),
    sa.Column(
        "vfolder",
        GUID,
        sa.ForeignKey("vfolders.id", onupdate="CASCADE", ondelete="CASCADE"),
        nullable=False,
    ),
)


vfolder_permissions = sa.Table(
    "vfolder_permissions",
    metadata,
    sa.Column("permission", EnumValueType(VFolderPermission), default=VFolderPermission.READ_WRITE),
    sa.Column(
        "vfolder",
        GUID,
        sa.ForeignKey("vfolders.id", onupdate="CASCADE", ondelete="CASCADE"),
        nullable=False,
    ),
    sa.Column("user", GUID, sa.ForeignKey("users.uuid"), nullable=False),
)


class VFolderRow(Base):
    __table__ = vfolders


def verify_vfolder_name(folder: str) -> bool:
    if folder in RESERVED_VFOLDERS:
        return False
    for pattern in RESERVED_VFOLDER_PATTERNS:
        if pattern.match(folder):
            return False
    return True


async def query_accessible_vfolders(
    conn: SAConnection,
    user_uuid: uuid.UUID,
    *,
    # when enabled, skip vfolder ownership check if user role is admin or superadmin
    allow_privileged_access=False,
    user_role=None,
    domain_name=None,
    allowed_vfolder_types=None,
    extra_vf_conds=None,
    extra_invited_vf_conds=None,
    extra_vf_user_conds=None,
    extra_vf_project_conds=None,
) -> Sequence[Mapping[str, Any]]:
    from ai.backend.manager.models import association_projects_users as apus
    from ai.backend.manager.models import projects, users

    if allowed_vfolder_types is None:
        allowed_vfolder_types = ["user"]  # legacy default

    vfolders_selectors = [
        vfolders.c.name,
        vfolders.c.id,
        vfolders.c.host,
        vfolders.c.quota_scope_id,
        vfolders.c.usage_mode,
        vfolders.c.created_at,
        vfolders.c.last_used,
        vfolders.c.max_files,
        vfolders.c.max_size,
        vfolders.c.ownership_type,
        vfolders.c.user,
        vfolders.c.project_id,
        vfolders.c.creator,
        vfolders.c.unmanaged_path,
        vfolders.c.cloneable,
        vfolders.c.status,
        vfolders.c.cur_size,
        # vfolders.c.permission,
        # users.c.email,
    ]

    async def _append_entries(_query, _is_owner=True):
        if extra_vf_conds is not None:
            _query = _query.where(extra_vf_conds)
        if extra_vf_user_conds is not None:
            _query = _query.where(extra_vf_user_conds)
        result = await conn.execute(_query)
        for row in result:
            row_keys = row.keys()
            _perm = (
                row.vfolder_permissions_permission
                if "vfolder_permissions_permission" in row_keys
                else row.vfolders_permission
            )
            entries.append(
                {
                    "name": row.vfolders_name,
                    "id": row.vfolders_id,
                    "host": row.vfolders_host,
                    "quota_scope_id": row.vfolders_quota_scope_id,
                    "usage_mode": row.vfolders_usage_mode,
                    "created_at": row.vfolders_created_at,
                    "last_used": row.vfolders_last_used,
                    "max_size": row.vfolders_max_size,
                    "max_files": row.vfolders_max_files,
                    "ownership_type": row.vfolders_ownership_type,
                    "user": str(row.vfolders_user) if row.vfolders_user else None,
                    "project_id": str(row.vfolders_project_id) if row.vfolders_project_id else None,
                    "creator": row.vfolders_creator,
                    "user_email": row.users_email if "users_email" in row_keys else None,
                    "project_name": row.projects_name if "projects_name" in row_keys else None,
                    "is_owner": _is_owner,
                    "permission": _perm,
                    "unmanaged_path": row.vfolders_unmanaged_path,
                    "cloneable": row.vfolders_cloneable,
                    "status": row.vfolders_status,
                    "cur_size": row.vfolders_cur_size,
                }
            )

    entries: List[dict] = []
    # User vfolders.
    if "user" in allowed_vfolder_types:
        # Scan my owned vfolders.
        j = vfolders.join(users, vfolders.c.user == users.c.uuid)
        query = sa.select(
            vfolders_selectors + [vfolders.c.permission, users.c.email], use_labels=True
        ).select_from(j)
        if not allow_privileged_access or (
            user_role != UserRole.ADMIN and user_role != UserRole.SUPERADMIN
        ):
            query = query.where(vfolders.c.user == user_uuid)
        await _append_entries(query)

        # Scan vfolders shared with me.
        j = vfolders.join(
            vfolder_permissions,
            vfolders.c.id == vfolder_permissions.c.vfolder,
            isouter=True,
        ).join(
            users,
            vfolders.c.user == users.c.uuid,
            isouter=True,
        )
        query = (
            sa.select(
                vfolders_selectors + [vfolder_permissions.c.permission, users.c.email],
                use_labels=True,
            )
            .select_from(j)
            .where(
                (vfolder_permissions.c.user == user_uuid)
                & (vfolders.c.ownership_type == VFolderOwnershipType.USER),
            )
        )
        if extra_invited_vf_conds is not None:
            query = query.where(extra_invited_vf_conds)
        await _append_entries(query, _is_owner=False)

    if "project" in allowed_vfolder_types:
        # Scan project vfolders.
        if user_role == UserRole.ADMIN or user_role == "admin":
            query = (
                sa.select([projects.c.id])
                .select_from(projects)
                .where(projects.c.domain_name == domain_name)
            )
            result = await conn.execute(query)
            grps = result.fetchall()
            project_ids = [g.id for g in grps]
        else:
            j = sa.join(apus, users, apus.c.user_id == users.c.uuid)
            query = sa.select([apus.c.project_id]).select_from(j).where(apus.c.user_id == user_uuid)
            result = await conn.execute(query)
            grps = result.fetchall()
            project_ids = [g.project_id for g in grps]
        j = vfolders.join(projects, vfolders.c.project_id == projects.c.id)
        query = sa.select(
            vfolders_selectors + [vfolders.c.permission, projects.c.name], use_labels=True
        ).select_from(j)
<<<<<<< HEAD
        if user_role != UserRole.SUPERADMIN:
            query = query.where(vfolders.c.project_id.in_(project_ids))
        if extra_vf_project_conds is not None:
            query = query.where(extra_vf_project_conds)
=======
        if user_role != UserRole.SUPERADMIN and user_role != "superadmin":
            query = query.where(vfolders.c.group.in_(group_ids))
        if extra_vf_group_conds is not None:
            query = query.where(extra_vf_group_conds)
>>>>>>> 72460905
        is_owner = (user_role == UserRole.ADMIN or user_role == "admin") or (
            user_role == UserRole.SUPERADMIN or user_role == "superadmin"
        )
        await _append_entries(query, is_owner)

        # Override permissions, if exists, for project vfolders.
        j = sa.join(
            vfolders,
            vfolder_permissions,
            vfolders.c.id == vfolder_permissions.c.vfolder,
        )
        query = (
            sa.select(vfolder_permissions.c.permission, vfolder_permissions.c.vfolder)
            .select_from(j)
            .where(
                (vfolders.c.project.in_(project_ids)) & (vfolder_permissions.c.user == user_uuid),
            )
        )
        if extra_vf_conds is not None:
            query = query.where(extra_vf_conds)
        if extra_vf_user_conds is not None:
            query = query.where(extra_vf_user_conds)
        result = await conn.execute(query)
        overriding_permissions: dict = {row.vfolder: row.permission for row in result}
        for entry in entries:
            if (
                entry["id"] in overriding_permissions
                and entry["ownership_type"] == VFolderOwnershipType.PROJECT
            ):
                entry["permission"] = overriding_permissions[entry["id"]]

    return entries


async def get_allowed_vfolder_hosts_by_project(
    conn: SAConnection,
    resource_policy,
    domain_name: str,
    project_id: Optional[uuid.UUID] = None,
    domain_admin: bool = False,
) -> VFolderHostPermissionMap:
    """
    Union `allowed_vfolder_hosts` from domain, project, and keypair_resource_policy.

    If `project_id` is not None, `allowed_vfolder_hosts` from the project is also merged.
    If the requester is a domain admin, gather all `allowed_vfolder_hosts` of the domain projects.
    """
    from . import domains, projects

    # Domain's allowed_vfolder_hosts.
    allowed_hosts = VFolderHostPermissionMap()
    query = sa.select([domains.c.allowed_vfolder_hosts]).where(
        (domains.c.name == domain_name) & (domains.c.is_active),
    )
    if values := await conn.scalar(query):
        allowed_hosts = allowed_hosts | values
    # Group's allowed_vfolder_hosts.
    if project_id is not None:
        query = sa.select([projects.c.allowed_vfolder_hosts]).where(
            (projects.c.domain_name == domain_name)
            & (projects.c.id == project_id)
            & (projects.c.is_active),
        )
        if values := await conn.scalar(query):
            allowed_hosts = allowed_hosts | values
    elif domain_admin:
        query = sa.select([projects.c.allowed_vfolder_hosts]).where(
            (projects.c.domain_name == domain_name) & (projects.c.is_active),
        )
        if rows := (await conn.execute(query)).fetchall():
            for row in rows:
                allowed_hosts = allowed_hosts | row.allowed_vfolder_hosts
    # Keypair Resource Policy's allowed_vfolder_hosts
    allowed_hosts = allowed_hosts | resource_policy["allowed_vfolder_hosts"]
    return allowed_hosts


async def get_allowed_vfolder_hosts_by_user(
    conn: SAConnection,
    resource_policy: Mapping[str, Any],
    domain_name: str,
    user_uuid: uuid.UUID,
    project_id: Optional[uuid.UUID] = None,
) -> VFolderHostPermissionMap:
    """
    Union `allowed_vfolder_hosts` from domain, projects, and keypair_resource_policy.

    All available `allowed_vfolder_hosts` of projects which requester associated will be merged.
    """
    from . import association_projects_users, domains, projects

    # Domain's allowed_vfolder_hosts.
    allowed_hosts = VFolderHostPermissionMap()
    query = sa.select([domains.c.allowed_vfolder_hosts]).where(
        (domains.c.name == domain_name) & (domains.c.is_active),
    )
    if values := await conn.scalar(query):
        allowed_hosts = allowed_hosts | values
    # User's Groups' allowed_vfolder_hosts.
    if project_id is not None:
        j = projects.join(
            association_projects_users,
            (
                (projects.c.id == association_projects_users.c.project_id)
                & (projects.c.id == project_id)
                & (association_projects_users.c.user_id == user_uuid)
            ),
        )
    else:
        j = projects.join(
            association_projects_users,
            (
                (projects.c.id == association_projects_users.c.project_id)
                & (association_projects_users.c.user_id == user_uuid)
            ),
        )
    query = (
        sa.select([projects.c.allowed_vfolder_hosts])
        .select_from(j)
        .where(
            (projects.c.domain_name == domain_name) & (projects.c.is_active),
        )
    )
    if rows := (await conn.execute(query)).fetchall():
        for row in rows:
            allowed_hosts = allowed_hosts | row.allowed_vfolder_hosts
    # Keypair Resource Policy's allowed_vfolder_hosts
    allowed_hosts = allowed_hosts | resource_policy["allowed_vfolder_hosts"]
    return allowed_hosts


async def prepare_vfolder_mounts(
    conn: SAConnection,
    storage_manager: StorageSessionManager,
    allowed_vfolder_types: Sequence[str],
    user_scope: UserScope,
    resource_policy: Mapping[str, Any],
    requested_mount_references: Sequence[str | uuid.UUID],
    requested_mount_reference_map: Mapping[str | uuid.UUID, str],
) -> Sequence[VFolderMount]:
    """
    Determine the actual mount information from the requested vfolder lists,
    vfolder configurations, and the given user scope.
    """
    requested_mounts: list[str] = [
        name for name in requested_mount_references if isinstance(name, str)
    ]
    requested_mount_map: dict[str, str] = {
        name: path for name, path in requested_mount_reference_map.items() if isinstance(name, str)
    }

    vfolder_ids_to_resolve = [
        vfid for vfid in requested_mount_references if isinstance(vfid, uuid.UUID)
    ]
    query = (
        sa.select([vfolders.c.id, vfolders.c.name])
        .select_from(vfolders)
        .where(vfolders.c.id.in_(vfolder_ids_to_resolve))
    )
    result = await conn.execute(query)

    for vfid, name in result.fetchall():
        requested_mounts.append(name)
        if path := requested_mount_reference_map.get(vfid):
            requested_mount_map[name] = path

    requested_vfolder_names: dict[str, str] = {}
    requested_vfolder_subpaths: dict[str, str] = {}
    requested_vfolder_dstpaths: dict[str, str] = {}
    matched_vfolder_mounts: list[VFolderMount] = []

    # Split the vfolder name and subpaths
    for key in requested_mounts:
        name, _, subpath = key.partition("/")
        if not PurePosixPath(os.path.normpath(key)).is_relative_to(name):
            raise InvalidAPIParameters(
                f"The subpath '{subpath}' should designate a subdirectory of the vfolder '{name}'.",
            )
        requested_vfolder_names[key] = name
        requested_vfolder_subpaths[key] = os.path.normpath(subpath)
    for key, value in requested_mount_map.items():
        requested_vfolder_dstpaths[key] = value

    # Check if there are overlapping mount sources
    for p1 in requested_mounts:
        for p2 in requested_mounts:
            if p1 == p2:
                continue
            if PurePosixPath(p1).is_relative_to(PurePosixPath(p2)):
                raise InvalidAPIParameters(
                    f"VFolder source path '{p1}' overlaps with '{p2}'",
                )

    # Query the accessible vfolders that satisfy either:
    # - the name matches with the requested vfolder name, or
    # - the name starts with a dot (dot-prefixed vfolder) for automatic mounting.
    if requested_vfolder_names:
        extra_vf_conds = vfolders.c.name.in_(
            requested_vfolder_names.values()
        ) | vfolders.c.name.startswith(".")
    else:
        extra_vf_conds = vfolders.c.name.startswith(".")
    accessible_vfolders = await query_accessible_vfolders(
        conn,
        user_scope.user_uuid,
        user_role=user_scope.user_role,
        domain_name=user_scope.domain_name,
        allowed_vfolder_types=allowed_vfolder_types,
        extra_vf_conds=extra_vf_conds,
    )

    # Fast-path for empty requested mounts
    if not accessible_vfolders:
        if requested_vfolder_names:
            raise VFolderNotFound("There is no accessible vfolders at all.")
        else:
            return []
    accessible_vfolders_map = {vfolder["name"]: vfolder for vfolder in accessible_vfolders}

    # add automount folder list into requested_vfolder_names
    # and requested_vfolder_subpath
    for _vfolder in accessible_vfolders:
        if _vfolder["name"].startswith("."):
            requested_vfolder_names.setdefault(_vfolder["name"], _vfolder["name"])
            requested_vfolder_subpaths.setdefault(_vfolder["name"], ".")

    # for vfolder in accessible_vfolders:
    for key, vfolder_name in requested_vfolder_names.items():
        if not (vfolder := accessible_vfolders_map.get(vfolder_name)):
            raise VFolderNotFound(f"VFolder {vfolder_name} is not found or accessible.")
        await ensure_host_permission_allowed(
            conn,
            vfolder["host"],
            allowed_vfolder_types=allowed_vfolder_types,
            user_uuid=user_scope.user_uuid,
            resource_policy=resource_policy,
            domain_name=user_scope.domain_name,
            project_id=user_scope.project_id,
            permission=VFolderHostPermission.MOUNT_IN_SESSION,
        )
        if vfolder["project_id"] is not None and vfolder["project_id"] != str(
            user_scope.project_id
        ):
            # User's accessible group vfolders should not be mounted
            # if they do not belong to the execution kernel.
            continue
        try:
            mount_base_path = PurePosixPath(
                await storage_manager.get_mount_path(
                    vfolder["host"],
                    VFolderID(vfolder["quota_scope_id"], vfolder["id"]),
                    PurePosixPath(requested_vfolder_subpaths[key]),
                ),
            )
        except VFolderOperationFailed as e:
            raise InvalidAPIParameters(e.extra_msg, e.extra_data) from None
        if (_vfname := vfolder["name"]) in VFOLDER_DSTPATHS_MAP:
            requested_vfolder_dstpaths[_vfname] = VFOLDER_DSTPATHS_MAP[_vfname]
        if vfolder["name"] == ".local" and vfolder["project_id"] is not None:
            # Auto-create per-user subdirectory inside the group-owned ".local" vfolder.
            async with storage_manager.request(
                vfolder["host"],
                "POST",
                "folder/file/mkdir",
                params={
                    "volume": storage_manager.split_host(vfolder["host"])[1],
                    "vfid": str(VFolderID(vfolder["quota_scope_id"], vfolder["id"])),
                    "relpath": str(user_scope.user_uuid.hex),
                    "exist_ok": True,
                },
            ):
                pass
            # Mount the per-user subdirectory as the ".local" vfolder.
            matched_vfolder_mounts.append(
                VFolderMount(
                    name=vfolder["name"],
                    vfid=VFolderID(vfolder["quota_scope_id"], vfolder["id"]),
                    vfsubpath=PurePosixPath(user_scope.user_uuid.hex),
                    host_path=mount_base_path / user_scope.user_uuid.hex,
                    kernel_path=PurePosixPath("/home/work/.local"),
                    mount_perm=vfolder["permission"],
                    usage_mode=vfolder["usage_mode"],
                )
            )
        else:
            # Normal vfolders
            kernel_path_raw = requested_vfolder_dstpaths.get(key)
            if kernel_path_raw is None:
                kernel_path = PurePosixPath(f"/home/work/{vfolder['name']}")
            else:
                kernel_path = PurePosixPath(kernel_path_raw)
                if not kernel_path.is_absolute():
                    kernel_path = PurePosixPath("/home/work", kernel_path_raw)
            matched_vfolder_mounts.append(
                VFolderMount(
                    name=vfolder["name"],
                    vfid=VFolderID(vfolder["quota_scope_id"], vfolder["id"]),
                    vfsubpath=PurePosixPath(requested_vfolder_subpaths[key]),
                    host_path=mount_base_path / requested_vfolder_subpaths[key],
                    kernel_path=kernel_path,
                    mount_perm=vfolder["permission"],
                    usage_mode=vfolder["usage_mode"],
                )
            )

    # Check if there are overlapping mount targets
    for vf1 in matched_vfolder_mounts:
        for vf2 in matched_vfolder_mounts:
            if vf1.name == vf2.name:
                continue
            if vf1.kernel_path.is_relative_to(vf2.kernel_path):
                raise InvalidAPIParameters(
                    f"VFolder mount path {vf1.kernel_path} overlaps with {vf2.kernel_path}",
                )

    return matched_vfolder_mounts


async def ensure_host_permission_allowed(
    db_conn,
    folder_host: str,
    *,
    permission: VFolderHostPermission,
    allowed_vfolder_types: Sequence[str],
    user_uuid: uuid.UUID,
    resource_policy: Mapping[str, Any],
    domain_name: str,
    project_id: Optional[uuid.UUID] = None,
) -> None:
    allowed_hosts = await filter_host_allowed_permission(
        db_conn,
        allowed_vfolder_types=allowed_vfolder_types,
        user_uuid=user_uuid,
        resource_policy=resource_policy,
        domain_name=domain_name,
        project_id=project_id,
    )
    if folder_host not in allowed_hosts or permission not in allowed_hosts[folder_host]:
        raise InvalidAPIParameters(f"`{permission}` Not allowed in vfolder host(`{folder_host}`)")


async def filter_host_allowed_permission(
    db_conn,
    *,
    allowed_vfolder_types: Sequence[str],
    user_uuid: uuid.UUID,
    resource_policy: Mapping[str, Any],
    domain_name: str,
    project_id: Optional[uuid.UUID] = None,
) -> VFolderHostPermissionMap:
    allowed_hosts = VFolderHostPermissionMap()
    if "user" in allowed_vfolder_types:
        allowed_hosts_by_user = await get_allowed_vfolder_hosts_by_user(
            db_conn, resource_policy, domain_name, user_uuid
        )
        allowed_hosts = allowed_hosts | allowed_hosts_by_user
    if (
        "group" in allowed_vfolder_types or "project" in allowed_vfolder_types
    ) and project_id is not None:
        allowed_hosts_by_group = await get_allowed_vfolder_hosts_by_project(
            db_conn, resource_policy, domain_name, project_id
        )
        allowed_hosts = allowed_hosts | allowed_hosts_by_group
    return allowed_hosts


async def initiate_vfolder_clone(
    db_engine: ExtendedAsyncSAEngine,
    vfolder_info: VFolderCloneInfo,
    storage_manager: StorageSessionManager,
    background_task_manager: BackgroundTaskManager,
) -> tuple[uuid.UUID, uuid.UUID]:
    source_vf_cond = vfolders.c.id == vfolder_info.source_vfolder_id.folder_id

    async def _update_status() -> None:
        async with db_engine.begin_session() as db_session:
            query = (
                sa.update(vfolders)
                .values(status=VFolderOperationStatus.CLONING)
                .where(source_vf_cond)
            )
            await db_session.execute(query)

    await execute_with_retry(_update_status)

    target_proxy, target_volume = storage_manager.split_host(vfolder_info.target_host)
    source_proxy, source_volume = storage_manager.split_host(vfolder_info.source_host)

    # Generate the ID of the destination vfolder.
    # TODO: If we refactor to use ORM, the folder ID will be created from the database by inserting
    #       the actual object (with RETURNING clause).  In that case, we need to temporarily
    #       mark the object to be "unusable-yet" until the storage proxy craetes the destination
    #       vfolder.  After done, we need to make another transaction to clear the unusable state.
    target_folder_id = VFolderID(vfolder_info.source_vfolder_id.quota_scope_id, uuid.uuid4())

    async def _clone(reporter: ProgressReporter) -> None:
        async def _insert_vfolder() -> None:
            async with db_engine.begin_session() as db_session:
                insert_values = {
                    "id": target_folder_id.folder_id,
                    "name": vfolder_info.target_vfolder_name,
                    "usage_mode": vfolder_info.usage_mode,
                    "permission": vfolder_info.permission,
                    "last_used": None,
                    "host": vfolder_info.target_host,
                    # TODO: add quota_scope_id
                    "creator": vfolder_info.email,
                    "ownership_type": VFolderOwnershipType("user"),
                    "user": vfolder_info.user_id,
                    "project": None,
                    "unmanaged_path": "",
                    "cloneable": vfolder_info.cloneable,
                    "quota_scope_id": vfolder_info.source_vfolder_id.quota_scope_id,
                }
                insert_query = sa.insert(vfolders, insert_values)
                try:
                    await db_session.execute(insert_query)
                except sa.exc.DataError:
                    # TODO: pass exception info
                    raise InvalidAPIParameters

        await execute_with_retry(_insert_vfolder)

        try:
            async with storage_manager.request(
                source_proxy,
                "POST",
                "folder/clone",
                json={
                    "src_volume": source_volume,
                    "src_vfid": str(vfolder_info.source_vfolder_id),
                    "dst_volume": target_volume,
                    "dst_vfid": str(target_folder_id),
                },
            ):
                pass
        except aiohttp.ClientResponseError:
            raise VFolderOperationFailed(extra_msg=str(vfolder_info.source_vfolder_id))

        async def _update_source_vfolder() -> None:
            async with db_engine.begin_session() as db_session:
                query = (
                    sa.update(vfolders)
                    .values(status=VFolderOperationStatus.READY)
                    .where(source_vf_cond)
                )
                await db_session.execute(query)

        await execute_with_retry(_update_source_vfolder)

    task_id = await background_task_manager.start(_clone)
    return task_id, target_folder_id.folder_id


async def initiate_vfolder_removal(
    db_engine: ExtendedAsyncSAEngine,
    requested_vfolders: Sequence[VFolderDeletionInfo],
    storage_manager: StorageSessionManager,
    storage_ptask_group: aiotools.PersistentTaskGroup,
) -> int:
    vfolder_info_len = len(requested_vfolders)
    vfolder_ids = tuple(vf_id.folder_id for vf_id, _ in requested_vfolders)
    cond = vfolders.c.id.in_(vfolder_ids)
    if vfolder_info_len == 0:
        return 0
    elif vfolder_info_len == 1:
        cond = vfolders.c.id == vfolder_ids[0]

    async def _update_vfolder_status() -> None:
        async with db_engine.begin_session() as db_session:
            query = sa.update(vfolders).values(status=VFolderOperationStatus.DELETING).where(cond)
            await db_session.execute(query)

    await execute_with_retry(_update_vfolder_status)

    async def _delete():
        for folder_id, host_name in requested_vfolders:
            proxy_name, volume_name = storage_manager.split_host(host_name)
            try:
                async with storage_manager.request(
                    proxy_name,
                    "POST",
                    "folder/delete",
                    json={
                        "volume": volume_name,
                        "vfid": str(folder_id),
                    },
                ):
                    pass
            except aiohttp.ClientResponseError:
                raise VFolderOperationFailed(extra_msg=str(folder_id))

        async def _delete_row() -> None:
            async with db_engine.begin_session() as db_session:
                await db_session.execute(sa.delete(vfolders).where(cond))

        await execute_with_retry(_delete_row)
        log.debug("Successfully removed vFolders {}", [str(x) for x in vfolder_ids])

    storage_ptask_group.create_task(_delete())
    log.debug("Started removing vFolders {}", [str(x) for x in vfolder_ids])

    return vfolder_info_len


async def ensure_quota_scope_accessible_by_user(
    conn: SASession,
    quota_scope: QuotaScopeID,
    user: Mapping[str, Any],
) -> None:
    from ai.backend.manager.models import ProjectRow, UserRow
    from ai.backend.manager.models import association_projects_users as apus

    # Lookup user table to match if quota is scoped to the user
    query = sa.select(UserRow).where(UserRow.uuid == quota_scope.scope_id)
    quota_scope_user = await conn.scalar(query)
    if quota_scope_user:
        match user["role"]:
            case UserRole.SUPERADMIN:
                return
            case UserRole.ADMIN:
                if quota_scope_user.domain == user["domain"]:
                    return
            case _:
                if quota_scope_user.uuid == user["uuid"]:
                    return
        raise InvalidAPIParameters

    # Lookup group table to match if quota is scoped to the group
    query = sa.select(ProjectRow).where(ProjectRow.id == quota_scope.scope_id)
    quota_scope_group = await conn.scalar(query)
    if quota_scope_group:
        match user["role"]:
            case UserRole.SUPERADMIN:
                return
            case UserRole.ADMIN:
                if quota_scope_group.domain == user["domain"]:
                    return
            case _:
                query = (
                    sa.select([apus.c.project_id])
                    .select_from(apus)
                    .where(
                        (apus.c.project_id == quota_scope.scope_id)
                        & (apus.c.user_id == user["uuid"])
                    )
                )
                matched_project_id = await conn.scalar(query)
                if matched_project_id:
                    return

    raise InvalidAPIParameters


class VirtualFolder(graphene.ObjectType):
    class Meta:
        interfaces = (Item,)

    host = graphene.String()
    quota_scope_id = graphene.String()
    name = graphene.String()
    user = graphene.UUID()  # User.id (current owner, null in project vfolders)
    user_email = graphene.String()  # User.email (current owner, null in project vfolders)
    project_id = graphene.UUID()  # Project.id (current owner, null in user vfolders)
    project_name = graphene.String()  # project.name (current owenr, null in user vfolders)
    group = graphene.UUID()  # Legacy.
    group_name = graphene.String()  # Legacy.
    creator = graphene.String()  # User.email (always set)
    unmanaged_path = graphene.String()
    usage_mode = graphene.String()
    permission = graphene.String()
    ownership_type = graphene.String()
    max_files = graphene.Int()
    max_size = BigInt()  # in MiB
    created_at = GQLDateTime()
    last_used = GQLDateTime()

    num_files = graphene.Int()
    cur_size = BigInt()
    # num_attached = graphene.Int()
    cloneable = graphene.Boolean()
    status = graphene.String()

    @classmethod
    def from_row(cls, ctx: GraphQueryContext, row: Row) -> Optional[VirtualFolder]:
        if row is None:
            return None

        return cls(
            id=row["id"],
            host=row["host"],
            quota_scope_id=row["quota_scope_id"],
            name=row["name"],
            user=row["user"],
            user_email=row["users_email"] if "users_email" in row else None,
            project_id=row["project_id"],
            project_name=row["projects_name"] if "projects_name" in row else None,
            group=row["project_id"],  # legacy
            group_name=row["projects_name"] if "projects_name" in row else None,  # legacy
            creator=row["creator"],
            unmanaged_path=row["unmanaged_path"],
            usage_mode=row["usage_mode"],
            permission=row["permission"],
            ownership_type=row["ownership_type"],
            max_files=row["max_files"],
            max_size=row["max_size"],  # in MiB
            created_at=row["created_at"],
            last_used=row["last_used"],
            # num_attached=row['num_attached'],
            cloneable=row["cloneable"],
            status=row["status"],
            cur_size=row["cur_size"],
        )

    async def resolve_num_files(self, info: graphene.ResolveInfo) -> int:
        # TODO: measure on-the-fly
        return 0

    _queryfilter_fieldspec: Mapping[str, FieldSpecItem] = {
        "id": ("vfolders_id", uuid.UUID),
        "host": ("vfolders_host", None),
        "quota_scope_id": ("vfolders_quota_scope_id", None),
        "name": ("vfolders_name", None),
        "project_id": ("vfolders_project_id", uuid.UUID),
        "project_name": ("projects_name", None),
        "user": ("vfolders_user", uuid.UUID),
        "user_email": ("users_email", None),
        "creator": ("vfolders_creator", None),
        "unmanaged_path": ("vfolders_unmanaged_path", None),
        "usage_mode": (
            "vfolders_usage_mode",
            enum_field_getter(VFolderUsageMode),
        ),
        "permission": (
            "vfolders_permission",
            enum_field_getter(VFolderPermission),
        ),
        "ownership_type": (
            "vfolders_ownership_type",
            enum_field_getter(VFolderOwnershipType),
        ),
        "max_files": ("vfolders_max_files", None),
        "max_size": ("vfolders_max_size", None),
        "created_at": ("vfolders_created_at", dtparse),
        "last_used": ("vfolders_last_used", dtparse),
        "cloneable": ("vfolders_cloneable", None),
        "status": (
            "vfolders_status",
            enum_field_getter(VFolderOperationStatus),
        ),
    }

    _queryorder_colmap: Mapping[str, OrderSpecItem] = {
        "id": ("vfolders_id", None),
        "host": ("vfolders_host", None),
        "quota_scope_id": ("vfolders_quota_scope_id", None),
        "name": ("vfolders_name", None),
        "project_id": ("vfolders_project_id", None),
        "project_name": ("project_name", None),
        "user": ("vfolders_user", None),
        "user_email": ("users_email", None),
        "creator": ("vfolders_creator", None),
        "usage_mode": ("vfolders_usage_mode", None),
        "permission": ("vfolders_permission", None),
        "ownership_type": ("vfolders_ownership_type", None),
        "max_files": ("vfolders_max_files", None),
        "max_size": ("vfolders_max_size", None),
        "created_at": ("vfolders_created_at", None),
        "last_used": ("vfolders_last_used", None),
        "cloneable": ("vfolders_cloneable", None),
        "status": ("vfolders_status", None),
        "cur_size": ("vfolders_cur_size", None),
    }

    @classmethod
    async def load_count(
        cls,
        graph_ctx: GraphQueryContext,
        *,
        domain_name: str = None,
        project_id: uuid.UUID = None,
        user_id: uuid.UUID = None,
        filter: str = None,
    ) -> int:
        from .user import users

        j = vfolders.join(users, vfolders.c.user == users.c.uuid, isouter=True)
        query = sa.select([sa.func.count()]).select_from(j)
        if domain_name is not None:
            query = query.where(users.c.domain_name == domain_name)
        if project_id is not None:
            query = query.where(vfolders.c.project_id == project_id)
        if user_id is not None:
            query = query.where(vfolders.c.user == user_id)
        if filter is not None:
            qfparser = QueryFilterParser(cls._queryfilter_fieldspec)
            query = qfparser.append_filter(query, filter)
        async with graph_ctx.db.begin_readonly() as conn:
            result = await conn.execute(query)
            return result.scalar()

    @classmethod
    async def load_slice(
        cls,
        graph_ctx: GraphQueryContext,
        limit: int,
        offset: int,
        *,
        domain_name: str = None,
        project_id: uuid.UUID = None,
        user_id: uuid.UUID = None,
        filter: str = None,
        order: str = None,
    ) -> Sequence[VirtualFolder]:
        from .project import projects
        from .user import users

        j = vfolders.join(users, vfolders.c.user == users.c.uuid, isouter=True).join(
            projects, vfolders.c.project_id == projects.c.id, isouter=True
        )
        query = (
            sa.select([vfolders, users.c.email, projects.c.name.label("projects_name")])
            .select_from(j)
            .limit(limit)
            .offset(offset)
        )
        if domain_name is not None:
            query = query.where(users.c.domain_name == domain_name)
        if project_id is not None:
            query = query.where(vfolders.c.project_id == project_id)
        if user_id is not None:
            query = query.where(vfolders.c.user == user_id)
        if filter is not None:
            qfparser = QueryFilterParser(cls._queryfilter_fieldspec)
            query = qfparser.append_filter(query, filter)
        if order is not None:
            qoparser = QueryOrderParser(cls._queryorder_colmap)
            query = qoparser.append_ordering(query, order)
        else:
            query = query.order_by(vfolders.c.created_at.desc())
        async with graph_ctx.db.begin_readonly() as conn:
            return [
                obj
                async for r in (await conn.stream(query))
                if (obj := cls.from_row(graph_ctx, r)) is not None
            ]

    @classmethod
    async def batch_load_by_user(
        cls,
        graph_ctx: GraphQueryContext,
        user_uuids: Sequence[uuid.UUID],
        *,
        domain_name: str = None,
        project_id: uuid.UUID = None,
    ) -> Sequence[Sequence[VirtualFolder]]:
        from .user import users

        # TODO: num_attached count project-by
        j = sa.join(vfolders, users, vfolders.c.user == users.c.uuid)
        query = (
            sa.select([vfolders])
            .select_from(j)
            .where(vfolders.c.user.in_(user_uuids))
            .order_by(sa.desc(vfolders.c.created_at))
        )
        if domain_name is not None:
            query = query.where(users.c.domain_name == domain_name)
        if project_id is not None:
            query = query.where(vfolders.c.project_id == project_id)
        async with graph_ctx.db.begin_readonly() as conn:
            return await batch_multiresult(
                graph_ctx,
                conn,
                query,
                cls,
                user_uuids,
                lambda row: row["user"],
            )

    @classmethod
    async def load_count_invited(
        cls,
        graph_ctx: GraphQueryContext,
        *,
        domain_name: str = None,
        group_id: uuid.UUID = None,
        user_id: uuid.UUID = None,
        filter: str = None,
    ) -> int:
        from .user import users

        j = vfolders.join(
            vfolder_permissions,
            vfolders.c.id == vfolder_permissions.c.vfolder,
        ).join(
            users,
            vfolder_permissions.c.user == users.c.uuid,
        )
        query = (
            sa.select([sa.func.count()])
            .select_from(j)
            .where(
                (vfolder_permissions.c.user == user_id)
                & (vfolders.c.ownership_type == VFolderOwnershipType.USER),
            )
        )
        if domain_name is not None:
            query = query.where(users.c.domain_name == domain_name)
        if filter is not None:
            qfparser = QueryFilterParser(cls._queryfilter_fieldspec)
            query = qfparser.append_filter(query, filter)
        async with graph_ctx.db.begin_readonly() as conn:
            result = await conn.execute(query)
            return result.scalar()

    @classmethod
    async def load_slice_invited(
        cls,
        graph_ctx: GraphQueryContext,
        limit: int,
        offset: int,
        *,
        domain_name: str = None,
        group_id: uuid.UUID = None,
        user_id: uuid.UUID = None,
        filter: str = None,
        order: str = None,
    ) -> list[VirtualFolder]:
        from .user import users

        j = vfolders.join(
            vfolder_permissions,
            vfolders.c.id == vfolder_permissions.c.vfolder,
        ).join(
            users,
            vfolder_permissions.c.user == users.c.uuid,
        )
        query = (
            sa.select([vfolders, users.c.email])
            .select_from(j)
            .where(
                (vfolder_permissions.c.user == user_id)
                & (vfolders.c.ownership_type == VFolderOwnershipType.USER),
            )
            .limit(limit)
            .offset(offset)
        )
        if domain_name is not None:
            query = query.where(users.c.domain_name == domain_name)
        if filter is not None:
            qfparser = QueryFilterParser(cls._queryfilter_fieldspec)
            query = qfparser.append_filter(query, filter)
        if order is not None:
            qoparser = QueryOrderParser(cls._queryorder_colmap)
            query = qoparser.append_ordering(query, order)
        else:
            query = query.order_by(vfolders.c.created_at.desc())
        async with graph_ctx.db.begin_readonly() as conn:
            return [
                obj
                async for r in (await conn.stream(query))
                if (obj := cls.from_row(graph_ctx, r)) is not None
            ]

    @classmethod
    async def load_count_project(
        cls,
        graph_ctx: GraphQueryContext,
        *,
        domain_name: str = None,
        group_id: uuid.UUID = None,
        user_id: uuid.UUID = None,
        filter: str = None,
    ) -> int:
        from ai.backend.manager.models import association_projects_users as apus

        from .project import projects

        query = sa.select([apus.c.project_id]).select_from(apus).where(apus.c.user_id == user_id)

        async with graph_ctx.db.begin_readonly() as conn:
            result = await conn.execute(query)

        project_rows = result.fetchall()
        project_ids = [project_row.project_id for project_row in project_rows]
        j = sa.join(vfolders, projects, vfolders.c.group == projects.c.id)
        query = sa.select([sa.func.count()]).select_from(j).where(vfolders.c.group.in_(project_ids))

        if domain_name is not None:
            query = query.where(projects.c.domain_name == domain_name)
        if filter is not None:
            qfparser = QueryFilterParser(cls._queryfilter_fieldspec)
            query = qfparser.append_filter(query, filter)
        async with graph_ctx.db.begin_readonly() as conn:
            result = await conn.execute(query)
            return result.scalar()

    @classmethod
    async def load_slice_project(
        cls,
        graph_ctx: GraphQueryContext,
        limit: int,
        offset: int,
        *,
        domain_name: str = None,
        group_id: uuid.UUID = None,
        user_id: uuid.UUID = None,
        filter: str = None,
        order: str = None,
    ) -> list[VirtualFolder]:
        from ai.backend.manager.models import association_projects_users as apus

        from .project import projects

        query = sa.select([apus.c.project_id]).select_from(apus).where(apus.c.user_id == user_id)
        async with graph_ctx.db.begin_readonly() as conn:
            result = await conn.execute(query)
        project_rows = result.fetchall()
        project_ids = [project_row.project_id for project_row in project_rows]
        j = vfolders.join(projects, vfolders.c.group == projects.c.id)
        query = (
            sa.select(
                [
                    vfolders,
                    projects.c.name.label("projects_name"),
                ]
            )
            .select_from(j)
            .where(vfolders.c.group.in_(project_ids))
            .limit(limit)
            .offset(offset)
        )
        if domain_name is not None:
            query = query.where(projects.c.domain_name == domain_name)
        if filter is not None:
            qfparser = QueryFilterParser(cls._queryfilter_fieldspec)
            query = qfparser.append_filter(query, filter)
        if order is not None:
            qoparser = QueryOrderParser(cls._queryorder_colmap)
            query = qoparser.append_ordering(query, order)
        else:
            query = query.order_by(vfolders.c.created_at.desc())
        async with graph_ctx.db.begin_readonly() as conn:
            return [
                obj
                async for r in (await conn.stream(query))
                if (obj := cls.from_row(graph_ctx, r)) is not None
            ]


class VirtualFolderList(graphene.ObjectType):
    class Meta:
        interfaces = (PaginatedList,)

    items = graphene.List(VirtualFolder, required=True)


class VirtualFolderPermission(graphene.ObjectType):
    class Meta:
        interfaces = (Item,)

    permission = graphene.String()
    vfolder = graphene.UUID()
    vfolder_name = graphene.String()
    user = graphene.UUID()
    user_email = graphene.String()

    @classmethod
    def from_row(cls, ctx: GraphQueryContext, row: Row) -> Optional[VirtualFolderPermission]:
        if row is None:
            return None
        return cls(
            permission=row["permission"],
            vfolder=row["vfolder"],
            vfolder_name=row["name"],
            user=row["user"],
            user_email=row["email"],
        )

    _queryfilter_fieldspec: Mapping[str, FieldSpecItem] = {
        "permission": ("vfolder_permissions_permission", enum_field_getter(VFolderPermission)),
        "vfolder": ("vfolder_permissions_vfolder", None),
        "vfolder_name": ("vfolders_name", None),
        "user": ("vfolder_permissions_user", None),
        "user_email": ("users_email", None),
    }

    _queryorder_colmap: Mapping[str, OrderSpecItem] = {
        "permission": ("vfolder_permissions_permission", None),
        "vfolder": ("vfolder_permissions_vfolder", None),
        "vfolder_name": ("vfolders_name", None),
        "user": ("vfolder_permissions_user", None),
        "user_email": ("users_email", None),
    }

    @classmethod
    async def load_count(
        cls,
        graph_ctx: GraphQueryContext,
        *,
        user_id: uuid.UUID = None,
        filter: str = None,
    ) -> int:
        from .user import users

        j = vfolder_permissions.join(vfolders, vfolders.c.id == vfolder_permissions.c.vfolder).join(
            users, users.c.uuid == vfolder_permissions.c.user
        )
        query = sa.select([sa.func.count()]).select_from(j)
        if user_id is not None:
            query = query.where(vfolders.c.user == user_id)
        if filter is not None:
            qfparser = QueryFilterParser(cls._queryfilter_fieldspec)
            query = qfparser.append_filter(query, filter)
        async with graph_ctx.db.begin_readonly() as conn:
            result = await conn.execute(query)
            return result.scalar()

    @classmethod
    async def load_slice(
        cls,
        graph_ctx: GraphQueryContext,
        limit: int,
        offset: int,
        *,
        user_id: uuid.UUID = None,
        filter: str = None,
        order: str = None,
    ) -> list[VirtualFolderPermission]:
        from .user import users

        j = vfolder_permissions.join(vfolders, vfolders.c.id == vfolder_permissions.c.vfolder).join(
            users, users.c.uuid == vfolder_permissions.c.user
        )
        query = (
            sa.select([vfolder_permissions, vfolders.c.name, users.c.email])
            .select_from(j)
            .limit(limit)
            .offset(offset)
        )
        if user_id is not None:
            query = query.where(vfolders.c.user == user_id)
        if filter is not None:
            qfparser = QueryFilterParser(cls._queryfilter_fieldspec)
            query = qfparser.append_filter(query, filter)
        if order is not None:
            qoparser = QueryOrderParser(cls._queryorder_colmap)
            query = qoparser.append_ordering(query, order)
        else:
            query = query.order_by(vfolders.c.created_at.desc())
        async with graph_ctx.db.begin_readonly() as conn:
            return [
                obj
                async for r in (await conn.stream(query))
                if (obj := cls.from_row(graph_ctx, r)) is not None
            ]


class VirtualFolderPermissionList(graphene.ObjectType):
    class Meta:
        interfaces = (PaginatedList,)

    items = graphene.List(VirtualFolderPermission, required=True)


class QuotaDetails(graphene.ObjectType):
    usage_bytes = BigInt(required=False)
    usage_count = BigInt(required=False)
    hard_limit_bytes = BigInt(required=False)


class QuotaScope(graphene.ObjectType):
    class Meta:
        interfaces = (Item,)

    id = graphene.ID(required=True)
    quota_scope_id = graphene.String(required=True)
    storage_host_name = graphene.String(required=True)
    details = graphene.NonNull(QuotaDetails)

    @classmethod
    def from_vfolder_row(cls, ctx: GraphQueryContext, row: VFolderRow) -> QuotaScope:
        return QuotaScope(
            quota_scope_id=str(row.quota_scope_id),
            storage_host_name=row.host,
        )

    def resolve_id(self, info: graphene.ResolveInfo) -> str:
        return f"QuotaScope:{self.storage_host_name}/{self.quota_scope_id}"

    async def resolve_details(self, info: graphene.ResolveInfo) -> Optional[int]:
        from ai.backend.manager.models import ProjectRow, UserRow

        graph_ctx: GraphQueryContext = info.context
        proxy_name, volume_name = graph_ctx.storage_manager.split_host(self.storage_host_name)
        try:
            async with graph_ctx.storage_manager.request(
                proxy_name,
                "GET",
                "quota-scope",
                json={"volume": volume_name, "qsid": self.quota_scope_id},
                raise_for_status=True,
            ) as (_, storage_resp):
                quota_config = await storage_resp.json()
                usage_bytes = quota_config["used_bytes"]
                if usage_bytes is not None and usage_bytes < 0:
                    usage_bytes = None
                return QuotaDetails(
                    # FIXME: limit scaning this only for fast scan capable volumes
                    usage_bytes=usage_bytes,
                    hard_limit_bytes=quota_config["limit_bytes"] or None,
                    usage_count=None,  # TODO: Implement
                )
        except aiohttp.ClientResponseError:
            qsid = QuotaScopeID.parse(self.quota_scope_id)
            async with graph_ctx.db.begin_readonly_session() as sess:
                await ensure_quota_scope_accessible_by_user(sess, qsid, graph_ctx.user)
                if qsid.scope_type == QuotaScopeType.USER:
                    query = (
                        sa.select(UserRow)
                        .where(UserRow.uuid == qsid.scope_id)
                        .options(selectinload(UserRow.resource_policy_row))
                    )
                else:
                    query = (
                        sa.select(ProjectRow)
                        .where(ProjectRow.id == qsid.scope_id)
                        .options(selectinload(ProjectRow.resource_policy_row))
                    )
                result = await sess.scalar(query)
                resource_policy_constraint = result.resource_policy_row.max_vfolder_size
                if resource_policy_constraint is not None and resource_policy_constraint < 0:
                    resource_policy_constraint = None

            return QuotaDetails(
                usage_bytes=None,
                hard_limit_bytes=resource_policy_constraint,
                usage_count=None,  # TODO: Implement
            )


class QuotaScopeInput(graphene.InputObjectType):
    hard_limit_bytes = BigInt(required=False)


class SetQuotaScope(graphene.Mutation):
    allowed_roles = (
        UserRole.SUPERADMIN,
        UserRole.ADMIN,
    )

    class Arguments:
        quota_scope_id = graphene.String(required=True)
        storage_host_name = graphene.String(required=True)
        props = QuotaScopeInput(required=True)

    quota_scope = graphene.Field(lambda: QuotaScope)

    @classmethod
    async def mutate(
        cls,
        root,
        info: graphene.ResolveInfo,
        quota_scope_id: str,
        storage_host_name: str,
        props: QuotaScopeInput,
    ) -> SetQuotaScope:
        qsid = QuotaScopeID.parse(quota_scope_id)
        graph_ctx: GraphQueryContext = info.context
        async with graph_ctx.db.begin_readonly_session() as sess:
            await ensure_quota_scope_accessible_by_user(sess, qsid, graph_ctx.user)

        max_vfolder_size = props.hard_limit_bytes
        proxy_name, volume_name = graph_ctx.storage_manager.split_host(storage_host_name)
        request_body = {
            "volume": volume_name,
            "qsid": str(qsid),
            "options": {"limit_bytes": max_vfolder_size},
        }
        async with graph_ctx.storage_manager.request(
            proxy_name,
            "PATCH",
            "quota-scope",
            json=request_body,
            raise_for_status=True,
        ):
            pass
        return cls(
            QuotaScope(
                quota_scope_id=quota_scope_id,
                storage_host_name=storage_host_name,
            )
        )


class UnsetQuotaScope(graphene.Mutation):
    allowed_roles = (
        UserRole.SUPERADMIN,
        UserRole.ADMIN,
    )

    class Arguments:
        quota_scope_id = graphene.String(required=True)
        storage_host_name = graphene.String(required=True)

    quota_scope = graphene.Field(lambda: QuotaScope)

    @classmethod
    async def mutate(
        cls,
        root,
        info: graphene.ResolveInfo,
        quota_scope_id: str,
        storage_host_name: str,
    ) -> SetQuotaScope:
        qsid = QuotaScopeID.parse(quota_scope_id)
        graph_ctx: GraphQueryContext = info.context
        proxy_name, volume_name = graph_ctx.storage_manager.split_host(storage_host_name)
        request_body: dict[str, Any] = {
            "volume": volume_name,
            "qsid": str(qsid),
        }
        async with graph_ctx.db.begin_readonly_session() as sess:
            await ensure_quota_scope_accessible_by_user(sess, qsid, graph_ctx.user)
        async with graph_ctx.storage_manager.request(
            proxy_name,
            "DELETE",
            "quota-scope/quota",
            json=request_body,
            raise_for_status=True,
        ):
            pass

        return cls(
            QuotaScope(
                quota_scope_id=quota_scope_id,
                storage_host_name=storage_host_name,
            )
        )<|MERGE_RESOLUTION|>--- conflicted
+++ resolved
@@ -439,17 +439,10 @@
         query = sa.select(
             vfolders_selectors + [vfolders.c.permission, projects.c.name], use_labels=True
         ).select_from(j)
-<<<<<<< HEAD
-        if user_role != UserRole.SUPERADMIN:
+        if user_role != UserRole.SUPERADMIN and user_role != "superadmin":
             query = query.where(vfolders.c.project_id.in_(project_ids))
         if extra_vf_project_conds is not None:
             query = query.where(extra_vf_project_conds)
-=======
-        if user_role != UserRole.SUPERADMIN and user_role != "superadmin":
-            query = query.where(vfolders.c.group.in_(group_ids))
-        if extra_vf_group_conds is not None:
-            query = query.where(extra_vf_group_conds)
->>>>>>> 72460905
         is_owner = (user_role == UserRole.ADMIN or user_role == "admin") or (
             user_role == UserRole.SUPERADMIN or user_role == "superadmin"
         )
