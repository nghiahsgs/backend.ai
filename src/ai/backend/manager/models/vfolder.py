from __future__ import annotations

import enum
import logging
import os.path
import uuid
from datetime import datetime
from pathlib import PurePosixPath
from typing import TYPE_CHECKING, Any, List, Mapping, NamedTuple, Optional, Sequence

import aiohttp
import aiotools
import graphene
import sqlalchemy as sa
import trafaret as t
from dateutil.parser import parse as dtparse
from dateutil.tz import tzutc
from graphene.types.datetime import DateTime as GQLDateTime
from sqlalchemy.dialects import postgresql as pgsql
from sqlalchemy.engine.row import Row
from sqlalchemy.ext.asyncio import AsyncConnection as SAConnection
from sqlalchemy.ext.asyncio import AsyncSession as SASession
from sqlalchemy.orm import selectinload

from ai.backend.common.bgtask import ProgressReporter
from ai.backend.common.logging import BraceStyleAdapter
from ai.backend.common.types import (
    QuotaScopeID,
    QuotaScopeType,
    VFolderHostPermission,
    VFolderHostPermissionMap,
    VFolderID,
    VFolderMount,
    VFolderUsageMode,
)

from ..api.exceptions import InvalidAPIParameters, VFolderNotFound, VFolderOperationFailed
from ..defs import RESERVED_VFOLDER_PATTERNS, RESERVED_VFOLDERS, VFOLDER_DSTPATHS_MAP
from ..types import UserScope
from .base import (
    GUID,
    Base,
    BigInt,
    EnumValueType,
    IDColumn,
    Item,
    PaginatedList,
    QuotaScopeIDType,
    batch_multiresult,
    metadata,
)
from .minilang.ordering import OrderSpecItem, QueryOrderParser
from .minilang.queryfilter import FieldSpecItem, QueryFilterParser, enum_field_getter
from .user import UserRole
from .utils import ExtendedAsyncSAEngine, execute_with_retry, sql_json_merge

if TYPE_CHECKING:
    from ..api.context import BackgroundTaskManager
    from .gql import GraphQueryContext
    from .storage import StorageSessionManager

__all__: Sequence[str] = (
    "vfolders",
    "vfolder_invitations",
    "vfolder_permissions",
    "VirtualFolder",
    "VFolderOwnershipType",
    "VFolderInvitationState",
    "VFolderPermission",
    "VFolderPermissionValidator",
    "VFolderOperationStatus",
    "VFolderAccessStatus",
    "DEAD_VFOLDER_STATUSES",
    "VFolderCloneInfo",
    "VFolderDeletionInfo",
    "VFolderRow",
    "QuotaScope",
    "SetQuotaScope",
    "UnsetQuotaScope",
    "query_accessible_vfolders",
    "initiate_vfolder_clone",
<<<<<<< HEAD
    "initiate_vfolder_removal",
    "get_allowed_vfolder_hosts_by_project",
=======
    "initiate_vfolder_purge",
    "get_allowed_vfolder_hosts_by_group",
>>>>>>> 0552b2c4
    "get_allowed_vfolder_hosts_by_user",
    "verify_vfolder_name",
    "prepare_vfolder_mounts",
    "update_vfolder_status",
    "filter_host_allowed_permission",
    "ensure_host_permission_allowed",
)


log = BraceStyleAdapter(logging.getLogger(__spec__.name))  # type: ignore[name-defined]


class VFolderOwnershipType(str, enum.Enum):
    """
    Ownership type of virtual folder.
    """

    USER = "user"
    PROJECT = "project"


class VFolderPermission(str, enum.Enum):
    """
    Permissions for a virtual folder given to a specific access key.
    RW_DELETE includes READ_WRITE and READ_WRITE includes READ_ONLY.
    """

    READ_ONLY = "ro"
    READ_WRITE = "rw"
    RW_DELETE = "wd"
    OWNER_PERM = "wd"  # resolved as RW_DELETE


class VFolderPermissionValidator(t.Trafaret):
    def check_and_return(self, value: Any) -> VFolderPermission:
        if value not in ["ro", "rw", "wd"]:
            self._failure('one of "ro", "rw", or "wd" required', value=value)
        return VFolderPermission(value)


class VFolderInvitationState(str, enum.Enum):
    """
    Virtual Folder invitation state.
    """

    PENDING = "pending"
    CANCELED = "canceled"  # canceled by inviter
    ACCEPTED = "accepted"
    REJECTED = "rejected"  # rejected by invitee


class VFolderOperationStatus(str, enum.Enum):
    """
    Introduce virtual folder current status for storage-proxy operations.
    """

    READY = "ready"
    PERFORMING = "performing"
    CLONING = "cloning"
    MOUNTED = "mounted"
    ERROR = "error"
    DELETE_ONGOING = "delete-ongoing"  # vfolder is being deleted
    DELETE_COMPLETE = "deleted-complete"  # vfolder is deleted
    PURGE_ONGOING = "purge-ongoing"  # vfolder is being removed permanently


class VFolderAccessStatus(str, enum.Enum):
    """
    Introduce virtual folder desired status for storage-proxy operations.
    Not added to db scheme  and determined only by current vfolder status.
    """

    READABLE = "readable"
    UPDATABLE = "updatable"
    RECOVERABLE = "recoverable"
    DELETABLE = "deletable"
    PURGABLE = "purgable"


DEAD_VFOLDER_STATUSES = (
    VFolderOperationStatus.DELETE_ONGOING,
    VFolderOperationStatus.DELETE_COMPLETE,
    VFolderOperationStatus.PURGE_ONGOING,
)


class VFolderDeletionInfo(NamedTuple):
    vfolder_id: VFolderID
    host: str


class VFolderCloneInfo(NamedTuple):
    source_vfolder_id: VFolderID
    source_host: str

    # Target Vfolder infos
    target_quota_scope_id: str
    target_vfolder_name: str
    target_host: str
    usage_mode: VFolderUsageMode
    permission: VFolderPermission
    email: str
    user_id: uuid.UUID
    cloneable: bool


vfolders = sa.Table(
    "vfolders",
    metadata,
    IDColumn("id"),
    # host will be '' if vFolder is unmanaged
    sa.Column("host", sa.String(length=128), nullable=False),
    sa.Column("quota_scope_id", QuotaScopeIDType, nullable=False),
    sa.Column("name", sa.String(length=64), nullable=False, index=True),
    sa.Column(
        "usage_mode",
        EnumValueType(VFolderUsageMode),
        default=VFolderUsageMode.GENERAL,
        nullable=False,
    ),
    sa.Column("permission", EnumValueType(VFolderPermission), default=VFolderPermission.READ_WRITE),
    sa.Column("max_files", sa.Integer(), default=1000),
    sa.Column("max_size", sa.Integer(), default=None),  # in MBytes
    sa.Column("num_files", sa.Integer(), default=0),
    sa.Column("cur_size", sa.Integer(), default=0),  # in KBytes
    sa.Column("created_at", sa.DateTime(timezone=True), server_default=sa.func.now()),
    sa.Column("last_used", sa.DateTime(timezone=True), nullable=True),
    # creator is always set to the user who created vfolder (regardless user/project types)
    sa.Column("creator", sa.String(length=128), nullable=True),
    # unmanaged vfolder represents the host-side absolute path instead of storage-based path.
    sa.Column("unmanaged_path", sa.String(length=512), nullable=True),
    sa.Column(
        "ownership_type",
        EnumValueType(VFolderOwnershipType),
        default=VFolderOwnershipType.USER,
        nullable=False,
    ),
    sa.Column("user", GUID, sa.ForeignKey("users.uuid"), nullable=True),  # owner if user vfolder
    sa.Column(
        "project_id", GUID, sa.ForeignKey("projects.id"), nullable=True
    ),  # owner if project vfolder
    sa.Column("cloneable", sa.Boolean, default=False, nullable=False),
    sa.Column(
        "status",
        EnumValueType(VFolderOperationStatus),
        default=VFolderOperationStatus.READY,
        server_default=VFolderOperationStatus.READY.value,
        nullable=False,
    ),
    # status_history records the most recent status changes for each status
    # e.g)
    # {
    #   "ready": "2022-10-22T10:22:30",
    #   "delete-pending": "2022-10-22T11:40:30",
    #   "delete-ongoing": "2022-10-25T10:22:30"
    # }
    sa.Column("status_history", pgsql.JSONB(), nullable=True, default=sa.null()),
    sa.CheckConstraint(
        "(ownership_type = 'user' AND \"user\" IS NOT NULL) OR "
        "(ownership_type = 'project' AND \"project_id\" IS NOT NULL)",
        name="ownership_type_match_with_user_or_project",
    ),
    sa.CheckConstraint(
        '("user" IS NULL AND "project_id" IS NOT NULL) OR ("user" IS NOT NULL AND "project_id"'
        " IS NULL)",
        name="either_one_of_user_or_project",
    ),
)


vfolder_attachment = sa.Table(
    "vfolder_attachment",
    metadata,
    sa.Column(
        "vfolder",
        GUID,
        sa.ForeignKey("vfolders.id", onupdate="CASCADE", ondelete="CASCADE"),
        nullable=False,
    ),
    sa.Column(
        "kernel",
        GUID,
        sa.ForeignKey("kernels.id", onupdate="CASCADE", ondelete="CASCADE"),
        nullable=False,
    ),
    sa.PrimaryKeyConstraint("vfolder", "kernel"),
)


vfolder_invitations = sa.Table(
    "vfolder_invitations",
    metadata,
    IDColumn("id"),
    sa.Column("permission", EnumValueType(VFolderPermission), default=VFolderPermission.READ_WRITE),
    sa.Column("inviter", sa.String(length=256)),  # email
    sa.Column("invitee", sa.String(length=256), nullable=False),  # email
    sa.Column(
        "state", EnumValueType(VFolderInvitationState), default=VFolderInvitationState.PENDING
    ),
    sa.Column("created_at", sa.DateTime(timezone=True), server_default=sa.func.now()),
    sa.Column(
        "modified_at",
        sa.DateTime(timezone=True),
        nullable=True,
        onupdate=sa.func.current_timestamp(),
    ),
    sa.Column(
        "vfolder",
        GUID,
        sa.ForeignKey("vfolders.id", onupdate="CASCADE", ondelete="CASCADE"),
        nullable=False,
    ),
)


vfolder_permissions = sa.Table(
    "vfolder_permissions",
    metadata,
    sa.Column("permission", EnumValueType(VFolderPermission), default=VFolderPermission.READ_WRITE),
    sa.Column(
        "vfolder",
        GUID,
        sa.ForeignKey("vfolders.id", onupdate="CASCADE", ondelete="CASCADE"),
        nullable=False,
    ),
    sa.Column("user", GUID, sa.ForeignKey("users.uuid"), nullable=False),
)


class VFolderRow(Base):
    __table__ = vfolders


def verify_vfolder_name(folder: str) -> bool:
    if folder in RESERVED_VFOLDERS:
        return False
    for pattern in RESERVED_VFOLDER_PATTERNS:
        if pattern.match(folder):
            return False
    return True


async def query_accessible_vfolders(
    conn: SAConnection,
    user_uuid: uuid.UUID,
    *,
    # when enabled, skip vfolder ownership check if user role is admin or superadmin
    allow_privileged_access=False,
    user_role=None,
    domain_name=None,
    allowed_vfolder_types=None,
    extra_vf_conds=None,
    extra_invited_vf_conds=None,
    extra_vf_user_conds=None,
    extra_vf_project_conds=None,
) -> Sequence[Mapping[str, Any]]:
    from ai.backend.manager.models import association_projects_users as apus
    from ai.backend.manager.models import projects, users

    if allowed_vfolder_types is None:
        allowed_vfolder_types = ["user"]  # legacy default

    vfolders_selectors = [
        vfolders.c.name,
        vfolders.c.id,
        vfolders.c.host,
        vfolders.c.quota_scope_id,
        vfolders.c.usage_mode,
        vfolders.c.created_at,
        vfolders.c.last_used,
        vfolders.c.max_files,
        vfolders.c.max_size,
        vfolders.c.ownership_type,
        vfolders.c.user,
        vfolders.c.project_id,
        vfolders.c.creator,
        vfolders.c.unmanaged_path,
        vfolders.c.cloneable,
        vfolders.c.status,
        vfolders.c.cur_size,
        # vfolders.c.permission,
        # users.c.email,
    ]

    async def _append_entries(_query, _is_owner=True):
        if extra_vf_conds is not None:
            _query = _query.where(extra_vf_conds)
        if extra_vf_user_conds is not None:
            _query = _query.where(extra_vf_user_conds)
        result = await conn.execute(_query)
        for row in result:
            row_keys = row.keys()
            _perm = (
                row.vfolder_permissions_permission
                if "vfolder_permissions_permission" in row_keys
                else row.vfolders_permission
            )
            entries.append(
                {
                    "name": row.vfolders_name,
                    "id": row.vfolders_id,
                    "host": row.vfolders_host,
                    "quota_scope_id": row.vfolders_quota_scope_id,
                    "usage_mode": row.vfolders_usage_mode,
                    "created_at": row.vfolders_created_at,
                    "last_used": row.vfolders_last_used,
                    "max_size": row.vfolders_max_size,
                    "max_files": row.vfolders_max_files,
                    "ownership_type": row.vfolders_ownership_type,
                    "user": str(row.vfolders_user) if row.vfolders_user else None,
                    "project_id": str(row.vfolders_project_id) if row.vfolders_project_id else None,
                    "creator": row.vfolders_creator,
                    "user_email": row.users_email if "users_email" in row_keys else None,
                    "project_name": row.projects_name if "projects_name" in row_keys else None,
                    "is_owner": _is_owner,
                    "permission": _perm,
                    "unmanaged_path": row.vfolders_unmanaged_path,
                    "cloneable": row.vfolders_cloneable,
                    "status": row.vfolders_status,
                    "cur_size": row.vfolders_cur_size,
                }
            )

    entries: List[dict] = []
    # User vfolders.
    if "user" in allowed_vfolder_types:
        # Scan my owned vfolders.
        j = vfolders.join(users, vfolders.c.user == users.c.uuid)
        query = sa.select(
            vfolders_selectors + [vfolders.c.permission, users.c.email], use_labels=True
        ).select_from(j)
        if not allow_privileged_access or (
            user_role != UserRole.ADMIN and user_role != UserRole.SUPERADMIN
        ):
            query = query.where(vfolders.c.user == user_uuid)
        await _append_entries(query)

        # Scan vfolders shared with me.
        j = vfolders.join(
            vfolder_permissions,
            vfolders.c.id == vfolder_permissions.c.vfolder,
            isouter=True,
        ).join(
            users,
            vfolders.c.user == users.c.uuid,
            isouter=True,
        )
        query = (
            sa.select(
                vfolders_selectors + [vfolder_permissions.c.permission, users.c.email],
                use_labels=True,
            )
            .select_from(j)
            .where(
                (vfolder_permissions.c.user == user_uuid)
                & (vfolders.c.ownership_type == VFolderOwnershipType.USER),
            )
        )
        if extra_invited_vf_conds is not None:
            query = query.where(extra_invited_vf_conds)
        await _append_entries(query, _is_owner=False)

    if "project" in allowed_vfolder_types:
        # Scan project vfolders.
        if user_role == UserRole.ADMIN or user_role == "admin":
            query = (
                sa.select([projects.c.id])
                .select_from(projects)
                .where(projects.c.domain_name == domain_name)
            )
            result = await conn.execute(query)
            grps = result.fetchall()
            project_ids = [g.id for g in grps]
        else:
            j = sa.join(apus, users, apus.c.user_id == users.c.uuid)
            query = sa.select([apus.c.project_id]).select_from(j).where(apus.c.user_id == user_uuid)
            result = await conn.execute(query)
            grps = result.fetchall()
            project_ids = [g.project_id for g in grps]
        j = vfolders.join(projects, vfolders.c.project_id == projects.c.id)
        query = sa.select(
            vfolders_selectors + [vfolders.c.permission, projects.c.name], use_labels=True
        ).select_from(j)
        if user_role != UserRole.SUPERADMIN and user_role != "superadmin":
            query = query.where(vfolders.c.project_id.in_(project_ids))
        if extra_vf_project_conds is not None:
            query = query.where(extra_vf_project_conds)
        is_owner = (user_role == UserRole.ADMIN or user_role == "admin") or (
            user_role == UserRole.SUPERADMIN or user_role == "superadmin"
        )
        await _append_entries(query, is_owner)

        # Override permissions, if exists, for project vfolders.
        j = sa.join(
            vfolders,
            vfolder_permissions,
            vfolders.c.id == vfolder_permissions.c.vfolder,
        )
        query = (
            sa.select(vfolder_permissions.c.permission, vfolder_permissions.c.vfolder)
            .select_from(j)
            .where(
                (vfolders.c.project.in_(project_ids)) & (vfolder_permissions.c.user == user_uuid),
            )
        )
        if extra_vf_conds is not None:
            query = query.where(extra_vf_conds)
        if extra_vf_user_conds is not None:
            query = query.where(extra_vf_user_conds)
        result = await conn.execute(query)
        overriding_permissions: dict = {row.vfolder: row.permission for row in result}
        for entry in entries:
            if (
                entry["id"] in overriding_permissions
                and entry["ownership_type"] == VFolderOwnershipType.PROJECT
            ):
                entry["permission"] = overriding_permissions[entry["id"]]

    return entries


async def get_allowed_vfolder_hosts_by_project(
    conn: SAConnection,
    resource_policy,
    domain_name: str,
    project_id: Optional[uuid.UUID] = None,
    domain_admin: bool = False,
) -> VFolderHostPermissionMap:
    """
    Union `allowed_vfolder_hosts` from domain, project, and keypair_resource_policy.

    If `project_id` is not None, `allowed_vfolder_hosts` from the project is also merged.
    If the requester is a domain admin, gather all `allowed_vfolder_hosts` of the domain projects.
    """
    from . import domains, projects

    # Domain's allowed_vfolder_hosts.
    allowed_hosts = VFolderHostPermissionMap()
    query = sa.select([domains.c.allowed_vfolder_hosts]).where(
        (domains.c.name == domain_name) & (domains.c.is_active),
    )
    if values := await conn.scalar(query):
        allowed_hosts = allowed_hosts | values
    # Group's allowed_vfolder_hosts.
    if project_id is not None:
        query = sa.select([projects.c.allowed_vfolder_hosts]).where(
            (projects.c.domain_name == domain_name)
            & (projects.c.id == project_id)
            & (projects.c.is_active),
        )
        if values := await conn.scalar(query):
            allowed_hosts = allowed_hosts | values
    elif domain_admin:
        query = sa.select([projects.c.allowed_vfolder_hosts]).where(
            (projects.c.domain_name == domain_name) & (projects.c.is_active),
        )
        if rows := (await conn.execute(query)).fetchall():
            for row in rows:
                allowed_hosts = allowed_hosts | row.allowed_vfolder_hosts
    # Keypair Resource Policy's allowed_vfolder_hosts
    allowed_hosts = allowed_hosts | resource_policy["allowed_vfolder_hosts"]
    return allowed_hosts


async def get_allowed_vfolder_hosts_by_user(
    conn: SAConnection,
    resource_policy: Mapping[str, Any],
    domain_name: str,
    user_uuid: uuid.UUID,
    project_id: Optional[uuid.UUID] = None,
) -> VFolderHostPermissionMap:
    """
    Union `allowed_vfolder_hosts` from domain, projects, and keypair_resource_policy.

    All available `allowed_vfolder_hosts` of projects which requester associated will be merged.
    """
    from . import association_projects_users, domains, projects

    # Domain's allowed_vfolder_hosts.
    allowed_hosts = VFolderHostPermissionMap()
    query = sa.select([domains.c.allowed_vfolder_hosts]).where(
        (domains.c.name == domain_name) & (domains.c.is_active),
    )
    if values := await conn.scalar(query):
        allowed_hosts = allowed_hosts | values
    # User's Groups' allowed_vfolder_hosts.
    if project_id is not None:
        j = projects.join(
            association_projects_users,
            (
                (projects.c.id == association_projects_users.c.project_id)
                & (projects.c.id == project_id)
                & (association_projects_users.c.user_id == user_uuid)
            ),
        )
    else:
        j = projects.join(
            association_projects_users,
            (
                (projects.c.id == association_projects_users.c.project_id)
                & (association_projects_users.c.user_id == user_uuid)
            ),
        )
    query = (
        sa.select([projects.c.allowed_vfolder_hosts])
        .select_from(j)
        .where(
            (projects.c.domain_name == domain_name) & (projects.c.is_active),
        )
    )
    if rows := (await conn.execute(query)).fetchall():
        for row in rows:
            allowed_hosts = allowed_hosts | row.allowed_vfolder_hosts
    # Keypair Resource Policy's allowed_vfolder_hosts
    allowed_hosts = allowed_hosts | resource_policy["allowed_vfolder_hosts"]
    return allowed_hosts


async def prepare_vfolder_mounts(
    conn: SAConnection,
    storage_manager: StorageSessionManager,
    allowed_vfolder_types: Sequence[str],
    user_scope: UserScope,
    resource_policy: Mapping[str, Any],
    requested_mount_references: Sequence[str | uuid.UUID],
    requested_mount_reference_map: Mapping[str | uuid.UUID, str],
) -> Sequence[VFolderMount]:
    """
    Determine the actual mount information from the requested vfolder lists,
    vfolder configurations, and the given user scope.
    """
    requested_mounts: list[str] = [
        name for name in requested_mount_references if isinstance(name, str)
    ]
    requested_mount_map: dict[str, str] = {
        name: path for name, path in requested_mount_reference_map.items() if isinstance(name, str)
    }

    vfolder_ids_to_resolve = [
        vfid for vfid in requested_mount_references if isinstance(vfid, uuid.UUID)
    ]
    query = (
        sa.select([vfolders.c.id, vfolders.c.name])
        .select_from(vfolders)
        .where(vfolders.c.id.in_(vfolder_ids_to_resolve))
    )
    result = await conn.execute(query)

    for vfid, name in result.fetchall():
        requested_mounts.append(name)
        if path := requested_mount_reference_map.get(vfid):
            requested_mount_map[name] = path

    requested_vfolder_names: dict[str, str] = {}
    requested_vfolder_subpaths: dict[str, str] = {}
    requested_vfolder_dstpaths: dict[str, str] = {}
    matched_vfolder_mounts: list[VFolderMount] = []

    # Split the vfolder name and subpaths
    for key in requested_mounts:
        name, _, subpath = key.partition("/")
        if not PurePosixPath(os.path.normpath(key)).is_relative_to(name):
            raise InvalidAPIParameters(
                f"The subpath '{subpath}' should designate a subdirectory of the vfolder '{name}'.",
            )
        requested_vfolder_names[key] = name
        requested_vfolder_subpaths[key] = os.path.normpath(subpath)
    for key, value in requested_mount_map.items():
        requested_vfolder_dstpaths[key] = value

    # Check if there are overlapping mount sources
    for p1 in requested_mounts:
        for p2 in requested_mounts:
            if p1 == p2:
                continue
            if PurePosixPath(p1).is_relative_to(PurePosixPath(p2)):
                raise InvalidAPIParameters(
                    f"VFolder source path '{p1}' overlaps with '{p2}'",
                )

    # Query the accessible vfolders that satisfy either:
    # - the name matches with the requested vfolder name, or
    # - the name starts with a dot (dot-prefixed vfolder) for automatic mounting.
    if requested_vfolder_names:
        extra_vf_conds = vfolders.c.name.in_(
            requested_vfolder_names.values()
        ) | vfolders.c.name.startswith(".")
    else:
        extra_vf_conds = vfolders.c.name.startswith(".")
    accessible_vfolders = await query_accessible_vfolders(
        conn,
        user_scope.user_uuid,
        user_role=user_scope.user_role,
        domain_name=user_scope.domain_name,
        allowed_vfolder_types=allowed_vfolder_types,
        extra_vf_conds=extra_vf_conds,
    )

    # Fast-path for empty requested mounts
    if not accessible_vfolders:
        if requested_vfolder_names:
            raise VFolderNotFound("There is no accessible vfolders at all.")
        else:
            return []
    accessible_vfolders_map = {vfolder["name"]: vfolder for vfolder in accessible_vfolders}

    # add automount folder list into requested_vfolder_names
    # and requested_vfolder_subpath
    for _vfolder in accessible_vfolders:
        if _vfolder["name"].startswith("."):
            requested_vfolder_names.setdefault(_vfolder["name"], _vfolder["name"])
            requested_vfolder_subpaths.setdefault(_vfolder["name"], ".")

    # for vfolder in accessible_vfolders:
    for key, vfolder_name in requested_vfolder_names.items():
        if not (vfolder := accessible_vfolders_map.get(vfolder_name)):
            raise VFolderNotFound(f"VFolder {vfolder_name} is not found or accessible.")
        await ensure_host_permission_allowed(
            conn,
            vfolder["host"],
            allowed_vfolder_types=allowed_vfolder_types,
            user_uuid=user_scope.user_uuid,
            resource_policy=resource_policy,
            domain_name=user_scope.domain_name,
            project_id=user_scope.project_id,
            permission=VFolderHostPermission.MOUNT_IN_SESSION,
        )
        if vfolder["project_id"] is not None and vfolder["project_id"] != str(
            user_scope.project_id
        ):
            # User's accessible group vfolders should not be mounted
            # if they do not belong to the execution kernel.
            continue
        try:
            mount_base_path = PurePosixPath(
                await storage_manager.get_mount_path(
                    vfolder["host"],
                    VFolderID(vfolder["quota_scope_id"], vfolder["id"]),
                    PurePosixPath(requested_vfolder_subpaths[key]),
                ),
            )
        except VFolderOperationFailed as e:
            raise InvalidAPIParameters(e.extra_msg, e.extra_data) from None
        if (_vfname := vfolder["name"]) in VFOLDER_DSTPATHS_MAP:
            requested_vfolder_dstpaths[_vfname] = VFOLDER_DSTPATHS_MAP[_vfname]
        if vfolder["name"] == ".local" and vfolder["project_id"] is not None:
            # Auto-create per-user subdirectory inside the group-owned ".local" vfolder.
            async with storage_manager.request(
                vfolder["host"],
                "POST",
                "folder/file/mkdir",
                params={
                    "volume": storage_manager.split_host(vfolder["host"])[1],
                    "vfid": str(VFolderID(vfolder["quota_scope_id"], vfolder["id"])),
                    "relpath": str(user_scope.user_uuid.hex),
                    "exist_ok": True,
                },
            ):
                pass
            # Mount the per-user subdirectory as the ".local" vfolder.
            matched_vfolder_mounts.append(
                VFolderMount(
                    name=vfolder["name"],
                    vfid=VFolderID(vfolder["quota_scope_id"], vfolder["id"]),
                    vfsubpath=PurePosixPath(user_scope.user_uuid.hex),
                    host_path=mount_base_path / user_scope.user_uuid.hex,
                    kernel_path=PurePosixPath("/home/work/.local"),
                    mount_perm=vfolder["permission"],
                    usage_mode=vfolder["usage_mode"],
                )
            )
        else:
            # Normal vfolders
            kernel_path_raw = requested_vfolder_dstpaths.get(key)
            if kernel_path_raw is None:
                kernel_path = PurePosixPath(f"/home/work/{vfolder['name']}")
            else:
                kernel_path = PurePosixPath(kernel_path_raw)
                if not kernel_path.is_absolute():
                    kernel_path = PurePosixPath("/home/work", kernel_path_raw)
            matched_vfolder_mounts.append(
                VFolderMount(
                    name=vfolder["name"],
                    vfid=VFolderID(vfolder["quota_scope_id"], vfolder["id"]),
                    vfsubpath=PurePosixPath(requested_vfolder_subpaths[key]),
                    host_path=mount_base_path / requested_vfolder_subpaths[key],
                    kernel_path=kernel_path,
                    mount_perm=vfolder["permission"],
                    usage_mode=vfolder["usage_mode"],
                )
            )

    # Check if there are overlapping mount targets
    for vf1 in matched_vfolder_mounts:
        for vf2 in matched_vfolder_mounts:
            if vf1.name == vf2.name:
                continue
            if vf1.kernel_path.is_relative_to(vf2.kernel_path):
                raise InvalidAPIParameters(
                    f"VFolder mount path {vf1.kernel_path} overlaps with {vf2.kernel_path}",
                )

    return matched_vfolder_mounts


async def update_vfolder_status(
    engine: ExtendedAsyncSAEngine,
    vfolder_ids: Sequence[uuid.UUID],
    update_status: VFolderOperationStatus,
    do_log: bool = True,
) -> None:
    vfolder_info_len = len(vfolder_ids)
    cond = vfolders.c.id.in_(vfolder_ids)
    if vfolder_info_len == 0:
        return None
    elif vfolder_info_len == 1:
        cond = vfolders.c.id == vfolder_ids[0]

    async def _update() -> None:
        async with engine.begin_session() as db_session:
            query = (
                sa.update(vfolders)
                .values(
                    status=update_status,
                    status_history=sql_json_merge(
                        vfolders.c.status_history,
                        (),
                        {
                            update_status.name: datetime.now(tzutc()).isoformat(),
                        },
                    ),
                )
                .where(cond)
            )
            await db_session.execute(query)

    await execute_with_retry(_update)
    if do_log:
        log.debug(
            "Successfully updated status of VFolder(s) {} to {}",
            [str(x) for x in vfolder_ids],
            update_status.name,
        )


async def ensure_host_permission_allowed(
    db_conn,
    folder_host: str,
    *,
    permission: VFolderHostPermission,
    allowed_vfolder_types: Sequence[str],
    user_uuid: uuid.UUID,
    resource_policy: Mapping[str, Any],
    domain_name: str,
    project_id: Optional[uuid.UUID] = None,
) -> None:
    allowed_hosts = await filter_host_allowed_permission(
        db_conn,
        allowed_vfolder_types=allowed_vfolder_types,
        user_uuid=user_uuid,
        resource_policy=resource_policy,
        domain_name=domain_name,
        project_id=project_id,
    )
    if folder_host not in allowed_hosts or permission not in allowed_hosts[folder_host]:
        raise InvalidAPIParameters(f"`{permission}` Not allowed in vfolder host(`{folder_host}`)")


async def filter_host_allowed_permission(
    db_conn,
    *,
    allowed_vfolder_types: Sequence[str],
    user_uuid: uuid.UUID,
    resource_policy: Mapping[str, Any],
    domain_name: str,
    project_id: Optional[uuid.UUID] = None,
) -> VFolderHostPermissionMap:
    allowed_hosts = VFolderHostPermissionMap()
    if "user" in allowed_vfolder_types:
        allowed_hosts_by_user = await get_allowed_vfolder_hosts_by_user(
            db_conn, resource_policy, domain_name, user_uuid
        )
        allowed_hosts = allowed_hosts | allowed_hosts_by_user
    if (
        "group" in allowed_vfolder_types or "project" in allowed_vfolder_types
    ) and project_id is not None:
        allowed_hosts_by_group = await get_allowed_vfolder_hosts_by_project(
            db_conn, resource_policy, domain_name, project_id
        )
        allowed_hosts = allowed_hosts | allowed_hosts_by_group
    return allowed_hosts


async def initiate_vfolder_clone(
    db_engine: ExtendedAsyncSAEngine,
    vfolder_info: VFolderCloneInfo,
    storage_manager: StorageSessionManager,
    background_task_manager: BackgroundTaskManager,
) -> tuple[uuid.UUID, uuid.UUID]:
    source_vf_cond = vfolders.c.id == vfolder_info.source_vfolder_id.folder_id

    async def _update_status() -> None:
        async with db_engine.begin_session() as db_session:
            query = (
                sa.update(vfolders)
                .values(status=VFolderOperationStatus.CLONING)
                .where(source_vf_cond)
            )
            await db_session.execute(query)

    await execute_with_retry(_update_status)

    target_proxy, target_volume = storage_manager.split_host(vfolder_info.target_host)
    source_proxy, source_volume = storage_manager.split_host(vfolder_info.source_host)

    # Generate the ID of the destination vfolder.
    # TODO: If we refactor to use ORM, the folder ID will be created from the database by inserting
    #       the actual object (with RETURNING clause).  In that case, we need to temporarily
    #       mark the object to be "unusable-yet" until the storage proxy craetes the destination
    #       vfolder.  After done, we need to make another transaction to clear the unusable state.
    target_folder_id = VFolderID(vfolder_info.source_vfolder_id.quota_scope_id, uuid.uuid4())

    async def _clone(reporter: ProgressReporter) -> None:
        async def _insert_vfolder() -> None:
            async with db_engine.begin_session() as db_session:
                insert_values = {
                    "id": target_folder_id.folder_id,
                    "name": vfolder_info.target_vfolder_name,
                    "usage_mode": vfolder_info.usage_mode,
                    "permission": vfolder_info.permission,
                    "last_used": None,
                    "host": vfolder_info.target_host,
                    # TODO: add quota_scope_id
                    "creator": vfolder_info.email,
                    "ownership_type": VFolderOwnershipType("user"),
                    "user": vfolder_info.user_id,
                    "project": None,
                    "unmanaged_path": "",
                    "cloneable": vfolder_info.cloneable,
                    "quota_scope_id": vfolder_info.source_vfolder_id.quota_scope_id,
                }
                insert_query = sa.insert(vfolders, insert_values)
                try:
                    await db_session.execute(insert_query)
                except sa.exc.DataError:
                    # TODO: pass exception info
                    raise InvalidAPIParameters

        await execute_with_retry(_insert_vfolder)

        try:
            async with storage_manager.request(
                source_proxy,
                "POST",
                "folder/clone",
                json={
                    "src_volume": source_volume,
                    "src_vfid": str(vfolder_info.source_vfolder_id),
                    "dst_volume": target_volume,
                    "dst_vfid": str(target_folder_id),
                },
            ):
                pass
        except aiohttp.ClientResponseError:
            raise VFolderOperationFailed(extra_msg=str(vfolder_info.source_vfolder_id))

        async def _update_source_vfolder() -> None:
            async with db_engine.begin_session() as db_session:
                query = (
                    sa.update(vfolders)
                    .values(status=VFolderOperationStatus.READY)
                    .where(source_vf_cond)
                )
                await db_session.execute(query)

        await execute_with_retry(_update_source_vfolder)

    task_id = await background_task_manager.start(_clone)
    return task_id, target_folder_id.folder_id


async def initiate_vfolder_purge(
    db_engine: ExtendedAsyncSAEngine,
    requested_vfolders: Sequence[VFolderDeletionInfo],
    storage_manager: StorageSessionManager,
    storage_ptask_group: aiotools.PersistentTaskGroup,
) -> int:
    vfolder_info_len = len(requested_vfolders)
    vfolder_ids = tuple(vf_id.folder_id for vf_id, _ in requested_vfolders)
    vfolders.c.id.in_(vfolder_ids)
    if vfolder_info_len == 0:
        return 0
    elif vfolder_info_len == 1:
        vfolders.c.id == vfolder_ids[0]
    await update_vfolder_status(
        db_engine, vfolder_ids, VFolderOperationStatus.PURGE_ONGOING, do_log=False
    )

    row_deletion_infos: list[VFolderDeletionInfo] = []
    failed_deletion: list[tuple[VFolderDeletionInfo, str]] = []

    async def _delete():
        for vfolder_info in requested_vfolders:
            folder_id, host_name = vfolder_info
            proxy_name, volume_name = storage_manager.split_host(host_name)
            try:
                async with storage_manager.request(
                    proxy_name,
                    "POST",
                    "folder/delete",
                    json={
                        "volume": volume_name,
                        "vfid": str(folder_id),
                    },
                ) as (_, resp):
                    pass
            except (VFolderOperationFailed, InvalidAPIParameters) as e:
                if e.status == 404:
                    row_deletion_infos.append(vfolder_info)
                else:
                    failed_deletion.append((vfolder_info, repr(e)))
            except Exception as e:
                failed_deletion.append((vfolder_info, repr(e)))
            else:
                row_deletion_infos.append(vfolder_info)
        if row_deletion_infos:
            vfolder_ids = tuple(vf_id.folder_id for vf_id, _ in row_deletion_infos)

            async def _delete_row() -> None:
                async with db_engine.begin_session() as db_session:
                    await db_session.execute(
                        sa.delete(vfolders).where(vfolders.c.id.in_(vfolder_ids))
                    )

            await execute_with_retry(_delete_row)
            log.debug("Successfully removed vfolders {}", [str(x) for x in vfolder_ids])
        if failed_deletion:
            extra_data = {str(vfid.vfolder_id): err_msg for vfid, err_msg in failed_deletion}
            raise VFolderOperationFailed(extra_data=extra_data)

    storage_ptask_group.create_task(_delete(), name="delete_vfolders")
    log.debug("Started purging vfolders {}", [str(x) for x in vfolder_ids])

    return vfolder_info_len


async def ensure_quota_scope_accessible_by_user(
    conn: SASession,
    quota_scope: QuotaScopeID,
    user: Mapping[str, Any],
) -> None:
    from ai.backend.manager.models import ProjectRow, UserRow
    from ai.backend.manager.models import association_projects_users as apus

    # Lookup user table to match if quota is scoped to the user
    query = sa.select(UserRow).where(UserRow.uuid == quota_scope.scope_id)
    quota_scope_user = await conn.scalar(query)
    if quota_scope_user:
        match user["role"]:
            case UserRole.SUPERADMIN:
                return
            case UserRole.ADMIN:
                if quota_scope_user.domain == user["domain"]:
                    return
            case _:
                if quota_scope_user.uuid == user["uuid"]:
                    return
        raise InvalidAPIParameters

    # Lookup group table to match if quota is scoped to the group
    query = sa.select(ProjectRow).where(ProjectRow.id == quota_scope.scope_id)
    quota_scope_group = await conn.scalar(query)
    if quota_scope_group:
        match user["role"]:
            case UserRole.SUPERADMIN:
                return
            case UserRole.ADMIN:
                if quota_scope_group.domain == user["domain"]:
                    return
            case _:
                query = (
                    sa.select([apus.c.project_id])
                    .select_from(apus)
                    .where(
                        (apus.c.project_id == quota_scope.scope_id)
                        & (apus.c.user_id == user["uuid"])
                    )
                )
                matched_project_id = await conn.scalar(query)
                if matched_project_id:
                    return

    raise InvalidAPIParameters


class VirtualFolder(graphene.ObjectType):
    class Meta:
        interfaces = (Item,)

    host = graphene.String()
    quota_scope_id = graphene.String()
    name = graphene.String()
    user = graphene.UUID()  # User.id (current owner, null in project vfolders)
    user_email = graphene.String()  # User.email (current owner, null in project vfolders)
    project_id = graphene.UUID()  # Project.id (current owner, null in user vfolders)
    project_name = graphene.String()  # project.name (current owenr, null in user vfolders)
    group = graphene.UUID()  # Legacy.
    group_name = graphene.String()  # Legacy.
    creator = graphene.String()  # User.email (always set)
    unmanaged_path = graphene.String()
    usage_mode = graphene.String()
    permission = graphene.String()
    ownership_type = graphene.String()
    max_files = graphene.Int()
    max_size = BigInt()  # in MiB
    created_at = GQLDateTime()
    last_used = GQLDateTime()

    num_files = graphene.Int()
    cur_size = BigInt()
    # num_attached = graphene.Int()
    cloneable = graphene.Boolean()
    status = graphene.String()

    @classmethod
    def from_row(cls, ctx: GraphQueryContext, row: Row) -> Optional[VirtualFolder]:
        if row is None:
            return None

        return cls(
            id=row["id"],
            host=row["host"],
            quota_scope_id=row["quota_scope_id"],
            name=row["name"],
            user=row["user"],
            user_email=row["users_email"] if "users_email" in row else None,
            project_id=row["project_id"],
            project_name=row["projects_name"] if "projects_name" in row else None,
            group=row["project_id"],  # legacy
            group_name=row["projects_name"] if "projects_name" in row else None,  # legacy
            creator=row["creator"],
            unmanaged_path=row["unmanaged_path"],
            usage_mode=row["usage_mode"],
            permission=row["permission"],
            ownership_type=row["ownership_type"],
            max_files=row["max_files"],
            max_size=row["max_size"],  # in MiB
            created_at=row["created_at"],
            last_used=row["last_used"],
            # num_attached=row['num_attached'],
            cloneable=row["cloneable"],
            status=row["status"],
            cur_size=row["cur_size"],
        )

    async def resolve_num_files(self, info: graphene.ResolveInfo) -> int:
        # TODO: measure on-the-fly
        return 0

    _queryfilter_fieldspec: Mapping[str, FieldSpecItem] = {
        "id": ("vfolders_id", uuid.UUID),
        "host": ("vfolders_host", None),
        "quota_scope_id": ("vfolders_quota_scope_id", None),
        "name": ("vfolders_name", None),
        "project_id": ("vfolders_project_id", uuid.UUID),
        "project_name": ("projects_name", None),
        "user": ("vfolders_user", uuid.UUID),
        "user_email": ("users_email", None),
        "creator": ("vfolders_creator", None),
        "unmanaged_path": ("vfolders_unmanaged_path", None),
        "usage_mode": (
            "vfolders_usage_mode",
            enum_field_getter(VFolderUsageMode),
        ),
        "permission": (
            "vfolders_permission",
            enum_field_getter(VFolderPermission),
        ),
        "ownership_type": (
            "vfolders_ownership_type",
            enum_field_getter(VFolderOwnershipType),
        ),
        "max_files": ("vfolders_max_files", None),
        "max_size": ("vfolders_max_size", None),
        "created_at": ("vfolders_created_at", dtparse),
        "last_used": ("vfolders_last_used", dtparse),
        "cloneable": ("vfolders_cloneable", None),
        "status": (
            "vfolders_status",
            enum_field_getter(VFolderOperationStatus),
        ),
    }

    _queryorder_colmap: Mapping[str, OrderSpecItem] = {
        "id": ("vfolders_id", None),
        "host": ("vfolders_host", None),
        "quota_scope_id": ("vfolders_quota_scope_id", None),
        "name": ("vfolders_name", None),
        "project_id": ("vfolders_project_id", None),
        "project_name": ("project_name", None),
        "user": ("vfolders_user", None),
        "user_email": ("users_email", None),
        "creator": ("vfolders_creator", None),
        "usage_mode": ("vfolders_usage_mode", None),
        "permission": ("vfolders_permission", None),
        "ownership_type": ("vfolders_ownership_type", None),
        "max_files": ("vfolders_max_files", None),
        "max_size": ("vfolders_max_size", None),
        "created_at": ("vfolders_created_at", None),
        "last_used": ("vfolders_last_used", None),
        "cloneable": ("vfolders_cloneable", None),
        "status": ("vfolders_status", None),
        "cur_size": ("vfolders_cur_size", None),
    }

    @classmethod
    async def load_count(
        cls,
        graph_ctx: GraphQueryContext,
        *,
        domain_name: str = None,
        project_id: uuid.UUID = None,
        user_id: uuid.UUID = None,
        filter: str = None,
    ) -> int:
        from .user import users

        j = vfolders.join(users, vfolders.c.user == users.c.uuid, isouter=True)
        query = sa.select([sa.func.count()]).select_from(j)
        if domain_name is not None:
            query = query.where(users.c.domain_name == domain_name)
        if project_id is not None:
            query = query.where(vfolders.c.project_id == project_id)
        if user_id is not None:
            query = query.where(vfolders.c.user == user_id)
        if filter is not None:
            qfparser = QueryFilterParser(cls._queryfilter_fieldspec)
            query = qfparser.append_filter(query, filter)
        async with graph_ctx.db.begin_readonly() as conn:
            result = await conn.execute(query)
            return result.scalar()

    @classmethod
    async def load_slice(
        cls,
        graph_ctx: GraphQueryContext,
        limit: int,
        offset: int,
        *,
        domain_name: str = None,
        project_id: uuid.UUID = None,
        user_id: uuid.UUID = None,
        filter: str = None,
        order: str = None,
    ) -> Sequence[VirtualFolder]:
        from .project import projects
        from .user import users

        j = vfolders.join(users, vfolders.c.user == users.c.uuid, isouter=True).join(
            projects, vfolders.c.project_id == projects.c.id, isouter=True
        )
        query = (
            sa.select([vfolders, users.c.email, projects.c.name.label("projects_name")])
            .select_from(j)
            .limit(limit)
            .offset(offset)
        )
        if domain_name is not None:
            query = query.where(users.c.domain_name == domain_name)
        if project_id is not None:
            query = query.where(vfolders.c.project_id == project_id)
        if user_id is not None:
            query = query.where(vfolders.c.user == user_id)
        if filter is not None:
            qfparser = QueryFilterParser(cls._queryfilter_fieldspec)
            query = qfparser.append_filter(query, filter)
        if order is not None:
            qoparser = QueryOrderParser(cls._queryorder_colmap)
            query = qoparser.append_ordering(query, order)
        else:
            query = query.order_by(vfolders.c.created_at.desc())
        async with graph_ctx.db.begin_readonly() as conn:
            return [
                obj
                async for r in (await conn.stream(query))
                if (obj := cls.from_row(graph_ctx, r)) is not None
            ]

    @classmethod
    async def batch_load_by_id(
        cls,
        graph_ctx: GraphQueryContext,
        ids: list[str],
        *,
        domain_name: str | None = None,
        group_id: uuid.UUID | None = None,
        user_id: uuid.UUID | None = None,
        filter: str | None = None,
    ) -> Sequence[Sequence[VirtualFolder]]:
        from .user import UserRow

        j = sa.join(VFolderRow, UserRow, VFolderRow.user == UserRow.uuid)
        query = (
            sa.select(VFolderRow)
            .select_from(j)
            .where(VFolderRow.id.in_(ids))
            .order_by(sa.desc(VFolderRow.created_at))
        )
        if user_id is not None:
            query = query.where(VFolderRow.user == user_id)
            if domain_name is not None:
                query = query.where(UserRow.domain_name == domain_name)
        if group_id is not None:
            query = query.where(VFolderRow.group == group_id)
        if filter is not None:
            qfparser = QueryFilterParser(cls._queryfilter_fieldspec)
            query = qfparser.append_filter(query, filter)
        async with graph_ctx.db.begin_readonly_session() as db_sess:
            return await batch_multiresult(
                graph_ctx,
                db_sess,
                query,
                cls,
                ids,
                lambda row: row["user"],
            )

    @classmethod
    async def batch_load_by_user(
        cls,
        graph_ctx: GraphQueryContext,
        user_uuids: Sequence[uuid.UUID],
        *,
        domain_name: str = None,
        project_id: uuid.UUID = None,
    ) -> Sequence[Sequence[VirtualFolder]]:
        from .user import users

        # TODO: num_attached count project-by
        j = sa.join(vfolders, users, vfolders.c.user == users.c.uuid)
        query = (
            sa.select([vfolders])
            .select_from(j)
            .where(vfolders.c.user.in_(user_uuids))
            .order_by(sa.desc(vfolders.c.created_at))
        )
        if domain_name is not None:
            query = query.where(users.c.domain_name == domain_name)
        if project_id is not None:
            query = query.where(vfolders.c.project_id == project_id)
        async with graph_ctx.db.begin_readonly() as conn:
            return await batch_multiresult(
                graph_ctx,
                conn,
                query,
                cls,
                user_uuids,
                lambda row: row["user"],
            )

    @classmethod
    async def load_count_invited(
        cls,
        graph_ctx: GraphQueryContext,
        *,
        domain_name: str = None,
        group_id: uuid.UUID = None,
        user_id: uuid.UUID = None,
        filter: str = None,
    ) -> int:
        from .user import users

        j = vfolders.join(
            vfolder_permissions,
            vfolders.c.id == vfolder_permissions.c.vfolder,
        ).join(
            users,
            vfolder_permissions.c.user == users.c.uuid,
        )
        query = (
            sa.select([sa.func.count()])
            .select_from(j)
            .where(
                (vfolder_permissions.c.user == user_id)
                & (vfolders.c.ownership_type == VFolderOwnershipType.USER),
            )
        )
        if domain_name is not None:
            query = query.where(users.c.domain_name == domain_name)
        if filter is not None:
            qfparser = QueryFilterParser(cls._queryfilter_fieldspec)
            query = qfparser.append_filter(query, filter)
        async with graph_ctx.db.begin_readonly() as conn:
            result = await conn.execute(query)
            return result.scalar()

    @classmethod
    async def load_slice_invited(
        cls,
        graph_ctx: GraphQueryContext,
        limit: int,
        offset: int,
        *,
        domain_name: str = None,
        group_id: uuid.UUID = None,
        user_id: uuid.UUID = None,
        filter: str = None,
        order: str = None,
    ) -> list[VirtualFolder]:
        from .user import users

        j = vfolders.join(
            vfolder_permissions,
            vfolders.c.id == vfolder_permissions.c.vfolder,
        ).join(
            users,
            vfolder_permissions.c.user == users.c.uuid,
        )
        query = (
            sa.select([vfolders, users.c.email])
            .select_from(j)
            .where(
                (vfolder_permissions.c.user == user_id)
                & (vfolders.c.ownership_type == VFolderOwnershipType.USER),
            )
            .limit(limit)
            .offset(offset)
        )
        if domain_name is not None:
            query = query.where(users.c.domain_name == domain_name)
        if filter is not None:
            qfparser = QueryFilterParser(cls._queryfilter_fieldspec)
            query = qfparser.append_filter(query, filter)
        if order is not None:
            qoparser = QueryOrderParser(cls._queryorder_colmap)
            query = qoparser.append_ordering(query, order)
        else:
            query = query.order_by(vfolders.c.created_at.desc())
        async with graph_ctx.db.begin_readonly() as conn:
            return [
                obj
                async for r in (await conn.stream(query))
                if (obj := cls.from_row(graph_ctx, r)) is not None
            ]

    @classmethod
    async def load_count_project(
        cls,
        graph_ctx: GraphQueryContext,
        *,
        domain_name: str = None,
        group_id: uuid.UUID = None,
        user_id: uuid.UUID = None,
        filter: str = None,
    ) -> int:
        from ai.backend.manager.models import association_projects_users as apus

        from .project import projects

        query = sa.select([apus.c.project_id]).select_from(apus).where(apus.c.user_id == user_id)

        async with graph_ctx.db.begin_readonly() as conn:
            result = await conn.execute(query)

        project_rows = result.fetchall()
        project_ids = [project_row.project_id for project_row in project_rows]
        j = sa.join(vfolders, projects, vfolders.c.group == projects.c.id)
        query = sa.select([sa.func.count()]).select_from(j).where(vfolders.c.group.in_(project_ids))

        if domain_name is not None:
            query = query.where(projects.c.domain_name == domain_name)
        if filter is not None:
            qfparser = QueryFilterParser(cls._queryfilter_fieldspec)
            query = qfparser.append_filter(query, filter)
        async with graph_ctx.db.begin_readonly() as conn:
            result = await conn.execute(query)
            return result.scalar()

    @classmethod
    async def load_slice_project(
        cls,
        graph_ctx: GraphQueryContext,
        limit: int,
        offset: int,
        *,
        domain_name: str = None,
        group_id: uuid.UUID = None,
        user_id: uuid.UUID = None,
        filter: str = None,
        order: str = None,
    ) -> list[VirtualFolder]:
        from ai.backend.manager.models import association_projects_users as apus

        from .project import projects

        query = sa.select([apus.c.project_id]).select_from(apus).where(apus.c.user_id == user_id)
        async with graph_ctx.db.begin_readonly() as conn:
            result = await conn.execute(query)
        project_rows = result.fetchall()
        project_ids = [project_row.project_id for project_row in project_rows]
        j = vfolders.join(projects, vfolders.c.group == projects.c.id)
        query = (
            sa.select(
                [
                    vfolders,
                    projects.c.name.label("projects_name"),
                ]
            )
            .select_from(j)
            .where(vfolders.c.group.in_(project_ids))
            .limit(limit)
            .offset(offset)
        )
        if domain_name is not None:
            query = query.where(projects.c.domain_name == domain_name)
        if filter is not None:
            qfparser = QueryFilterParser(cls._queryfilter_fieldspec)
            query = qfparser.append_filter(query, filter)
        if order is not None:
            qoparser = QueryOrderParser(cls._queryorder_colmap)
            query = qoparser.append_ordering(query, order)
        else:
            query = query.order_by(vfolders.c.created_at.desc())
        async with graph_ctx.db.begin_readonly() as conn:
            return [
                obj
                async for r in (await conn.stream(query))
                if (obj := cls.from_row(graph_ctx, r)) is not None
            ]


class VirtualFolderList(graphene.ObjectType):
    class Meta:
        interfaces = (PaginatedList,)

    items = graphene.List(VirtualFolder, required=True)


class VirtualFolderPermission(graphene.ObjectType):
    class Meta:
        interfaces = (Item,)

    permission = graphene.String()
    vfolder = graphene.UUID()
    vfolder_name = graphene.String()
    user = graphene.UUID()
    user_email = graphene.String()

    @classmethod
    def from_row(cls, ctx: GraphQueryContext, row: Row) -> Optional[VirtualFolderPermission]:
        if row is None:
            return None
        return cls(
            permission=row["permission"],
            vfolder=row["vfolder"],
            vfolder_name=row["name"],
            user=row["user"],
            user_email=row["email"],
        )

    _queryfilter_fieldspec: Mapping[str, FieldSpecItem] = {
        "permission": ("vfolder_permissions_permission", enum_field_getter(VFolderPermission)),
        "vfolder": ("vfolder_permissions_vfolder", None),
        "vfolder_name": ("vfolders_name", None),
        "user": ("vfolder_permissions_user", None),
        "user_email": ("users_email", None),
    }

    _queryorder_colmap: Mapping[str, OrderSpecItem] = {
        "permission": ("vfolder_permissions_permission", None),
        "vfolder": ("vfolder_permissions_vfolder", None),
        "vfolder_name": ("vfolders_name", None),
        "user": ("vfolder_permissions_user", None),
        "user_email": ("users_email", None),
    }

    @classmethod
    async def load_count(
        cls,
        graph_ctx: GraphQueryContext,
        *,
        user_id: uuid.UUID = None,
        filter: str = None,
    ) -> int:
        from .user import users

        j = vfolder_permissions.join(vfolders, vfolders.c.id == vfolder_permissions.c.vfolder).join(
            users, users.c.uuid == vfolder_permissions.c.user
        )
        query = sa.select([sa.func.count()]).select_from(j)
        if user_id is not None:
            query = query.where(vfolders.c.user == user_id)
        if filter is not None:
            qfparser = QueryFilterParser(cls._queryfilter_fieldspec)
            query = qfparser.append_filter(query, filter)
        async with graph_ctx.db.begin_readonly() as conn:
            result = await conn.execute(query)
            return result.scalar()

    @classmethod
    async def load_slice(
        cls,
        graph_ctx: GraphQueryContext,
        limit: int,
        offset: int,
        *,
        user_id: uuid.UUID = None,
        filter: str = None,
        order: str = None,
    ) -> list[VirtualFolderPermission]:
        from .user import users

        j = vfolder_permissions.join(vfolders, vfolders.c.id == vfolder_permissions.c.vfolder).join(
            users, users.c.uuid == vfolder_permissions.c.user
        )
        query = (
            sa.select([vfolder_permissions, vfolders.c.name, users.c.email])
            .select_from(j)
            .limit(limit)
            .offset(offset)
        )
        if user_id is not None:
            query = query.where(vfolders.c.user == user_id)
        if filter is not None:
            qfparser = QueryFilterParser(cls._queryfilter_fieldspec)
            query = qfparser.append_filter(query, filter)
        if order is not None:
            qoparser = QueryOrderParser(cls._queryorder_colmap)
            query = qoparser.append_ordering(query, order)
        else:
            query = query.order_by(vfolders.c.created_at.desc())
        async with graph_ctx.db.begin_readonly() as conn:
            return [
                obj
                async for r in (await conn.stream(query))
                if (obj := cls.from_row(graph_ctx, r)) is not None
            ]


class VirtualFolderPermissionList(graphene.ObjectType):
    class Meta:
        interfaces = (PaginatedList,)

    items = graphene.List(VirtualFolderPermission, required=True)


class QuotaDetails(graphene.ObjectType):
    usage_bytes = BigInt(required=False)
    usage_count = BigInt(required=False)
    hard_limit_bytes = BigInt(required=False)


class QuotaScope(graphene.ObjectType):
    class Meta:
        interfaces = (Item,)

    id = graphene.ID(required=True)
    quota_scope_id = graphene.String(required=True)
    storage_host_name = graphene.String(required=True)
    details = graphene.NonNull(QuotaDetails)

    @classmethod
    def from_vfolder_row(cls, ctx: GraphQueryContext, row: VFolderRow) -> QuotaScope:
        return QuotaScope(
            quota_scope_id=str(row.quota_scope_id),
            storage_host_name=row.host,
        )

    def resolve_id(self, info: graphene.ResolveInfo) -> str:
        return f"QuotaScope:{self.storage_host_name}/{self.quota_scope_id}"

    async def resolve_details(self, info: graphene.ResolveInfo) -> Optional[int]:
        from ai.backend.manager.models import ProjectRow, UserRow

        graph_ctx: GraphQueryContext = info.context
        proxy_name, volume_name = graph_ctx.storage_manager.split_host(self.storage_host_name)
        try:
            async with graph_ctx.storage_manager.request(
                proxy_name,
                "GET",
                "quota-scope",
                json={"volume": volume_name, "qsid": self.quota_scope_id},
                raise_for_status=True,
            ) as (_, storage_resp):
                quota_config = await storage_resp.json()
                usage_bytes = quota_config["used_bytes"]
                if usage_bytes is not None and usage_bytes < 0:
                    usage_bytes = None
                return QuotaDetails(
                    # FIXME: limit scaning this only for fast scan capable volumes
                    usage_bytes=usage_bytes,
                    hard_limit_bytes=quota_config["limit_bytes"] or None,
                    usage_count=None,  # TODO: Implement
                )
        except aiohttp.ClientResponseError:
            qsid = QuotaScopeID.parse(self.quota_scope_id)
            async with graph_ctx.db.begin_readonly_session() as sess:
                await ensure_quota_scope_accessible_by_user(sess, qsid, graph_ctx.user)
                if qsid.scope_type == QuotaScopeType.USER:
                    query = (
                        sa.select(UserRow)
                        .where(UserRow.uuid == qsid.scope_id)
                        .options(selectinload(UserRow.resource_policy_row))
                    )
                else:
                    query = (
                        sa.select(ProjectRow)
                        .where(ProjectRow.id == qsid.scope_id)
                        .options(selectinload(ProjectRow.resource_policy_row))
                    )
                result = await sess.scalar(query)
                resource_policy_constraint = result.resource_policy_row.max_vfolder_size
                if resource_policy_constraint is not None and resource_policy_constraint < 0:
                    resource_policy_constraint = None

            return QuotaDetails(
                usage_bytes=None,
                hard_limit_bytes=resource_policy_constraint,
                usage_count=None,  # TODO: Implement
            )


class QuotaScopeInput(graphene.InputObjectType):
    hard_limit_bytes = BigInt(required=False)


class SetQuotaScope(graphene.Mutation):
    allowed_roles = (
        UserRole.SUPERADMIN,
        UserRole.ADMIN,
    )

    class Arguments:
        quota_scope_id = graphene.String(required=True)
        storage_host_name = graphene.String(required=True)
        props = QuotaScopeInput(required=True)

    quota_scope = graphene.Field(lambda: QuotaScope)

    @classmethod
    async def mutate(
        cls,
        root,
        info: graphene.ResolveInfo,
        quota_scope_id: str,
        storage_host_name: str,
        props: QuotaScopeInput,
    ) -> SetQuotaScope:
        qsid = QuotaScopeID.parse(quota_scope_id)
        graph_ctx: GraphQueryContext = info.context
        async with graph_ctx.db.begin_readonly_session() as sess:
            await ensure_quota_scope_accessible_by_user(sess, qsid, graph_ctx.user)

        max_vfolder_size = props.hard_limit_bytes
        proxy_name, volume_name = graph_ctx.storage_manager.split_host(storage_host_name)
        request_body = {
            "volume": volume_name,
            "qsid": str(qsid),
            "options": {"limit_bytes": max_vfolder_size},
        }
        async with graph_ctx.storage_manager.request(
            proxy_name,
            "PATCH",
            "quota-scope",
            json=request_body,
            raise_for_status=True,
        ):
            pass
        return cls(
            QuotaScope(
                quota_scope_id=quota_scope_id,
                storage_host_name=storage_host_name,
            )
        )


class UnsetQuotaScope(graphene.Mutation):
    allowed_roles = (
        UserRole.SUPERADMIN,
        UserRole.ADMIN,
    )

    class Arguments:
        quota_scope_id = graphene.String(required=True)
        storage_host_name = graphene.String(required=True)

    quota_scope = graphene.Field(lambda: QuotaScope)

    @classmethod
    async def mutate(
        cls,
        root,
        info: graphene.ResolveInfo,
        quota_scope_id: str,
        storage_host_name: str,
    ) -> SetQuotaScope:
        qsid = QuotaScopeID.parse(quota_scope_id)
        graph_ctx: GraphQueryContext = info.context
        proxy_name, volume_name = graph_ctx.storage_manager.split_host(storage_host_name)
        request_body: dict[str, Any] = {
            "volume": volume_name,
            "qsid": str(qsid),
        }
        async with graph_ctx.db.begin_readonly_session() as sess:
            await ensure_quota_scope_accessible_by_user(sess, qsid, graph_ctx.user)
        async with graph_ctx.storage_manager.request(
            proxy_name,
            "DELETE",
            "quota-scope/quota",
            json=request_body,
            raise_for_status=True,
        ):
            pass

        return cls(
            QuotaScope(
                quota_scope_id=quota_scope_id,
                storage_host_name=storage_host_name,
            )
        )<|MERGE_RESOLUTION|>--- conflicted
+++ resolved
@@ -79,13 +79,8 @@
     "UnsetQuotaScope",
     "query_accessible_vfolders",
     "initiate_vfolder_clone",
-<<<<<<< HEAD
-    "initiate_vfolder_removal",
+    "initiate_vfolder_purge",
     "get_allowed_vfolder_hosts_by_project",
-=======
-    "initiate_vfolder_purge",
-    "get_allowed_vfolder_hosts_by_group",
->>>>>>> 0552b2c4
     "get_allowed_vfolder_hosts_by_user",
     "verify_vfolder_name",
     "prepare_vfolder_mounts",
