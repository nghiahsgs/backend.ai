from __future__ import annotations

import enum
import logging
import os.path
import uuid
from datetime import datetime
from pathlib import PurePosixPath
from typing import TYPE_CHECKING, Any, Final, List, Mapping, NamedTuple, Optional, Sequence, cast

import aiohttp
import aiotools
import graphene
import sqlalchemy as sa
import trafaret as t
import yaml
from dateutil.parser import ParserError
from dateutil.parser import parse as dtparse
from dateutil.tz import tzutc
from graphene.types.datetime import DateTime as GQLDateTime
from graphql import Undefined
from sqlalchemy.dialects import postgresql as pgsql
from sqlalchemy.engine.row import Row
from sqlalchemy.ext.asyncio import AsyncConnection as SAConnection
from sqlalchemy.ext.asyncio import AsyncSession as SASession
from sqlalchemy.orm import load_only, relationship, selectinload

from ai.backend.common.bgtask import ProgressReporter
from ai.backend.common.config import model_definition_iv
from ai.backend.common.defs import BackgroundTaskLogLevel as LogLevel
from ai.backend.common.logging import BraceStyleAdapter
from ai.backend.common.types import (
    MountPermission,
    QuotaScopeID,
    QuotaScopeType,
    SessionId,
    VFolderHostPermission,
    VFolderHostPermissionMap,
    VFolderID,
    VFolderMount,
    VFolderUsageMode,
)

from ..api.exceptions import (
    InvalidAPIParameters,
    ObjectNotFound,
    VFolderNotFound,
    VFolderOperationFailed,
    VFolderPermissionError,
)
from ..defs import (
    DEFAULT_CHUNK_SIZE,
    RESERVED_VFOLDER_PATTERNS,
    RESERVED_VFOLDERS,
    VFOLDER_DSTPATHS_MAP,
)
from ..types import UserScope
from .base import (
    GUID,
    Base,
    BigInt,
    EnumValueType,
    FilterExprArg,
    IDColumn,
    Item,
    OrderExprArg,
    PaginatedList,
    QuotaScopeIDType,
    StrEnumType,
    batch_multiresult,
    generate_sql_info_for_gql_connection,
    metadata,
)
from .gql_relay import AsyncNode, Connection, ConnectionResolverResult
from .group import GroupRow, ProjectType
from .minilang.ordering import OrderSpecItem, QueryOrderParser
from .minilang.queryfilter import FieldSpecItem, QueryFilterParser, enum_field_getter
from .session import DEAD_SESSION_STATUSES, SessionRow
from .user import UserRole
from .utils import ExtendedAsyncSAEngine, execute_with_retry, sql_json_merge

if TYPE_CHECKING:
    from ..api.context import BackgroundTaskManager
    from .gql import GraphQueryContext
    from .storage import StorageSessionManager

__all__: Sequence[str] = (
    "vfolders",
    "vfolder_invitations",
    "vfolder_permissions",
    "VirtualFolder",
    "VFolderOwnershipType",
    "VFolderInvitationState",
    "VFolderPermission",
    "VFolderPermissionValidator",
    "VFolderOperationStatus",
    "VFolderStatusSet",
    "DEAD_VFOLDER_STATUSES",
    "VFolderCloneInfo",
    "VFolderDeletionInfo",
    "VFolderRow",
    "QuotaScope",
    "SetQuotaScope",
    "UnsetQuotaScope",
    "query_accessible_vfolders",
    "initiate_vfolder_clone",
    "initiate_vfolder_deletion",
    "get_allowed_vfolder_hosts_by_group",
    "get_allowed_vfolder_hosts_by_user",
    "verify_vfolder_name",
    "prepare_vfolder_mounts",
    "update_vfolder_status",
    "filter_host_allowed_permission",
    "ensure_host_permission_allowed",
    "vfolder_status_map",
    "DEAD_VFOLDER_STATUSES",
    "SOFT_DELETED_VFOLDER_STATUSES",
    "HARD_DELETED_VFOLDER_STATUSES",
    "VFolderPermissionSetAlias",
)


log = BraceStyleAdapter(logging.getLogger(__spec__.name))  # type: ignore[name-defined]


class VFolderOwnershipType(enum.StrEnum):
    """
    Ownership type of virtual folder.
    """

    USER = "user"
    GROUP = "group"


class VFolderPermission(enum.StrEnum):
    """
    Permissions for a virtual folder given to a specific access key.
    RW_DELETE includes READ_WRITE and READ_WRITE includes READ_ONLY.
    """

    READ_ONLY = "ro"
    READ_WRITE = "rw"
    RW_DELETE = "wd"
    OWNER_PERM = "wd"  # resolved as RW_DELETE


class VFolderPermissionValidator(t.Trafaret):
    def check_and_return(self, value: Any) -> VFolderPermission:
        if value not in ["ro", "rw", "wd"]:
            self._failure('one of "ro", "rw", or "wd" required', value=value)
        return VFolderPermission(value)


class VFolderInvitationState(enum.StrEnum):
    """
    Virtual Folder invitation state.
    """

    PENDING = "pending"
    CANCELED = "canceled"  # canceled by inviter
    ACCEPTED = "accepted"
    REJECTED = "rejected"  # rejected by invitee


class VFolderOperationStatus(enum.StrEnum):
    """
    Introduce virtual folder current status for storage-proxy operations.
    """

    READY = "ready"
    PERFORMING = "performing"
    CLONING = "cloning"
    MOUNTED = "mounted"
    ERROR = "error"

    DELETE_PENDING = "delete-pending"  # vfolder is in trash bin
    DELETE_ONGOING = "delete-ongoing"  # vfolder is being deleted in storage
    DELETE_COMPLETE = "delete-complete"  # vfolder is deleted permanently, only DB row remains
    DELETE_ERROR = "delete-error"


class VFolderStatusSet(enum.StrEnum):
    """
    Acts as an alias to represent set of VFolder statuses. Use this value as a key of
    `vfolder_status_map` dictionary to retrieve actual `VFolderOperationStatus` values.
    """

    READABLE = "readable"
    """Represents VFolder in a normal (readable, mountable and clonable) state"""

    MOUNTABLE = "mountable"
    """Represents VFolder in a mountable state"""

    UPDATABLE = "updatable"
    """Represents VFolder in idle (not performing active clone or removal) state"""

    DELETABLE = "deletable"
    """Simillar with UPDATABLE but does not allow VFolder in MOUNTED state"""

    PURGABLE = "purgable"
    """Represents VFolder located in trash bin. The meaning of `purge` here is
    completely different between our VFolder `/purge` API so be sure not to confuse.
    That API will be renamed any soon in a more self-representitive way."""

    RECOVERABLE = "recoverable"
    """alias of VFolderStatusSet.PURGABLE"""

    INACCESSIBLE = "inaccessible"
    """Represents VFolder which is now completely removed from storage and only its record is being kept"""


vfolder_status_map: Final[dict[VFolderStatusSet, set[VFolderOperationStatus]]] = {
    VFolderStatusSet.READABLE: {
        VFolderOperationStatus.READY,
        VFolderOperationStatus.PERFORMING,
        VFolderOperationStatus.CLONING,
        VFolderOperationStatus.MOUNTED,
        VFolderOperationStatus.ERROR,
        VFolderOperationStatus.DELETE_PENDING,
    },
    VFolderStatusSet.MOUNTABLE: {
        VFolderOperationStatus.READY,
        VFolderOperationStatus.PERFORMING,
        VFolderOperationStatus.CLONING,
        VFolderOperationStatus.MOUNTED,
    },
    # if UPDATABLE access status is requested, READY and MOUNTED operation statuses are accepted.
    VFolderStatusSet.UPDATABLE: {
        VFolderOperationStatus.READY,
        VFolderOperationStatus.MOUNTED,
    },
    # if DELETABLE access status is requested, only READY operation status is accepted.
    VFolderStatusSet.DELETABLE: {
        VFolderOperationStatus.READY,
    },
    # if DELETABLE access status is requested, only DELETE_PENDING operation status is accepted.
    VFolderStatusSet.PURGABLE: {
        VFolderOperationStatus.DELETE_PENDING,
    },
    VFolderStatusSet.RECOVERABLE: {
        VFolderOperationStatus.DELETE_PENDING,
    },
    VFolderStatusSet.INACCESSIBLE: {
        VFolderOperationStatus.DELETE_COMPLETE,
    },
}


class VFolderPermissionSetAlias(enum.Enum):
    READABLE = {
        VFolderPermission.READ_ONLY,
        VFolderPermission.READ_WRITE,
        VFolderPermission.RW_DELETE,
    }
    WRITABLE = {VFolderPermission.READ_WRITE, VFolderPermission.RW_DELETE}
    DELETABLE = {VFolderPermission.RW_DELETE}


SOFT_DELETED_VFOLDER_STATUSES = (
    VFolderOperationStatus.DELETE_PENDING,
    VFolderOperationStatus.DELETE_ONGOING,
)

HARD_DELETED_VFOLDER_STATUSES = (
    VFolderOperationStatus.DELETE_COMPLETE,
    VFolderOperationStatus.DELETE_ERROR,
)

DEAD_VFOLDER_STATUSES = (
    *SOFT_DELETED_VFOLDER_STATUSES,
    *HARD_DELETED_VFOLDER_STATUSES,
)


class VFolderDeletionInfo(NamedTuple):
    vfolder_id: VFolderID
    host: str


class VFolderCloneInfo(NamedTuple):
    source_vfolder_id: VFolderID
    source_host: str

    # Target Vfolder infos
    target_quota_scope_id: str
    target_vfolder_name: str
    target_host: str
    usage_mode: VFolderUsageMode
    permission: VFolderPermission
    email: str
    user_id: uuid.UUID
    cloneable: bool


vfolders = sa.Table(
    "vfolders",
    metadata,
    IDColumn("id"),
    # host will be '' if vFolder is unmanaged
    sa.Column("host", sa.String(length=128), nullable=False, index=True),
    sa.Column("quota_scope_id", QuotaScopeIDType, nullable=False),
    sa.Column("name", sa.String(length=64), nullable=False, index=True),
    sa.Column(
        "usage_mode",
        EnumValueType(VFolderUsageMode),
        default=VFolderUsageMode.GENERAL,
        nullable=False,
        index=True,
    ),
    sa.Column("permission", EnumValueType(VFolderPermission), default=VFolderPermission.READ_WRITE),
    sa.Column("max_files", sa.Integer(), default=1000),
    sa.Column("max_size", sa.Integer(), default=None),  # in MBytes
    sa.Column("num_files", sa.Integer(), default=0),
    sa.Column("cur_size", sa.Integer(), default=0),  # in KBytes
    sa.Column("created_at", sa.DateTime(timezone=True), server_default=sa.func.now()),
    sa.Column("last_used", sa.DateTime(timezone=True), nullable=True),
    # creator is always set to the user who created vfolder (regardless user/project types)
    sa.Column("creator", sa.String(length=128), nullable=True),
    # unmanaged vfolder represents the host-side absolute path instead of storage-based path.
    sa.Column("unmanaged_path", sa.String(length=512), nullable=True),
    sa.Column(
        "ownership_type",
        EnumValueType(VFolderOwnershipType),
        default=VFolderOwnershipType.USER,
        nullable=False,
        index=True,
    ),
    sa.Column("user", GUID, sa.ForeignKey("users.uuid"), nullable=True),  # owner if user vfolder
    sa.Column("group", GUID, sa.ForeignKey("groups.id"), nullable=True),  # owner if project vfolder
    sa.Column("cloneable", sa.Boolean, default=False, nullable=False),
    sa.Column(
        "status",
        StrEnumType(VFolderOperationStatus),
        default=VFolderOperationStatus.READY,
        server_default=VFolderOperationStatus.READY,
        nullable=False,
        index=True,
    ),
    # status_history records the most recent status changes for each status
    # e.g)
    # {
    #   "ready": "2022-10-22T10:22:30",
    #   "delete-pending": "2022-10-22T11:40:30",
    #   "delete-ongoing": "2022-10-25T10:22:30"
    # }
    sa.Column("status_history", pgsql.JSONB(), nullable=True, default=sa.null()),
    sa.Column("status_changed", sa.DateTime(timezone=True), nullable=True, index=True),
    sa.CheckConstraint(
        "(ownership_type = 'user' AND \"user\" IS NOT NULL) OR "
        "(ownership_type = 'group' AND \"group\" IS NOT NULL)",
        name="ownership_type_match_with_user_or_group",
    ),
    sa.CheckConstraint(
        '("user" IS NULL AND "group" IS NOT NULL) OR ("user" IS NOT NULL AND "group" IS NULL)',
        name="either_one_of_user_or_group",
    ),
)


vfolder_attachment = sa.Table(
    "vfolder_attachment",
    metadata,
    sa.Column(
        "vfolder",
        GUID,
        sa.ForeignKey("vfolders.id", onupdate="CASCADE", ondelete="CASCADE"),
        nullable=False,
    ),
    sa.Column(
        "kernel",
        GUID,
        sa.ForeignKey("kernels.id", onupdate="CASCADE", ondelete="CASCADE"),
        nullable=False,
    ),
    sa.PrimaryKeyConstraint("vfolder", "kernel"),
)


vfolder_invitations = sa.Table(
    "vfolder_invitations",
    metadata,
    IDColumn("id"),
    sa.Column("permission", EnumValueType(VFolderPermission), default=VFolderPermission.READ_WRITE),
    sa.Column("inviter", sa.String(length=256)),  # email
    sa.Column("invitee", sa.String(length=256), nullable=False),  # email
    sa.Column(
        "state", EnumValueType(VFolderInvitationState), default=VFolderInvitationState.PENDING
    ),
    sa.Column("created_at", sa.DateTime(timezone=True), server_default=sa.func.now()),
    sa.Column(
        "modified_at",
        sa.DateTime(timezone=True),
        nullable=True,
        onupdate=sa.func.current_timestamp(),
    ),
    sa.Column(
        "vfolder",
        GUID,
        sa.ForeignKey("vfolders.id", onupdate="CASCADE", ondelete="CASCADE"),
        nullable=False,
    ),
)


vfolder_permissions = sa.Table(
    "vfolder_permissions",
    metadata,
    sa.Column("permission", EnumValueType(VFolderPermission), default=VFolderPermission.READ_WRITE),
    sa.Column(
        "vfolder",
        GUID,
        sa.ForeignKey("vfolders.id", onupdate="CASCADE", ondelete="CASCADE"),
        nullable=False,
    ),
    sa.Column("user", GUID, sa.ForeignKey("users.uuid"), nullable=False),
)


class VFolderRow(Base):
    __table__ = vfolders

    endpoints = relationship("EndpointRow", back_populates="model_row")
    user_row = relationship("UserRow", back_populates="vfolder_row")
    group_row = relationship("GroupRow", back_populates="vfolder_row")

    @classmethod
    async def get(
        cls,
        session: SASession,
        id: uuid.UUID,
        load_user=False,
        load_group=False,
    ) -> "VFolderRow":
        query = sa.select(VFolderRow).where(VFolderRow.id == id)
        if load_user:
            query = query.options(selectinload(VFolderRow.user_row))
        if load_group:
            query = query.options(selectinload(VFolderRow.group_row))

        result = await session.scalar(query)
        if not result:
            raise ObjectNotFound(object_name="VFolder")
        return result

    def __contains__(self, key):
        return key in self.__dir__()

    def __getitem__(self, item):
        try:
            return getattr(self, item)
        except AttributeError:
            raise KeyError(item)

    @property
    def vfid(self) -> VFolderID:
        return VFolderID(self.quota_scope_id, self.id)


def verify_vfolder_name(folder: str) -> bool:
    if folder in RESERVED_VFOLDERS:
        return False
    for pattern in RESERVED_VFOLDER_PATTERNS:
        if pattern.match(folder):
            return False
    return True


async def query_accessible_vfolders(
    conn: SAConnection,
    user_uuid: uuid.UUID,
    *,
    # when enabled, skip vfolder ownership check if user role is admin or superadmin
    allow_privileged_access=False,
    user_role=None,
    domain_name=None,
    allowed_vfolder_types=None,
    extra_vf_conds=None,
    extra_invited_vf_conds=None,
    extra_vf_user_conds=None,
    extra_vf_group_conds=None,
) -> Sequence[Mapping[str, Any]]:
    from ai.backend.manager.models import association_groups_users as agus
    from ai.backend.manager.models import groups, users

    if allowed_vfolder_types is None:
        allowed_vfolder_types = ["user"]  # legacy default

    vfolders_selectors = [
        vfolders.c.name,
        vfolders.c.id,
        vfolders.c.host,
        vfolders.c.quota_scope_id,
        vfolders.c.usage_mode,
        vfolders.c.created_at,
        vfolders.c.last_used,
        vfolders.c.max_files,
        vfolders.c.max_size,
        vfolders.c.ownership_type,
        vfolders.c.user,
        vfolders.c.group,
        vfolders.c.creator,
        vfolders.c.unmanaged_path,
        vfolders.c.cloneable,
        vfolders.c.status,
        vfolders.c.cur_size,
        # vfolders.c.permission,
        # users.c.email,
    ]

    async def _append_entries(_query, _is_owner=True):
        if extra_vf_conds is not None:
            _query = _query.where(extra_vf_conds)
        if extra_vf_user_conds is not None:
            _query = _query.where(extra_vf_user_conds)
        result = await conn.execute(_query)
        for row in result:
            row_keys = row.keys()
            _perm = (
                row.vfolder_permissions_permission
                if "vfolder_permissions_permission" in row_keys
                else row.vfolders_permission
            )
            entries.append({
                "name": row.vfolders_name,
                "id": row.vfolders_id,
                "host": row.vfolders_host,
                "quota_scope_id": row.vfolders_quota_scope_id,
                "usage_mode": row.vfolders_usage_mode,
                "created_at": row.vfolders_created_at,
                "last_used": row.vfolders_last_used,
                "max_size": row.vfolders_max_size,
                "max_files": row.vfolders_max_files,
                "ownership_type": row.vfolders_ownership_type,
                "user": str(row.vfolders_user) if row.vfolders_user else None,
                "group": str(row.vfolders_group) if row.vfolders_group else None,
                "creator": row.vfolders_creator,
                "user_email": row.users_email if "users_email" in row_keys else None,
                "group_name": row.groups_name if "groups_name" in row_keys else None,
                "is_owner": _is_owner,
                "permission": _perm,
                "unmanaged_path": row.vfolders_unmanaged_path,
                "cloneable": row.vfolders_cloneable,
                "status": row.vfolders_status,
                "cur_size": row.vfolders_cur_size,
            })

    entries: List[dict] = []
    # User vfolders.
    if "user" in allowed_vfolder_types:
        # Scan vfolders on requester's behalf.
        j = vfolders.join(users, vfolders.c.user == users.c.uuid)
        query = (
            sa.select(vfolders_selectors + [vfolders.c.permission, users.c.email], use_labels=True)
            .select_from(j)
            .where(vfolders.c.status.not_in(vfolder_status_map[VFolderStatusSet.INACCESSIBLE]))
        )
        if not allow_privileged_access or (
            user_role != UserRole.ADMIN and user_role != UserRole.SUPERADMIN
        ):
            query = query.where(vfolders.c.user == user_uuid)
        await _append_entries(query)

        # Scan vfolders shared with requester.
        j = vfolders.join(
            vfolder_permissions,
            vfolders.c.id == vfolder_permissions.c.vfolder,
            isouter=True,
        ).join(
            users,
            vfolders.c.user == users.c.uuid,
            isouter=True,
        )
        query = (
            sa.select(
                vfolders_selectors + [vfolder_permissions.c.permission, users.c.email],
                use_labels=True,
            )
            .select_from(j)
            .where(
                (vfolder_permissions.c.user == user_uuid)
                & (vfolders.c.ownership_type == VFolderOwnershipType.USER)
                & (vfolders.c.status.not_in(vfolder_status_map[VFolderStatusSet.INACCESSIBLE])),
            )
        )
        if extra_invited_vf_conds is not None:
            query = query.where(extra_invited_vf_conds)
        await _append_entries(query, _is_owner=False)

    if "group" in allowed_vfolder_types:
        # Scan group vfolders.
        if user_role == UserRole.ADMIN or user_role == "admin":
            query = (
                sa.select([groups.c.id])
                .select_from(groups)
                .where(groups.c.domain_name == domain_name)
            )
            result = await conn.execute(query)
            grps = result.fetchall()
            group_ids = [g.id for g in grps]
        else:
            j = sa.join(agus, users, agus.c.user_id == users.c.uuid)
            query = sa.select([agus.c.group_id]).select_from(j).where(agus.c.user_id == user_uuid)
            result = await conn.execute(query)
            grps = result.fetchall()
            group_ids = [g.group_id for g in grps]
        j = vfolders.join(groups, vfolders.c.group == groups.c.id)
        query = sa.select(
            vfolders_selectors + [vfolders.c.permission, groups.c.name], use_labels=True
        ).select_from(j)
        if user_role != UserRole.SUPERADMIN and user_role != "superadmin":
            query = query.where(vfolders.c.group.in_(group_ids))
        if extra_vf_group_conds is not None:
            query = query.where(extra_vf_group_conds)
        is_owner = (user_role == UserRole.ADMIN or user_role == "admin") or (
            user_role == UserRole.SUPERADMIN or user_role == "superadmin"
        )
        await _append_entries(query, is_owner)

        # Override permissions, if exists, for group vfolders.
        j = sa.join(
            vfolders,
            vfolder_permissions,
            vfolders.c.id == vfolder_permissions.c.vfolder,
        )
        query = (
            sa.select(vfolder_permissions.c.permission, vfolder_permissions.c.vfolder)
            .select_from(j)
            .where(
                (vfolders.c.group.in_(group_ids))
                & (vfolder_permissions.c.user == user_uuid)
                & (vfolders.c.status.not_in(vfolder_status_map[VFolderStatusSet.INACCESSIBLE])),
            )
        )
        if extra_vf_conds is not None:
            query = query.where(extra_vf_conds)
        if extra_vf_user_conds is not None:
            query = query.where(extra_vf_user_conds)
        result = await conn.execute(query)
        overriding_permissions: dict = {row.vfolder: row.permission for row in result}
        for entry in entries:
            if (
                entry["id"] in overriding_permissions
                and entry["ownership_type"] == VFolderOwnershipType.GROUP
            ):
                entry["permission"] = overriding_permissions[entry["id"]]

    return entries


async def get_allowed_vfolder_hosts_by_group(
    conn: SAConnection,
    resource_policy,
    domain_name: str,
    group_id: Optional[uuid.UUID] = None,
    domain_admin: bool = False,
) -> VFolderHostPermissionMap:
    """
    Union `allowed_vfolder_hosts` from domain, group, and keypair_resource_policy.

    If `group_id` is not None, `allowed_vfolder_hosts` from the group is also merged.
    If the requester is a domain admin, gather all `allowed_vfolder_hosts` of the domain groups.
    """
    from . import domains, groups

    # Domain's allowed_vfolder_hosts.
    allowed_hosts = VFolderHostPermissionMap()
    query = sa.select([domains.c.allowed_vfolder_hosts]).where(
        (domains.c.name == domain_name) & (domains.c.is_active),
    )
    if values := await conn.scalar(query):
        allowed_hosts = allowed_hosts | values
    # Group's allowed_vfolder_hosts.
    if group_id is not None:
        query = sa.select([groups.c.allowed_vfolder_hosts]).where(
            (groups.c.domain_name == domain_name)
            & (groups.c.id == group_id)
            & (groups.c.is_active),
        )
        if values := await conn.scalar(query):
            allowed_hosts = allowed_hosts | values
    elif domain_admin:
        query = sa.select([groups.c.allowed_vfolder_hosts]).where(
            (groups.c.domain_name == domain_name) & (groups.c.is_active),
        )
        if rows := (await conn.execute(query)).fetchall():
            for row in rows:
                allowed_hosts = allowed_hosts | row.allowed_vfolder_hosts
    # Keypair Resource Policy's allowed_vfolder_hosts
    allowed_hosts = allowed_hosts | resource_policy["allowed_vfolder_hosts"]
    return allowed_hosts


async def get_allowed_vfolder_hosts_by_user(
    conn: SAConnection,
    resource_policy: Mapping[str, Any],
    domain_name: str,
    user_uuid: uuid.UUID,
    group_id: Optional[uuid.UUID] = None,
) -> VFolderHostPermissionMap:
    """
    Union `allowed_vfolder_hosts` from domain, groups, and keypair_resource_policy.

    All available `allowed_vfolder_hosts` of groups which requester associated will be merged.
    """
    from . import association_groups_users, domains, groups

    # Domain's allowed_vfolder_hosts.
    allowed_hosts = VFolderHostPermissionMap()
    query = sa.select([domains.c.allowed_vfolder_hosts]).where(
        (domains.c.name == domain_name) & (domains.c.is_active),
    )
    if values := await conn.scalar(query):
        allowed_hosts = allowed_hosts | values
    # User's Groups' allowed_vfolder_hosts.
    if group_id is not None:
        j = groups.join(
            association_groups_users,
            (
                (groups.c.id == association_groups_users.c.group_id)
                & (groups.c.id == group_id)
                & (association_groups_users.c.user_id == user_uuid)
            ),
        )
    else:
        j = groups.join(
            association_groups_users,
            (
                (groups.c.id == association_groups_users.c.group_id)
                & (association_groups_users.c.user_id == user_uuid)
            ),
        )
    query = (
        sa.select([groups.c.allowed_vfolder_hosts])
        .select_from(j)
        .where(
            (groups.c.domain_name == domain_name) & (groups.c.is_active),
        )
    )
    if rows := (await conn.execute(query)).fetchall():
        for row in rows:
            allowed_hosts = allowed_hosts | row.allowed_vfolder_hosts
    # Keypair Resource Policy's allowed_vfolder_hosts
    allowed_hosts = allowed_hosts | resource_policy["allowed_vfolder_hosts"]
    return allowed_hosts


async def prepare_vfolder_mounts(
    conn: SAConnection,
    storage_manager: StorageSessionManager,
    allowed_vfolder_types: Sequence[str],
    user_scope: UserScope,
    resource_policy: Mapping[str, Any],
    requested_mount_references: Sequence[str | uuid.UUID],
    requested_mount_reference_map: Mapping[str | uuid.UUID, str],
    requested_mount_reference_options: Mapping[str | uuid.UUID, Any],
) -> Sequence[VFolderMount]:
    """
    Determine the actual mount information from the requested vfolder lists,
    vfolder configurations, and the given user scope.
    """
    requested_mounts: list[str] = [
        name for name in requested_mount_references if isinstance(name, str)
    ]
    requested_mount_map: dict[str, str] = {
        name: path for name, path in requested_mount_reference_map.items() if isinstance(name, str)
    }
    requested_mount_options: dict[str, dict[str, Any]] = {
        name: options
        for name, options in requested_mount_reference_options.items()
        if isinstance(name, str)
    }

    vfolder_ids_to_resolve = [
        vfid for vfid in requested_mount_references if isinstance(vfid, uuid.UUID)
    ]
    query = (
        sa.select([vfolders.c.id, vfolders.c.name])
        .select_from(vfolders)
        .where(vfolders.c.id.in_(vfolder_ids_to_resolve))
    )
    result = await conn.execute(query)

    for vfid, name in result.fetchall():
        requested_mounts.append(name)
        if path := requested_mount_reference_map.get(vfid):
            requested_mount_map[name] = path
        if options := requested_mount_reference_options.get(vfid):
            requested_mount_options[name] = options

    requested_vfolder_names: dict[str, str] = {}
    requested_vfolder_subpaths: dict[str, str] = {}
    requested_vfolder_dstpaths: dict[str, str] = {}
    matched_vfolder_mounts: list[VFolderMount] = []

    # Split the vfolder name and subpaths
    for key in requested_mounts:
        name, _, subpath = key.partition("/")
        if not PurePosixPath(os.path.normpath(key)).is_relative_to(name):
            raise InvalidAPIParameters(
                f"The subpath '{subpath}' should designate a subdirectory of the vfolder '{name}'.",
            )
        requested_vfolder_names[key] = name
        requested_vfolder_subpaths[key] = os.path.normpath(subpath)
    for key, value in requested_mount_map.items():
        requested_vfolder_dstpaths[key] = value

    # Check if there are overlapping mount sources
    for p1 in requested_mounts:
        for p2 in requested_mounts:
            if p1 == p2:
                continue
            if PurePosixPath(p1).is_relative_to(PurePosixPath(p2)):
                raise InvalidAPIParameters(
                    f"VFolder source path '{p1}' overlaps with '{p2}'",
                )

    # Query the accessible vfolders that satisfy either:
    # - the name matches with the requested vfolder name, or
    # - the name starts with a dot (dot-prefixed vfolder) for automatic mounting.
    extra_vf_conds = vfolders.c.name.startswith(".") & vfolders.c.status.not_in(
        DEAD_VFOLDER_STATUSES
    )
    if requested_vfolder_names:
        extra_vf_conds = extra_vf_conds | (
            vfolders.c.name.in_(requested_vfolder_names.values())
            & vfolders.c.status.not_in(DEAD_VFOLDER_STATUSES)
        )
    accessible_vfolders = await query_accessible_vfolders(
        conn,
        user_scope.user_uuid,
        user_role=user_scope.user_role,
        domain_name=user_scope.domain_name,
        allowed_vfolder_types=allowed_vfolder_types,
        extra_vf_conds=extra_vf_conds,
    )

    # Fast-path for empty requested mounts
    if not accessible_vfolders:
        if requested_vfolder_names:
            raise VFolderNotFound("There is no accessible vfolders at all.")
        else:
            return []
    accessible_vfolders_map = {vfolder["name"]: vfolder for vfolder in accessible_vfolders}

    # add automount folder list into requested_vfolder_names
    # and requested_vfolder_subpath
    for _vfolder in accessible_vfolders:
        if _vfolder["name"].startswith("."):
            requested_vfolder_names.setdefault(_vfolder["name"], _vfolder["name"])
            requested_vfolder_subpaths.setdefault(_vfolder["name"], ".")

    # for vfolder in accessible_vfolders:
    for key, vfolder_name in requested_vfolder_names.items():
        if not (vfolder := accessible_vfolders_map.get(vfolder_name)):
            raise VFolderNotFound(f"VFolder {vfolder_name} is not found or accessible.")
        await ensure_host_permission_allowed(
            conn,
            vfolder["host"],
            allowed_vfolder_types=allowed_vfolder_types,
            user_uuid=user_scope.user_uuid,
            resource_policy=resource_policy,
            domain_name=user_scope.domain_name,
            group_id=user_scope.group_id,
            permission=VFolderHostPermission.MOUNT_IN_SESSION,
        )
        if vfolder["group"] is not None and vfolder["group"] != str(user_scope.group_id):
            # User's accessible group vfolders should not be mounted
            # if they do not belong to the execution kernel.
            continue
        try:
            mount_base_path = PurePosixPath(
                await storage_manager.get_mount_path(
                    vfolder["host"],
                    VFolderID(vfolder["quota_scope_id"], vfolder["id"]),
                    PurePosixPath(requested_vfolder_subpaths[key]),
                ),
            )
        except VFolderOperationFailed as e:
            raise InvalidAPIParameters(e.extra_msg, e.extra_data) from None
        if (_vfname := vfolder["name"]) in VFOLDER_DSTPATHS_MAP:
            requested_vfolder_dstpaths[_vfname] = VFOLDER_DSTPATHS_MAP[_vfname]
        if vfolder["name"] == ".local" and vfolder["group"] is not None:
            # Auto-create per-user subdirectory inside the group-owned ".local" vfolder.
            async with storage_manager.request(
                vfolder["host"],
                "POST",
                "folder/file/mkdir",
                params={
                    "volume": storage_manager.split_host(vfolder["host"])[1],
                    "vfid": str(VFolderID(vfolder["quota_scope_id"], vfolder["id"])),
                    "relpaths": [str(user_scope.user_uuid.hex)],
                    "exist_ok": True,
                },
            ):
                pass
            # Mount the per-user subdirectory as the ".local" vfolder.
            matched_vfolder_mounts.append(
                VFolderMount(
                    name=vfolder["name"],
                    vfid=VFolderID(vfolder["quota_scope_id"], vfolder["id"]),
                    vfsubpath=PurePosixPath(user_scope.user_uuid.hex),
                    host_path=mount_base_path / user_scope.user_uuid.hex,
                    kernel_path=PurePosixPath("/home/work/.local"),
                    mount_perm=vfolder["permission"],
                    usage_mode=vfolder["usage_mode"],
                )
            )
        else:
            # Normal vfolders
            kernel_path_raw = requested_vfolder_dstpaths.get(key)
            if kernel_path_raw is None:
                kernel_path = PurePosixPath(f"/home/work/{vfolder['name']}")
            else:
                kernel_path = PurePosixPath(kernel_path_raw)
                if not kernel_path.is_absolute():
                    kernel_path = PurePosixPath("/home/work", kernel_path_raw)
            match requested_perm := requested_mount_options.get(key, {}).get("permission"):
                case MountPermission.READ_ONLY:
                    mount_perm = MountPermission.READ_ONLY
                case MountPermission.READ_WRITE | MountPermission.RW_DELETE:
                    if vfolder["permission"] == VFolderPermission.READ_ONLY:
                        raise VFolderPermissionError(
                            f"VFolder {vfolder_name} is allowed to be accessed in '{vfolder['permission'].value}' mode, "
                            f"but attempted with '{requested_perm.value}' mode."
                        )
                    mount_perm = requested_perm
                case _:  # None if unset
                    mount_perm = vfolder["permission"]
            matched_vfolder_mounts.append(
                VFolderMount(
                    name=vfolder["name"],
                    vfid=VFolderID(vfolder["quota_scope_id"], vfolder["id"]),
                    vfsubpath=PurePosixPath(requested_vfolder_subpaths[key]),
                    host_path=mount_base_path / requested_vfolder_subpaths[key],
                    kernel_path=kernel_path,
                    mount_perm=mount_perm,
                    usage_mode=vfolder["usage_mode"],
                )
            )

    # Check if there are overlapping mount targets
    for vf1 in matched_vfolder_mounts:
        for vf2 in matched_vfolder_mounts:
            if vf1.name == vf2.name:
                continue
            if vf1.kernel_path.is_relative_to(vf2.kernel_path):
                raise InvalidAPIParameters(
                    f"VFolder mount path {vf1.kernel_path} overlaps with {vf2.kernel_path}",
                )

    return matched_vfolder_mounts


async def update_vfolder_status(
    engine: ExtendedAsyncSAEngine,
    vfolder_ids: Sequence[uuid.UUID],
    update_status: VFolderOperationStatus,
    do_log: bool = True,
) -> None:
    vfolder_info_len = len(vfolder_ids)
    cond = vfolders.c.id.in_(vfolder_ids)
    if vfolder_info_len == 0:
        return None
    elif vfolder_info_len == 1:
        cond = vfolders.c.id == vfolder_ids[0]

    now = datetime.now(tzutc())

    if update_status == VFolderOperationStatus.DELETE_PENDING:
        select_stmt = sa.select(VFolderRow).where(VFolderRow.id.in_(vfolder_ids))
        async with engine.begin_readonly_session() as db_session:
            for vf_row in await db_session.scalars(select_stmt):
                vf_row = cast(VFolderRow, vf_row)
                mount_sessions = await get_sessions_by_mounted_folder(
                    db_session, VFolderID.from_row(vf_row)
                )
                if mount_sessions:
                    session_ids = [str(s) for s in mount_sessions]
                    raise InvalidAPIParameters(
                        f"Cannot delete the vfolder. The vfolder(id: {vf_row.id}) is mounted on sessions(ids: {session_ids})"
                    )

    async def _update() -> None:
        async with engine.begin_session() as db_session:
            query = (
                sa.update(vfolders)
                .values(
                    status=update_status,
                    status_changed=now,
                    status_history=sql_json_merge(
                        vfolders.c.status_history,
                        (),
                        {
                            update_status.name: now.isoformat(),
                        },
                    ),
                )
                .where(cond)
            )
            await db_session.execute(query)

    await execute_with_retry(_update)
    if do_log:
        log.debug(
            "Successfully updated status of VFolder(s) {} to {}",
            [str(x) for x in vfolder_ids],
            update_status.name,
        )


async def ensure_host_permission_allowed(
    db_conn,
    folder_host: str,
    *,
    permission: VFolderHostPermission,
    allowed_vfolder_types: Sequence[str],
    user_uuid: uuid.UUID,
    resource_policy: Mapping[str, Any],
    domain_name: str,
    group_id: Optional[uuid.UUID] = None,
) -> None:
    allowed_hosts = await filter_host_allowed_permission(
        db_conn,
        allowed_vfolder_types=allowed_vfolder_types,
        user_uuid=user_uuid,
        resource_policy=resource_policy,
        domain_name=domain_name,
        group_id=group_id,
    )
    if folder_host not in allowed_hosts or permission not in allowed_hosts[folder_host]:
        raise InvalidAPIParameters(f"`{permission}` Not allowed in vfolder host(`{folder_host}`)")


async def filter_host_allowed_permission(
    db_conn,
    *,
    allowed_vfolder_types: Sequence[str],
    user_uuid: uuid.UUID,
    resource_policy: Mapping[str, Any],
    domain_name: str,
    group_id: Optional[uuid.UUID] = None,
) -> VFolderHostPermissionMap:
    allowed_hosts = VFolderHostPermissionMap()
    if "user" in allowed_vfolder_types:
        allowed_hosts_by_user = await get_allowed_vfolder_hosts_by_user(
            db_conn, resource_policy, domain_name, user_uuid
        )
        allowed_hosts = allowed_hosts | allowed_hosts_by_user
    if "group" in allowed_vfolder_types and group_id is not None:
        allowed_hosts_by_group = await get_allowed_vfolder_hosts_by_group(
            db_conn, resource_policy, domain_name, group_id
        )
        allowed_hosts = allowed_hosts | allowed_hosts_by_group
    return allowed_hosts


async def initiate_vfolder_clone(
    db_engine: ExtendedAsyncSAEngine,
    vfolder_info: VFolderCloneInfo,
    storage_manager: StorageSessionManager,
    background_task_manager: BackgroundTaskManager,
) -> tuple[uuid.UUID, uuid.UUID]:
    source_vf_cond = vfolders.c.id == vfolder_info.source_vfolder_id.folder_id

    async def _update_status() -> None:
        async with db_engine.begin_session() as db_session:
            query = (
                sa.update(vfolders)
                .values(status=VFolderOperationStatus.CLONING)
                .where(source_vf_cond)
            )
            await db_session.execute(query)

    await execute_with_retry(_update_status)

    target_proxy, target_volume = storage_manager.split_host(vfolder_info.target_host)
    source_proxy, source_volume = storage_manager.split_host(vfolder_info.source_host)

    # Generate the ID of the destination vfolder.
    # TODO: If we refactor to use ORM, the folder ID will be created from the database by inserting
    #       the actual object (with RETURNING clause).  In that case, we need to temporarily
    #       mark the object to be "unusable-yet" until the storage proxy craetes the destination
    #       vfolder.  After done, we need to make another transaction to clear the unusable state.
    target_folder_id = VFolderID(vfolder_info.source_vfolder_id.quota_scope_id, uuid.uuid4())

    async def _clone(reporter: ProgressReporter) -> None:
        async def _insert_vfolder() -> None:
            async with db_engine.begin_session() as db_session:
                insert_values = {
                    "id": target_folder_id.folder_id,
                    "name": vfolder_info.target_vfolder_name,
                    "usage_mode": vfolder_info.usage_mode,
                    "permission": vfolder_info.permission,
                    "last_used": None,
                    "host": vfolder_info.target_host,
                    # TODO: add quota_scope_id
                    "creator": vfolder_info.email,
                    "ownership_type": VFolderOwnershipType("user"),
                    "user": vfolder_info.user_id,
                    "group": None,
                    "unmanaged_path": "",
                    "cloneable": vfolder_info.cloneable,
                    "quota_scope_id": vfolder_info.source_vfolder_id.quota_scope_id,
                }
                insert_query = sa.insert(vfolders, insert_values)
                try:
                    await db_session.execute(insert_query)
                except sa.exc.DataError:
                    # TODO: pass exception info
                    raise InvalidAPIParameters

        await execute_with_retry(_insert_vfolder)

        try:
            async with storage_manager.request(
                source_proxy,
                "POST",
                "folder/clone",
                json={
                    "src_volume": source_volume,
                    "src_vfid": str(vfolder_info.source_vfolder_id),
                    "dst_volume": target_volume,
                    "dst_vfid": str(target_folder_id),
                },
            ):
                pass
        except aiohttp.ClientResponseError:
            raise VFolderOperationFailed(extra_msg=str(vfolder_info.source_vfolder_id))

        async def _update_source_vfolder() -> None:
            async with db_engine.begin_session() as db_session:
                query = (
                    sa.update(vfolders)
                    .values(status=VFolderOperationStatus.READY)
                    .where(source_vf_cond)
                )
                await db_session.execute(query)

        await execute_with_retry(_update_source_vfolder)

    task_id = await background_task_manager.start(_clone)
    return task_id, target_folder_id.folder_id


async def initiate_vfolder_deletion(
    db_engine: ExtendedAsyncSAEngine,
    requested_vfolders: Sequence[VFolderDeletionInfo],
    storage_manager: StorageSessionManager,
    background_task_manager: BackgroundTaskManager,
) -> uuid.UUID | None:
    """Purges VFolder content from storage host."""
    vfolder_info_len = len(requested_vfolders)
    vfolder_ids = tuple(vf_id.folder_id for vf_id, _ in requested_vfolders)
    vfolders.c.id.in_(vfolder_ids)
    if vfolder_info_len == 0:
        return None
    elif vfolder_info_len == 1:
        vfolders.c.id == vfolder_ids[0]
    await update_vfolder_status(
        db_engine, vfolder_ids, VFolderOperationStatus.DELETE_ONGOING, do_log=False
    )

    async def _delete_task(reporter: ProgressReporter) -> None:
        await delete_vfolders(
            requested_vfolders, db=db_engine, storage_manager=storage_manager, reporter=reporter
        )

    task_id = await background_task_manager.start(_delete_task, total_progress=vfolder_info_len)
    log.debug("Started deleting vfolders {}", [str(x) for x in vfolder_ids])

    return task_id


async def ensure_quota_scope_accessible_by_user(
    conn: SASession,
    quota_scope: QuotaScopeID,
    user: Mapping[str, Any],
) -> None:
    from ai.backend.manager.models import GroupRow, UserRow
    from ai.backend.manager.models import association_groups_users as agus

    # Lookup user table to match if quota is scoped to the user
    query = sa.select(UserRow).where(UserRow.uuid == quota_scope.scope_id)
    quota_scope_user = await conn.scalar(query)
    if quota_scope_user:
        match user["role"]:
            case UserRole.SUPERADMIN:
                return
            case UserRole.ADMIN:
                if quota_scope_user.domain == user["domain"]:
                    return
            case _:
                if quota_scope_user.uuid == user["uuid"]:
                    return
        raise InvalidAPIParameters

    # Lookup group table to match if quota is scoped to the group
    query = sa.select(GroupRow).where(GroupRow.id == quota_scope.scope_id)
    quota_scope_group = await conn.scalar(query)
    if quota_scope_group:
        match user["role"]:
            case UserRole.SUPERADMIN:
                return
            case UserRole.ADMIN:
                if quota_scope_group.domain == user["domain"]:
                    return
            case _:
                query = (
                    sa.select([agus.c.group_id])
                    .select_from(agus)
                    .where(
                        (agus.c.group_id == quota_scope.scope_id) & (agus.c.user_id == user["uuid"])
                    )
                )
                matched_group_id = await conn.scalar(query)
                if matched_group_id:
                    return

    raise InvalidAPIParameters


async def get_sessions_by_mounted_folder(
    db_session: SASession, vfolder_id: VFolderID
) -> tuple[SessionId]:
    """
    Return a tuple of sessions.id that the give folder is mounted on.
    """

    select_stmt = (
        sa.select(SessionRow)
        .where(
            (SessionRow.status.not_in(DEAD_SESSION_STATUSES))
            & SessionRow.vfolder_mounts.contains([{"vfid": str(vfolder_id)}])
        )
        .options(load_only(SessionRow.id))
    )

    session_rows = (await db_session.scalars(select_stmt)).all()
    return tuple([session.id for session in session_rows])


class VirtualFolder(graphene.ObjectType):
    class Meta:
        interfaces = (Item,)

    host = graphene.String()
    quota_scope_id = graphene.String()
    name = graphene.String()
    user = graphene.UUID()  # User.id (current owner, null in project vfolders)
    user_email = graphene.String()  # User.email (current owner, null in project vfolders)
    group = graphene.UUID()  # Group.id (current owner, null in user vfolders)
    group_name = graphene.String()  # Group.name (current owenr, null in user vfolders)
    creator = graphene.String()  # User.email (always set)
    unmanaged_path = graphene.String()
    usage_mode = graphene.String()
    permission = graphene.String()
    ownership_type = graphene.String()
    max_files = graphene.Int()
    max_size = BigInt()  # in MiB
    created_at = GQLDateTime()
    last_used = GQLDateTime()

    num_files = graphene.Int()
    cur_size = BigInt()
    # num_attached = graphene.Int()
    cloneable = graphene.Boolean()
    status = graphene.String()

    @classmethod
    def from_row(cls, ctx: GraphQueryContext, row: Row | VFolderRow) -> Optional[VirtualFolder]:
        if row is None:
            return None

        def _get_field(name: str) -> Any:
            try:
                return row[name]
            except sa.exc.NoSuchColumnError:
                return None

        return cls(
            id=row["id"],
            host=row["host"],
            quota_scope_id=row["quota_scope_id"],
            name=row["name"],
            user=row["user"],
            user_email=_get_field("users_email"),
            group=row["group"],
            group_name=_get_field("groups_name"),
            creator=row["creator"],
            unmanaged_path=row["unmanaged_path"],
            usage_mode=row["usage_mode"],
            permission=row["permission"],
            ownership_type=row["ownership_type"],
            max_files=row["max_files"],
            max_size=row["max_size"],  # in MiB
            created_at=row["created_at"],
            last_used=row["last_used"],
            # num_attached=row['num_attached'],
            cloneable=row["cloneable"],
            status=row["status"],
            cur_size=row["cur_size"],
        )

    async def resolve_num_files(self, info: graphene.ResolveInfo) -> int:
        # TODO: measure on-the-fly
        return 0

    _queryfilter_fieldspec: Mapping[str, FieldSpecItem] = {
        "id": ("vfolders_id", uuid.UUID),
        "host": ("vfolders_host", None),
        "quota_scope_id": ("vfolders_quota_scope_id", None),
        "name": ("vfolders_name", None),
        "group": ("vfolders_group", uuid.UUID),
        "group_name": ("groups_name", None),
        "user": ("vfolders_user", uuid.UUID),
        "user_email": ("users_email", None),
        "creator": ("vfolders_creator", None),
        "unmanaged_path": ("vfolders_unmanaged_path", None),
        "usage_mode": (
            "vfolders_usage_mode",
            enum_field_getter(VFolderUsageMode),
        ),
        "permission": (
            "vfolders_permission",
            enum_field_getter(VFolderPermission),
        ),
        "ownership_type": (
            "vfolders_ownership_type",
            enum_field_getter(VFolderOwnershipType),
        ),
        "max_files": ("vfolders_max_files", None),
        "max_size": ("vfolders_max_size", None),
        "created_at": ("vfolders_created_at", dtparse),
        "last_used": ("vfolders_last_used", dtparse),
        "cloneable": ("vfolders_cloneable", None),
        "status": (
            "vfolders_status",
            lambda s: VFolderOperationStatus(s),
        ),
    }

    _queryorder_colmap: Mapping[str, OrderSpecItem] = {
        "id": ("vfolders_id", None),
        "host": ("vfolders_host", None),
        "quota_scope_id": ("vfolders_quota_scope_id", None),
        "name": ("vfolders_name", None),
        "group": ("vfolders_group", None),
        "group_name": ("groups_name", None),
        "user": ("vfolders_user", None),
        "user_email": ("users_email", None),
        "creator": ("vfolders_creator", None),
        "usage_mode": ("vfolders_usage_mode", None),
        "permission": ("vfolders_permission", None),
        "ownership_type": ("vfolders_ownership_type", None),
        "max_files": ("vfolders_max_files", None),
        "max_size": ("vfolders_max_size", None),
        "created_at": ("vfolders_created_at", None),
        "last_used": ("vfolders_last_used", None),
        "cloneable": ("vfolders_cloneable", None),
        "status": ("vfolders_status", None),
        "cur_size": ("vfolders_cur_size", None),
    }

    @classmethod
    async def load_count(
        cls,
        graph_ctx: GraphQueryContext,
        *,
        domain_name: str = None,
        group_id: uuid.UUID = None,
        user_id: uuid.UUID = None,
        filter: str = None,
    ) -> int:
        from .group import groups
        from .user import users

        j = vfolders.join(users, vfolders.c.user == users.c.uuid, isouter=True).join(
            groups, vfolders.c.group == groups.c.id, isouter=True
        )
        query = sa.select([sa.func.count()]).select_from(j)
        if domain_name is not None:
            query = query.where(users.c.domain_name == domain_name)
        if group_id is not None:
            query = query.where(vfolders.c.group == group_id)
        if user_id is not None:
            query = query.where(vfolders.c.user == user_id)
        if filter is not None:
            qfparser = QueryFilterParser(cls._queryfilter_fieldspec)
            query = qfparser.append_filter(query, filter)
        async with graph_ctx.db.begin_readonly() as conn:
            result = await conn.execute(query)
            return result.scalar()

    @classmethod
    async def load_slice(
        cls,
        graph_ctx: GraphQueryContext,
        limit: int,
        offset: int,
        *,
        domain_name: str = None,
        group_id: uuid.UUID = None,
        user_id: uuid.UUID = None,
        filter: str = None,
        order: str = None,
    ) -> Sequence[VirtualFolder]:
        from .group import groups
        from .user import users

        j = vfolders.join(users, vfolders.c.user == users.c.uuid, isouter=True).join(
            groups, vfolders.c.group == groups.c.id, isouter=True
        )
        query = (
            sa.select([vfolders, users.c.email, groups.c.name.label("groups_name")])
            .select_from(j)
            .limit(limit)
            .offset(offset)
        )
        if domain_name is not None:
            query = query.where(users.c.domain_name == domain_name)
        if group_id is not None:
            query = query.where(vfolders.c.group == group_id)
        if user_id is not None:
            query = query.where(vfolders.c.user == user_id)
        if filter is not None:
            qfparser = QueryFilterParser(cls._queryfilter_fieldspec)
            query = qfparser.append_filter(query, filter)
        if order is not None:
            qoparser = QueryOrderParser(cls._queryorder_colmap)
            query = qoparser.append_ordering(query, order)
        else:
            query = query.order_by(vfolders.c.created_at.desc())
        async with graph_ctx.db.begin_readonly() as conn:
            return [
                obj
                async for r in (await conn.stream(query))
                if (obj := cls.from_row(graph_ctx, r)) is not None
            ]

    @classmethod
    async def batch_load_by_id(
        cls,
        graph_ctx: GraphQueryContext,
        ids: list[str],
        *,
        domain_name: str | None = None,
        group_id: uuid.UUID | None = None,
        user_id: uuid.UUID | None = None,
        filter: str | None = None,
    ) -> Sequence[Sequence[VirtualFolder]]:
        from .user import UserRow

        j = sa.join(VFolderRow, UserRow, VFolderRow.user == UserRow.uuid)
        query = (
            sa.select(VFolderRow)
            .select_from(j)
            .where(VFolderRow.id.in_(ids))
            .order_by(sa.desc(VFolderRow.created_at))
        )
        if user_id is not None:
            query = query.where(VFolderRow.user == user_id)
            if domain_name is not None:
                query = query.where(UserRow.domain_name == domain_name)
        if group_id is not None:
            query = query.where(VFolderRow.group == group_id)
        if filter is not None:
            qfparser = QueryFilterParser(cls._queryfilter_fieldspec)
            query = qfparser.append_filter(query, filter)
        async with graph_ctx.db.begin_readonly_session() as db_sess:
            return await batch_multiresult(
                graph_ctx,
                db_sess,
                query,
                cls,
                ids,
                lambda row: row["user"],
            )

    @classmethod
    async def batch_load_by_user(
        cls,
        graph_ctx: GraphQueryContext,
        user_uuids: Sequence[uuid.UUID],
        *,
        domain_name: str = None,
        group_id: uuid.UUID = None,
    ) -> Sequence[Sequence[VirtualFolder]]:
        from .user import users

        # TODO: num_attached count group-by
        j = sa.join(vfolders, users, vfolders.c.user == users.c.uuid)
        query = (
            sa.select([vfolders])
            .select_from(j)
            .where(vfolders.c.user.in_(user_uuids))
            .order_by(sa.desc(vfolders.c.created_at))
        )
        if domain_name is not None:
            query = query.where(users.c.domain_name == domain_name)
        if group_id is not None:
            query = query.where(vfolders.c.group == group_id)
        async with graph_ctx.db.begin_readonly() as conn:
            return await batch_multiresult(
                graph_ctx,
                conn,
                query,
                cls,
                user_uuids,
                lambda row: row["user"],
            )

    @classmethod
    async def load_count_invited(
        cls,
        graph_ctx: GraphQueryContext,
        *,
        domain_name: str = None,
        group_id: uuid.UUID = None,
        user_id: uuid.UUID = None,
        filter: str = None,
    ) -> int:
        from .user import users

        j = vfolders.join(
            vfolder_permissions,
            vfolders.c.id == vfolder_permissions.c.vfolder,
        ).join(
            users,
            vfolder_permissions.c.user == users.c.uuid,
        )
        query = (
            sa.select([sa.func.count()])
            .select_from(j)
            .where(
                (vfolder_permissions.c.user == user_id)
                & (vfolders.c.ownership_type == VFolderOwnershipType.USER),
            )
        )
        if domain_name is not None:
            query = query.where(users.c.domain_name == domain_name)
        if filter is not None:
            qfparser = QueryFilterParser(cls._queryfilter_fieldspec)
            query = qfparser.append_filter(query, filter)
        async with graph_ctx.db.begin_readonly() as conn:
            result = await conn.execute(query)
            return result.scalar()

    @classmethod
    async def load_slice_invited(
        cls,
        graph_ctx: GraphQueryContext,
        limit: int,
        offset: int,
        *,
        domain_name: str = None,
        group_id: uuid.UUID = None,
        user_id: uuid.UUID = None,
        filter: str = None,
        order: str = None,
    ) -> list[VirtualFolder]:
        from .user import users

        j = vfolders.join(
            vfolder_permissions,
            vfolders.c.id == vfolder_permissions.c.vfolder,
        ).join(
            users,
            vfolder_permissions.c.user == users.c.uuid,
        )
        query = (
            sa.select([vfolders, users.c.email])
            .select_from(j)
            .where(
                (vfolder_permissions.c.user == user_id)
                & (vfolders.c.ownership_type == VFolderOwnershipType.USER),
            )
            .limit(limit)
            .offset(offset)
        )
        if domain_name is not None:
            query = query.where(users.c.domain_name == domain_name)
        if filter is not None:
            qfparser = QueryFilterParser(cls._queryfilter_fieldspec)
            query = qfparser.append_filter(query, filter)
        if order is not None:
            qoparser = QueryOrderParser(cls._queryorder_colmap)
            query = qoparser.append_ordering(query, order)
        else:
            query = query.order_by(vfolders.c.created_at.desc())
        async with graph_ctx.db.begin_readonly() as conn:
            return [
                obj
                async for r in (await conn.stream(query))
                if (obj := cls.from_row(graph_ctx, r)) is not None
            ]

    @classmethod
    async def load_count_project(
        cls,
        graph_ctx: GraphQueryContext,
        *,
        domain_name: str = None,
        group_id: uuid.UUID = None,
        user_id: uuid.UUID = None,
        filter: str = None,
    ) -> int:
        from ai.backend.manager.models import association_groups_users as agus

        from .group import groups

        query = sa.select([agus.c.group_id]).select_from(agus).where(agus.c.user_id == user_id)

        async with graph_ctx.db.begin_readonly() as conn:
            result = await conn.execute(query)

        grps = result.fetchall()
        group_ids = [g.group_id for g in grps]
        j = sa.join(vfolders, groups, vfolders.c.group == groups.c.id)
        query = sa.select([sa.func.count()]).select_from(j).where(vfolders.c.group.in_(group_ids))

        if domain_name is not None:
            query = query.where(groups.c.domain_name == domain_name)
        if filter is not None:
            qfparser = QueryFilterParser(cls._queryfilter_fieldspec)
            query = qfparser.append_filter(query, filter)
        async with graph_ctx.db.begin_readonly() as conn:
            result = await conn.execute(query)
            return result.scalar()

    @classmethod
    async def load_slice_project(
        cls,
        graph_ctx: GraphQueryContext,
        limit: int,
        offset: int,
        *,
        domain_name: str = None,
        group_id: uuid.UUID = None,
        user_id: uuid.UUID = None,
        filter: str = None,
        order: str = None,
    ) -> list[VirtualFolder]:
        from ai.backend.manager.models import association_groups_users as agus

        from .group import groups

        query = sa.select([agus.c.group_id]).select_from(agus).where(agus.c.user_id == user_id)
        async with graph_ctx.db.begin_readonly() as conn:
            result = await conn.execute(query)
        grps = result.fetchall()
        group_ids = [g.group_id for g in grps]
        j = vfolders.join(groups, vfolders.c.group == groups.c.id)
        query = (
            sa.select([
                vfolders,
                groups.c.name.label("groups_name"),
            ])
            .select_from(j)
            .where(vfolders.c.group.in_(group_ids))
            .limit(limit)
            .offset(offset)
        )
        if domain_name is not None:
            query = query.where(groups.c.domain_name == domain_name)
        if filter is not None:
            qfparser = QueryFilterParser(cls._queryfilter_fieldspec)
            query = qfparser.append_filter(query, filter)
        if order is not None:
            qoparser = QueryOrderParser(cls._queryorder_colmap)
            query = qoparser.append_ordering(query, order)
        else:
            query = query.order_by(vfolders.c.created_at.desc())
        async with graph_ctx.db.begin_readonly() as conn:
            return [
                obj
                async for r in (await conn.stream(query))
                if (obj := cls.from_row(graph_ctx, r)) is not None
            ]


class VirtualFolderList(graphene.ObjectType):
    class Meta:
        interfaces = (PaginatedList,)

    items = graphene.List(VirtualFolder, required=True)


<<<<<<< HEAD
async def delete_vfolders(
    requested_vfolders: Sequence[VFolderDeletionInfo],
    *,
    storage_manager: StorageSessionManager,
    db: ExtendedAsyncSAEngine,
    reporter: ProgressReporter | None = None,
) -> None:
    async def _task(reporter: ProgressReporter | None):
        folders_to_be_deleted: list[VFolderDeletionInfo] = []
        folders_failed_to_delete: list[tuple[VFolderDeletionInfo, str]] = []
        for vfolder_info in requested_vfolders:
            folder_id, host_name = vfolder_info
            proxy_name, volume_name = storage_manager.split_host(host_name)
            log_level = LogLevel.INFO
            try:
                async with storage_manager.request(
                    proxy_name,
                    "POST",
                    "folder/delete",
                    json={
                        "volume": volume_name,
                        "vfid": str(folder_id),
                    },
                ) as (_, resp):
                    pass
            except (VFolderOperationFailed, InvalidAPIParameters) as e:
                if e.status == 404:
                    folders_to_be_deleted.append(vfolder_info)
                    progress_msg = f"VFolder not found in storage, transit status to DELETE_COMPLETE (id: {folder_id})"
                else:
                    err_str = repr(e)
                    folders_failed_to_delete.append((vfolder_info, err_str))
                    progress_msg = (
                        f"Delete failed (id: {folder_id}, status: {e.status}, e: {err_str})"
                    )
                    log_level = LogLevel.ERROR
            except Exception as e:
                err_str = repr(e)
                folders_failed_to_delete.append((vfolder_info, err_str))
                progress_msg = f"Delete failed (id: {folder_id}, e: {err_str})"
                log_level = LogLevel.ERROR
            else:
                folders_to_be_deleted.append(vfolder_info)
                progress_msg = f"Delete succeeded (id: {folder_id})"
            if reporter is not None:
                await reporter.update(1, message=progress_msg, log_level=log_level)
        vfolder_ids = tuple(vf_id.folder_id for vf_id, _ in folders_to_be_deleted)
        log.debug("Successfully deleted vfolders {}", [str(x) for x in vfolder_ids])

        if folders_to_be_deleted:
            await update_vfolder_status(
                db,
                vfolder_ids,
                VFolderOperationStatus.DELETE_COMPLETE,
                do_log=False,
            )
        if folders_failed_to_delete:
            await update_vfolder_status(
                db,
                [vfid.vfolder_id.folder_id for vfid, _ in folders_failed_to_delete],
                VFolderOperationStatus.DELETE_ERROR,
                do_log=False,
            )

    async with aiotools.TaskGroup() as tg:
        tg.create_task(_task(reporter))
=======
class VirtualFolderNode(graphene.ObjectType):
    class Meta:
        interfaces = (AsyncNode,)
        description = "Added in 24.03.4."

    row_id = graphene.UUID(description="Added in 24.03.4. UUID type id of DB vfolders row")
    host = graphene.String()
    quota_scope_id = graphene.String()
    name = graphene.String()
    user = graphene.UUID()  # User.id (current owner, null in project vfolders)
    user_email = graphene.String()  # User.email (current owner, null in project vfolders)
    group = graphene.UUID()  # Group.id (current owner, null in user vfolders)
    group_name = graphene.String()  # Group.name (current owenr, null in user vfolders)
    creator = graphene.String()  # User.email (always set)
    unmanaged_path = graphene.String()
    usage_mode = graphene.String()
    permission = graphene.String()
    ownership_type = graphene.String()
    max_files = graphene.Int()
    max_size = BigInt()  # in MiB
    created_at = GQLDateTime()
    last_used = GQLDateTime()

    num_files = graphene.Int()
    cur_size = BigInt()
    # num_attached = graphene.Int()
    cloneable = graphene.Boolean()
    status = graphene.String()

    _queryfilter_fieldspec: Mapping[str, FieldSpecItem] = {
        "id": ("vfolders_id", uuid.UUID),
        "host": ("vfolders_host", None),
        "quota_scope_id": ("vfolders_quota_scope_id", None),
        "name": ("vfolders_name", None),
        "group": ("vfolders_group", uuid.UUID),
        "group_name": ("groups_name", None),
        "user": ("vfolders_user", uuid.UUID),
        "user_email": ("users_email", None),
        "creator": ("vfolders_creator", None),
        "unmanaged_path": ("vfolders_unmanaged_path", None),
        "usage_mode": (
            "vfolders_usage_mode",
            enum_field_getter(VFolderUsageMode),
        ),
        "permission": (
            "vfolders_permission",
            enum_field_getter(VFolderPermission),
        ),
        "ownership_type": (
            "vfolders_ownership_type",
            enum_field_getter(VFolderOwnershipType),
        ),
        "max_files": ("vfolders_max_files", None),
        "max_size": ("vfolders_max_size", None),
        "created_at": ("vfolders_created_at", dtparse),
        "last_used": ("vfolders_last_used", dtparse),
        "cloneable": ("vfolders_cloneable", None),
        "status": (
            "vfolders_status",
            enum_field_getter(VFolderOperationStatus),
        ),
    }

    _queryorder_colmap: Mapping[str, OrderSpecItem] = {
        "id": ("vfolders_id", None),
        "host": ("vfolders_host", None),
        "quota_scope_id": ("vfolders_quota_scope_id", None),
        "name": ("vfolders_name", None),
        "group": ("vfolders_group", None),
        "group_name": ("groups_name", None),
        "user": ("vfolders_user", None),
        "user_email": ("users_email", None),
        "creator": ("vfolders_creator", None),
        "usage_mode": ("vfolders_usage_mode", None),
        "permission": ("vfolders_permission", None),
        "ownership_type": ("vfolders_ownership_type", None),
        "max_files": ("vfolders_max_files", None),
        "max_size": ("vfolders_max_size", None),
        "created_at": ("vfolders_created_at", None),
        "last_used": ("vfolders_last_used", None),
        "cloneable": ("vfolders_cloneable", None),
        "status": ("vfolders_status", None),
        "cur_size": ("vfolders_cur_size", None),
    }

    def resolve_created_at(
        self,
        info: graphene.ResolveInfo,
    ) -> datetime:
        if isinstance(self.created_at, datetime):
            return self.created_at

        try:
            return dtparse(self.created_at)
        except ParserError:
            return self.created_at

    @classmethod
    def from_row(cls, info: graphene.ResolveInfo, row: VFolderRow) -> VirtualFolderNode:
        return cls(
            id=row.id,
            row_id=row.id,
            host=row.host,
            quota_scope_id=row.quota_scope_id,
            name=row.name,
            user=row.user,
            user_email=row.user_row.email if row.user_row else None,
            group=row.group_row.id if row.group_row else None,
            group_name=row.group_row.name if row.group_row else None,
            creator=row.creator,
            unmanaged_path=row.unmanaged_path,
            usage_mode=row.usage_mode,
            permission=row.permission,
            ownership_type=row.ownership_type,
            max_files=row.max_files,
            max_size=row.max_size,  # in B
            created_at=row.created_at,
            last_used=row.last_used,
            cloneable=row.cloneable,
            status=row.status,
            cur_size=row.cur_size,
        )

    @classmethod
    async def get_node(cls, info: graphene.ResolveInfo, id: str) -> VirtualFolderNode:
        graph_ctx: GraphQueryContext = info.context

        _, vfolder_row_id = AsyncNode.resolve_global_id(info, id)
        async with graph_ctx.db.begin_readonly_session() as db_session:
            vfolder_row = await VFolderRow.get(
                db_session, uuid.UUID(vfolder_row_id), load_user=True, load_group=True
            )
            if vfolder_row.status in DEAD_VFOLDER_STATUSES:
                raise ValueError(
                    f"The vfolder is deleted. (id: {vfolder_row_id}, status: {vfolder_row.status})"
                )
            return cls.from_row(info, vfolder_row)

    @classmethod
    async def get_connection(
        cls,
        info: graphene.ResolveInfo,
        filter_expr: str | None = None,
        order_expr: str | None = None,
        offset: int | None = None,
        after: str | None = None,
        first: int | None = None,
        before: str | None = None,
        last: int | None = None,
    ) -> ConnectionResolverResult:
        graph_ctx: GraphQueryContext = info.context
        _filter_arg = (
            FilterExprArg(filter_expr, QueryFilterParser(cls._queryfilter_fieldspec))
            if filter_expr is not None
            else None
        )
        _order_expr = (
            OrderExprArg(order_expr, QueryOrderParser(cls._queryorder_colmap))
            if order_expr is not None
            else None
        )
        (
            query,
            conditions,
            cursor,
            pagination_order,
            page_size,
        ) = generate_sql_info_for_gql_connection(
            info,
            VFolderRow,
            VFolderRow.id,
            _filter_arg,
            _order_expr,
            offset,
            after=after,
            first=first,
            before=before,
            last=last,
        )
        cnt_query = sa.select(sa.func.count()).select_from(VFolderRow)
        for cond in conditions:
            cnt_query = cnt_query.where(cond)

        async with graph_ctx.db.begin_readonly_session() as db_session:
            vfolder_rows = (await db_session.scalars(query)).all()
            result = [(cls.from_row(info, vf)) for vf in vfolder_rows]

            total_cnt = await db_session.scalar(cnt_query)
            return ConnectionResolverResult(result, cursor, pagination_order, page_size, total_cnt)


class VirtualFolderConnection(Connection):
    class Meta:
        node = VirtualFolderNode
>>>>>>> 83acbb49


class VirtualFolderPermission(graphene.ObjectType):
    class Meta:
        interfaces = (Item,)

    permission = graphene.String()
    vfolder = graphene.UUID()
    vfolder_name = graphene.String()
    user = graphene.UUID()
    user_email = graphene.String()

    @classmethod
    def from_row(cls, ctx: GraphQueryContext, row: Row) -> Optional[VirtualFolderPermission]:
        if row is None:
            return None
        return cls(
            permission=row["permission"],
            vfolder=row["vfolder"],
            vfolder_name=row["name"],
            user=row["user"],
            user_email=row["email"],
        )

    _queryfilter_fieldspec: Mapping[str, FieldSpecItem] = {
        "permission": ("vfolder_permissions_permission", enum_field_getter(VFolderPermission)),
        "vfolder": ("vfolder_permissions_vfolder", None),
        "vfolder_name": ("vfolders_name", None),
        "user": ("vfolder_permissions_user", None),
        "user_email": ("users_email", None),
    }

    _queryorder_colmap: Mapping[str, OrderSpecItem] = {
        "permission": ("vfolder_permissions_permission", None),
        "vfolder": ("vfolder_permissions_vfolder", None),
        "vfolder_name": ("vfolders_name", None),
        "user": ("vfolder_permissions_user", None),
        "user_email": ("users_email", None),
    }

    @classmethod
    async def load_count(
        cls,
        graph_ctx: GraphQueryContext,
        *,
        user_id: uuid.UUID = None,
        filter: str = None,
    ) -> int:
        from .user import users

        j = vfolder_permissions.join(vfolders, vfolders.c.id == vfolder_permissions.c.vfolder).join(
            users, users.c.uuid == vfolder_permissions.c.user
        )
        query = sa.select([sa.func.count()]).select_from(j)
        if user_id is not None:
            query = query.where(vfolders.c.user == user_id)
        if filter is not None:
            qfparser = QueryFilterParser(cls._queryfilter_fieldspec)
            query = qfparser.append_filter(query, filter)
        async with graph_ctx.db.begin_readonly() as conn:
            result = await conn.execute(query)
            return result.scalar()

    @classmethod
    async def load_slice(
        cls,
        graph_ctx: GraphQueryContext,
        limit: int,
        offset: int,
        *,
        user_id: uuid.UUID = None,
        filter: str = None,
        order: str = None,
    ) -> list[VirtualFolderPermission]:
        from .user import users

        j = vfolder_permissions.join(vfolders, vfolders.c.id == vfolder_permissions.c.vfolder).join(
            users, users.c.uuid == vfolder_permissions.c.user
        )
        query = (
            sa.select([vfolder_permissions, vfolders.c.name, users.c.email])
            .select_from(j)
            .limit(limit)
            .offset(offset)
        )
        if user_id is not None:
            query = query.where(vfolders.c.user == user_id)
        if filter is not None:
            qfparser = QueryFilterParser(cls._queryfilter_fieldspec)
            query = qfparser.append_filter(query, filter)
        if order is not None:
            qoparser = QueryOrderParser(cls._queryorder_colmap)
            query = qoparser.append_ordering(query, order)
        else:
            query = query.order_by(vfolders.c.created_at.desc())
        async with graph_ctx.db.begin_readonly() as conn:
            return [
                obj
                async for r in (await conn.stream(query))
                if (obj := cls.from_row(graph_ctx, r)) is not None
            ]


class VirtualFolderPermissionList(graphene.ObjectType):
    class Meta:
        interfaces = (PaginatedList,)

    items = graphene.List(VirtualFolderPermission, required=True)


class QuotaDetails(graphene.ObjectType):
    usage_bytes = BigInt(required=False)
    usage_count = BigInt(required=False)
    hard_limit_bytes = BigInt(required=False)


class QuotaScope(graphene.ObjectType):
    class Meta:
        interfaces = (Item,)

    id = graphene.ID(required=True)
    quota_scope_id = graphene.String(required=True)
    storage_host_name = graphene.String(required=True)
    details = graphene.NonNull(QuotaDetails)

    @classmethod
    def from_vfolder_row(cls, ctx: GraphQueryContext, row: VFolderRow) -> QuotaScope:
        return QuotaScope(
            quota_scope_id=str(row.quota_scope_id),
            storage_host_name=row.host,
        )

    def resolve_id(self, info: graphene.ResolveInfo) -> str:
        return f"QuotaScope:{self.storage_host_name}/{self.quota_scope_id}"

    async def resolve_details(self, info: graphene.ResolveInfo) -> Optional[int]:
        from ai.backend.manager.models import GroupRow, UserRow

        graph_ctx: GraphQueryContext = info.context
        proxy_name, volume_name = graph_ctx.storage_manager.split_host(self.storage_host_name)
        try:
            async with graph_ctx.storage_manager.request(
                proxy_name,
                "GET",
                "quota-scope",
                json={"volume": volume_name, "qsid": self.quota_scope_id},
                raise_for_status=True,
            ) as (_, storage_resp):
                quota_config = await storage_resp.json()
                usage_bytes = quota_config["used_bytes"]
                if usage_bytes is not None and usage_bytes < 0:
                    usage_bytes = None
                return QuotaDetails(
                    # FIXME: limit scaning this only for fast scan capable volumes
                    usage_bytes=usage_bytes,
                    hard_limit_bytes=quota_config["limit_bytes"] or None,
                    usage_count=None,  # TODO: Implement
                )
        except aiohttp.ClientResponseError:
            qsid = QuotaScopeID.parse(self.quota_scope_id)
            async with graph_ctx.db.begin_readonly_session() as sess:
                await ensure_quota_scope_accessible_by_user(sess, qsid, graph_ctx.user)
                if qsid.scope_type == QuotaScopeType.USER:
                    query = (
                        sa.select(UserRow)
                        .where(UserRow.uuid == qsid.scope_id)
                        .options(selectinload(UserRow.resource_policy_row))
                    )
                else:
                    query = (
                        sa.select(GroupRow)
                        .where(GroupRow.id == qsid.scope_id)
                        .options(selectinload(GroupRow.resource_policy_row))
                    )
                result = await sess.scalar(query)
                resource_policy_constraint = result.resource_policy_row.max_quota_scope_size
                if resource_policy_constraint is not None and resource_policy_constraint < 0:
                    resource_policy_constraint = None

            return QuotaDetails(
                usage_bytes=None,
                hard_limit_bytes=resource_policy_constraint,
                usage_count=None,  # TODO: Implement
            )


class QuotaScopeInput(graphene.InputObjectType):
    hard_limit_bytes = BigInt(required=False)


class SetQuotaScope(graphene.Mutation):
    allowed_roles = (
        UserRole.SUPERADMIN,
        UserRole.ADMIN,
    )

    class Arguments:
        quota_scope_id = graphene.String(required=True)
        storage_host_name = graphene.String(required=True)
        props = QuotaScopeInput(required=True)

    quota_scope = graphene.Field(lambda: QuotaScope)

    @classmethod
    async def mutate(
        cls,
        root,
        info: graphene.ResolveInfo,
        quota_scope_id: str,
        storage_host_name: str,
        props: QuotaScopeInput,
    ) -> SetQuotaScope:
        qsid = QuotaScopeID.parse(quota_scope_id)
        graph_ctx: GraphQueryContext = info.context
        async with graph_ctx.db.begin_readonly_session() as sess:
            await ensure_quota_scope_accessible_by_user(sess, qsid, graph_ctx.user)
        if props.hard_limit_bytes is Undefined:
            # Do nothing but just return the quota scope object.
            return cls(
                QuotaScope(
                    quota_scope_id=quota_scope_id,
                    storage_host_name=storage_host_name,
                )
            )
        max_vfolder_size = props.hard_limit_bytes
        proxy_name, volume_name = graph_ctx.storage_manager.split_host(storage_host_name)
        request_body = {
            "volume": volume_name,
            "qsid": str(qsid),
            "options": {"limit_bytes": max_vfolder_size},
        }
        async with graph_ctx.storage_manager.request(
            proxy_name,
            "PATCH",
            "quota-scope",
            json=request_body,
            raise_for_status=True,
        ):
            pass
        return cls(
            QuotaScope(
                quota_scope_id=quota_scope_id,
                storage_host_name=storage_host_name,
            )
        )


class UnsetQuotaScope(graphene.Mutation):
    allowed_roles = (
        UserRole.SUPERADMIN,
        UserRole.ADMIN,
    )

    class Arguments:
        quota_scope_id = graphene.String(required=True)
        storage_host_name = graphene.String(required=True)

    quota_scope = graphene.Field(lambda: QuotaScope)

    @classmethod
    async def mutate(
        cls,
        root,
        info: graphene.ResolveInfo,
        quota_scope_id: str,
        storage_host_name: str,
    ) -> SetQuotaScope:
        qsid = QuotaScopeID.parse(quota_scope_id)
        graph_ctx: GraphQueryContext = info.context
        proxy_name, volume_name = graph_ctx.storage_manager.split_host(storage_host_name)
        request_body: dict[str, Any] = {
            "volume": volume_name,
            "qsid": str(qsid),
        }
        async with graph_ctx.db.begin_readonly_session() as sess:
            await ensure_quota_scope_accessible_by_user(sess, qsid, graph_ctx.user)
        async with graph_ctx.storage_manager.request(
            proxy_name,
            "DELETE",
            "quota-scope/quota",
            json=request_body,
            raise_for_status=True,
        ):
            pass

        return cls(
            QuotaScope(
                quota_scope_id=quota_scope_id,
                storage_host_name=storage_host_name,
            )
        )


class ModelCard(graphene.ObjectType):
    class Meta:
        interfaces = (AsyncNode,)

    name = graphene.String()
    vfolder = graphene.Field(VirtualFolder)
    author = graphene.String()
    title = graphene.String(description="Human readable name of the model.")
    version = graphene.String()
    created_at = GQLDateTime(description="The time the model was created.")
    modified_at = GQLDateTime(description="The last time the model was modified.")
    description = graphene.String()
    task = graphene.String()
    category = graphene.String()
    architecture = graphene.String()
    framework = graphene.List(lambda: graphene.String)
    label = graphene.List(lambda: graphene.String)
    license = graphene.String()
    min_resource = graphene.JSONString()
    readme = graphene.String()
    readme_filetype = graphene.String(
        description=(
            "Type (mostly extension of the filename) of the README file. e.g. md, rst, txt, ..."
        )
    )

    _queryfilter_fieldspec: Mapping[str, FieldSpecItem] = {
        "id": ("vfolders_id", uuid.UUID),
        "host": ("vfolders_host", None),
        "quota_scope_id": ("vfolders_quota_scope_id", None),
        "name": ("vfolders_name", None),
        "group": ("vfolders_group", uuid.UUID),
        "group_name": ("groups_name", None),
        "user": ("vfolders_user", uuid.UUID),
        "user_email": ("users_email", None),
        "creator": ("vfolders_creator", None),
        "unmanaged_path": ("vfolders_unmanaged_path", None),
        "usage_mode": (
            "vfolders_usage_mode",
            enum_field_getter(VFolderUsageMode),
        ),
        "permission": (
            "vfolders_permission",
            enum_field_getter(VFolderPermission),
        ),
        "ownership_type": (
            "vfolders_ownership_type",
            enum_field_getter(VFolderOwnershipType),
        ),
        "max_files": ("vfolders_max_files", None),
        "max_size": ("vfolders_max_size", None),
        "created_at": ("vfolders_created_at", dtparse),
        "last_used": ("vfolders_last_used", dtparse),
        "cloneable": ("vfolders_cloneable", None),
        "status": (
            "vfolders_status",
            enum_field_getter(VFolderOperationStatus),
        ),
    }

    _queryorder_colmap: Mapping[str, OrderSpecItem] = {
        "id": ("vfolders_id", None),
        "host": ("vfolders_host", None),
        "quota_scope_id": ("vfolders_quota_scope_id", None),
        "name": ("vfolders_name", None),
        "group": ("vfolders_group", None),
        "group_name": ("groups_name", None),
        "user": ("vfolders_user", None),
        "user_email": ("users_email", None),
        "creator": ("vfolders_creator", None),
        "usage_mode": ("vfolders_usage_mode", None),
        "permission": ("vfolders_permission", None),
        "ownership_type": ("vfolders_ownership_type", None),
        "max_files": ("vfolders_max_files", None),
        "max_size": ("vfolders_max_size", None),
        "created_at": ("vfolders_created_at", None),
        "last_used": ("vfolders_last_used", None),
        "cloneable": ("vfolders_cloneable", None),
        "status": ("vfolders_status", None),
        "cur_size": ("vfolders_cur_size", None),
    }

    def resolve_created_at(
        self,
        info: graphene.ResolveInfo,
    ) -> datetime:
        try:
            return dtparse(self.created_at)
        except ParserError:
            return self.created_at

    def resolve_modified_at(
        self,
        info: graphene.ResolveInfo,
    ) -> datetime:
        try:
            return dtparse(self.modified_at)
        except ParserError:
            return self.modified_at

    @classmethod
    def parse_model(
        cls,
        resolve_info: graphene.ResolveInfo,
        vfolder_row: VFolderRow,
        *,
        model_def: dict[str, Any] | None = None,
        readme: str | None = None,
        readme_filetype: str | None = None,
    ) -> ModelCard:
        if model_def is not None:
            models = model_def["models"]
        else:
            models = []
        try:
            metadata = models[0]["metadata"]
            name = models[0]["name"]
        except (IndexError, KeyError):
            metadata = {}
            name = vfolder_row.name
        return cls(
            id=vfolder_row.id,
            name=name,
            author=metadata.get("author") or vfolder_row.creator or "",
            title=metadata.get("title") or vfolder_row.name,
            version=metadata.get("version") or "",
            created_at=metadata.get("created") or vfolder_row.created_at,
            modified_at=metadata.get("last_modified") or vfolder_row.created_at,
            description=metadata.get("description") or "",
            task=metadata.get("task") or "",
            architecture=metadata.get("architecture") or "",
            framework=metadata.get("framework") or [],
            label=metadata.get("label") or [],
            category=metadata.get("category") or "",
            license=metadata.get("license") or "",
            min_resource=metadata.get("min_resource") or {},
            readme=readme,
            readme_filetype=readme_filetype,
        )

    @classmethod
    async def from_row(cls, info: graphene.ResolveInfo, vfolder_row: VFolderRow) -> ModelCard:
        async def _fetch_file(
            filename: str,
        ) -> bytes:  # FIXME: We should avoid fetching files from disk
            chunks = bytes()
            async with graph_ctx.storage_manager.request(
                proxy_name,
                "POST",
                "folder/file/fetch",
                json={
                    "volume": volume_name,
                    "vfid": str(vfolder_id),
                    "relpath": f"./{filename}",
                },
            ) as (_, storage_resp):
                while True:
                    chunk = await storage_resp.content.read(DEFAULT_CHUNK_SIZE)
                    if not chunk:
                        break
                    chunks += chunk
            return chunks

        graph_ctx: GraphQueryContext = info.context

        vfolder_row_id = vfolder_row.id
        quota_scope_id = vfolder_row.quota_scope_id
        host = vfolder_row.host
        folder_name = vfolder_row.name
        vfolder_id = VFolderID(quota_scope_id, vfolder_row_id)
        proxy_name, volume_name = graph_ctx.storage_manager.split_host(host)
        async with graph_ctx.storage_manager.request(
            proxy_name,
            "POST",
            "folder/file/list",
            json={
                "volume": volume_name,
                "vfid": str(vfolder_id),
                "relpath": ".",
            },
        ) as (_, storage_resp):
            vfolder_files = (await storage_resp.json())["items"]

        model_definition_filename: str | None = None
        readme_idx: int | None = None

        for idx, item in zip(range(len(vfolder_files)), vfolder_files):
            if (item["name"] in ("model-definition.yml", "model-definition.yaml")) and (
                not model_definition_filename
            ):
                model_definition_filename = item["name"]
            if item["name"].lower().startswith("readme."):
                readme_idx = idx

        if readme_idx is not None:
            readme_filename: str = vfolder_files[readme_idx]["name"]
            chunks = await _fetch_file(readme_filename)
            readme = chunks.decode("utf-8")
            readme_filetype = readme_filename.split(".")[-1]
        else:
            readme = None
            readme_filetype = None

        if model_definition_filename:
            chunks = await _fetch_file(model_definition_filename)
            model_definition_yaml = chunks.decode("utf-8")
            model_definition_dict = yaml.load(model_definition_yaml, Loader=yaml.FullLoader)
            try:
                model_definition = model_definition_iv.check(model_definition_dict)
                assert model_definition is not None
            except t.DataError as e:
                raise InvalidAPIParameters(
                    f"Failed to validate model definition from vFolder {folder_name} (ID"
                    f" {vfolder_row_id}): {e}",
                ) from e
            except yaml.error.YAMLError as e:
                raise InvalidAPIParameters(f"Invalid YAML syntax: {e}") from e
            model_definition["id"] = vfolder_row_id
        else:
            model_definition = None

        return cls.parse_model(
            info,
            vfolder_row,
            model_def=model_definition,
            readme=readme,
            readme_filetype=readme_filetype,
        )

    @classmethod
    async def get_node(cls, info: graphene.ResolveInfo, id: str) -> ModelCard:
        graph_ctx: GraphQueryContext = info.context

        _, vfolder_row_id = AsyncNode.resolve_global_id(info, id)
        async with graph_ctx.db.begin_readonly_session() as db_session:
            vfolder_row = await VFolderRow.get(db_session, uuid.UUID(vfolder_row_id))
            if vfolder_row.usage_mode != VFolderUsageMode.MODEL:
                raise ValueError(
                    f"The vfolder is not model. expect: {VFolderUsageMode.MODEL.value}, got:"
                    f" {vfolder_row.usage_mode.value}. (id: {vfolder_row_id})"
                )
            if vfolder_row.status in DEAD_VFOLDER_STATUSES:
                raise ValueError(
                    f"The vfolder is deleted. (id: {vfolder_row_id}, status: {vfolder_row.status})"
                )
            return await cls.from_row(info, vfolder_row)

    @classmethod
    async def get_connection(
        cls,
        info: graphene.ResolveInfo,
        filter_expr: str | None = None,
        order_expr: str | None = None,
        offset: int | None = None,
        after: str | None = None,
        first: int | None = None,
        before: str | None = None,
        last: int | None = None,
    ) -> ConnectionResolverResult:
        graph_ctx: GraphQueryContext = info.context
        _filter_arg = (
            FilterExprArg(filter_expr, QueryFilterParser(cls._queryfilter_fieldspec))
            if filter_expr is not None
            else None
        )
        _order_expr = (
            OrderExprArg(order_expr, QueryOrderParser(cls._queryorder_colmap))
            if order_expr is not None
            else None
        )
        (
            query,
            conditions,
            cursor,
            pagination_order,
            page_size,
        ) = generate_sql_info_for_gql_connection(
            info,
            VFolderRow,
            VFolderRow.id,
            _filter_arg,
            _order_expr,
            offset,
            after=after,
            first=first,
            before=before,
            last=last,
        )
        cnt_query = sa.select(sa.func.count()).select_from(VFolderRow)
        for cond in conditions:
            cnt_query = cnt_query.where(cond)
        async with graph_ctx.db.begin_readonly_session() as db_session:
            model_store_project_gids = (
                (
                    await db_session.execute(
                        sa.select([GroupRow.id]).where(
                            (GroupRow.type == ProjectType.MODEL_STORE)
                            & (GroupRow.domain_name == graph_ctx.user["domain_name"])
                        )
                    )
                )
                .scalars()
                .all()
            )
        additional_cond = (VFolderRow.status.not_in(DEAD_VFOLDER_STATUSES)) & (
            VFolderRow.group.in_(model_store_project_gids)
        )
        query = query.where(additional_cond)
        cnt_query = cnt_query.where(additional_cond)
        async with graph_ctx.db.begin_readonly_session() as db_session:
            vfolder_rows = (await db_session.scalars(query)).all()
            result = [(await cls.from_row(info, vf)) for vf in vfolder_rows]

            total_cnt = await db_session.scalar(cnt_query)
            return ConnectionResolverResult(result, cursor, pagination_order, page_size, total_cnt)


class ModelCardConnection(Connection):
    class Meta:
        node = ModelCard<|MERGE_RESOLUTION|>--- conflicted
+++ resolved
@@ -1685,7 +1685,6 @@
     items = graphene.List(VirtualFolder, required=True)
 
 
-<<<<<<< HEAD
 async def delete_vfolders(
     requested_vfolders: Sequence[VFolderDeletionInfo],
     *,
@@ -1752,7 +1751,8 @@
 
     async with aiotools.TaskGroup() as tg:
         tg.create_task(_task(reporter))
-=======
+
+
 class VirtualFolderNode(graphene.ObjectType):
     class Meta:
         interfaces = (AsyncNode,)
@@ -1947,7 +1947,6 @@
 class VirtualFolderConnection(Connection):
     class Meta:
         node = VirtualFolderNode
->>>>>>> 83acbb49
 
 
 class VirtualFolderPermission(graphene.ObjectType):
