--- conflicted
+++ resolved
@@ -22,12 +22,9 @@
 from ai.backend.common.bgtask import ProgressReporter
 from ai.backend.common.logging import BraceStyleAdapter
 from ai.backend.common.types import (
-<<<<<<< HEAD
     MountedAppConfig,
-=======
     QuotaScopeID,
     QuotaScopeType,
->>>>>>> 6a3745a6
     VFolderHostPermission,
     VFolderHostPermissionMap,
     VFolderID,
@@ -46,11 +43,8 @@
     IDColumn,
     Item,
     PaginatedList,
-<<<<<<< HEAD
+    QuotaScopeIDType,
     StructuredJSONObjectNullableColumn,
-=======
-    QuotaScopeIDType,
->>>>>>> 6a3745a6
     batch_multiresult,
     metadata,
 )
