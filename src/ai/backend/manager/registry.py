from __future__ import annotations

import asyncio
import base64
import copy
import itertools
import logging
import re
import secrets
import time
import typing
import uuid
import zlib
from collections import defaultdict
from contextlib import asynccontextmanager as actxmgr
from contextvars import ContextVar
from datetime import datetime
from decimal import Decimal
from io import BytesIO
from typing import (
    TYPE_CHECKING,
    Any,
    AsyncIterator,
    Callable,
    Dict,
    List,
    Mapping,
    MutableMapping,
    Optional,
    Sequence,
    Tuple,
    TypeAlias,
    Union,
    cast,
)
from urllib.parse import urlparse

import aiodocker
import aiohttp
import aiotools
import sqlalchemy as sa
import yarl
import zmq
from async_timeout import timeout as _timeout
from callosum.lower.zeromq import ZeroMQAddress, ZeroMQRPCTransport
from callosum.rpc import Peer, RPCUserError
from cryptography.hazmat.backends import default_backend
from cryptography.hazmat.primitives import serialization
from cryptography.hazmat.primitives.asymmetric import rsa
from dateutil.parser import isoparse
from dateutil.tz import tzutc
from redis.asyncio import Redis
from sqlalchemy.exc import DBAPIError
from sqlalchemy.ext.asyncio import AsyncSession
from sqlalchemy.orm import load_only, noload, selectinload
from yarl import URL

from ai.backend.common import msgpack, redis_helper
from ai.backend.common.asyncio import cancel_tasks
from ai.backend.common.docker import ImageRef, get_known_registries, get_registry_info
from ai.backend.common.events import (
    AgentHeartbeatEvent,
    AgentStartedEvent,
    AgentTerminatedEvent,
    DoSyncKernelLogsEvent,
    DoTerminateSessionEvent,
    KernelCancelledEvent,
    KernelCreatingEvent,
    KernelLifecycleEventReason,
    KernelPreparingEvent,
    KernelPullingEvent,
    KernelStartedEvent,
    KernelTerminatedEvent,
    KernelTerminatingEvent,
    SessionCancelledEvent,
    SessionEnqueuedEvent,
    SessionFailureEvent,
    SessionPreparingEvent,
    SessionScheduledEvent,
    SessionStartedEvent,
    SessionSuccessEvent,
    SessionTerminatedEvent,
    SessionTerminatingEvent,
)
from ai.backend.common.exception import AliasResolutionFailed
from ai.backend.common.logging import BraceStyleAdapter
from ai.backend.common.plugin.hook import ALL_COMPLETED, PASSED, HookPluginContext
from ai.backend.common.service_ports import parse_service_ports
from ai.backend.common.types import (
    AbuseReport,
    AccessKey,
    AgentId,
    BinarySize,
    ClusterInfo,
    ClusterMode,
    ClusterSSHKeyPair,
    ClusterSSHPortMapping,
    CommitStatus,
    DeviceId,
    HardwareMetadata,
    ImageAlias,
    KernelEnqueueingConfig,
    KernelId,
    RedisConnectionInfo,
    ResourceSlot,
    SessionEnqueueingConfig,
    SessionId,
    SessionTypes,
    SlotName,
    SlotTypes,
    check_typed_dict,
)
from ai.backend.common.utils import str_to_timedelta
from ai.backend.manager.models.routing import RouteStatus

from .api.exceptions import (
    AgentError,
    BackendError,
    GenericForbidden,
    ImageNotFound,
    InstanceNotFound,
    InvalidAPIParameters,
    QuotaExceeded,
    RejectedByHook,
    ScalingGroupNotFound,
    SessionAlreadyExists,
    SessionNotFound,
    TooManySessionsMatched,
)
from .config import LocalConfig, SharedConfig
from .defs import (
    DEFAULT_IMAGE_ARCH,
    DEFAULT_ROLE,
    INTRINSIC_SLOTS,
    REDIS_STREAM_DB,
)
from .exceptions import MultiAgentError
from .models import (
    AGENT_RESOURCE_OCCUPYING_KERNEL_STATUSES,
    AGENT_RESOURCE_OCCUPYING_SESSION_STATUSES,
    PRIVATE_KERNEL_ROLES,
    USER_RESOURCE_OCCUPYING_KERNEL_STATUSES,
    USER_RESOURCE_OCCUPYING_SESSION_STATUSES,
    AgentRow,
    AgentStatus,
    EndpointRow,
    ImageRow,
    KernelLoadingStrategy,
    KernelRole,
    KernelRow,
    KernelStatus,
    KeyPairResourcePolicyRow,
    KeyPairRow,
    RoutingRow,
    SessionDependencyRow,
    SessionRow,
    SessionStatus,
    UserRow,
    agents,
    domains,
    handle_session_exception,
    kernels,
    prepare_dotfiles,
    prepare_vfolder_mounts,
    query_allowed_sgroups,
    query_bootstrap_script,
    recalc_agent_resource_occupancy,
    scaling_groups,
    verify_vfolder_name,
)
from .models.utils import (
    ExtendedAsyncSAEngine,
    execute_with_retry,
    reenter_txn,
    reenter_txn_session,
    sql_json_merge,
)
from .schemas.context import DBContext
from .schemas.kernel import CreatedKernel, KernelMutation, KernelResource
from .schemas.session import SessionMutation
from .types import UserScope

if TYPE_CHECKING:
    from sqlalchemy.engine.row import Row
    from sqlalchemy.ext.asyncio import AsyncConnection as SAConnection

    from ai.backend.common.events import EventDispatcher, EventProducer

    from .models.storage import StorageSessionManager
    from .scheduler.types import AgentAllocationContext, KernelAgentBinding, SchedulingContext

MSetType: TypeAlias = Mapping[Union[str, bytes], Union[bytes, float, int, str]]
__all__ = ["AgentRegistry", "InstanceNotFound"]

log = BraceStyleAdapter(logging.getLogger(__spec__.name))  # type: ignore[name-defined]

SESSION_NAME_LEN_LIMIT = 10
_read_only_txn_opts = {
    "postgresql_readonly": True,
}


class PeerInvoker(Peer):
    class _CallStub:
        _cached_funcs: Dict[str, Callable]
        order_key: ContextVar[Optional[str]]

        def __init__(self, peer: Peer):
            self._cached_funcs = {}
            self.peer = peer
            self.order_key = ContextVar("order_key", default=None)

        def __getattr__(self, name: str):
            if f := self._cached_funcs.get(name, None):
                return f
            else:

                async def _wrapped(*args, **kwargs):
                    request_body = {
                        "args": args,
                        "kwargs": kwargs,
                    }
                    self.peer.last_used = time.monotonic()
                    ret = await self.peer.invoke(name, request_body, order_key=self.order_key.get())
                    self.peer.last_used = time.monotonic()
                    return ret

                self._cached_funcs[name] = _wrapped
                return _wrapped

    call: _CallStub
    last_used: float

    def __init__(self, *args, **kwargs) -> None:
        super().__init__(*args, **kwargs)
        self.call = self._CallStub(self)
        self.last_used = time.monotonic()


@actxmgr
async def RPCContext(
    agent_id: AgentId,
    addr,
    *,
    invoke_timeout: float = None,
    order_key: str = None,
    keepalive_timeout: int = 60,
) -> AsyncIterator[PeerInvoker]:
    if agent_id is None or addr is None:
        raise InvalidAPIParameters(
            f"expected valid agent id and agent address, got {agent_id=} and {addr=}"
        )
    keepalive_retry_count = 3
    keepalive_interval = keepalive_timeout // keepalive_retry_count
    if keepalive_interval < 2:
        keepalive_interval = 2
    peer = PeerInvoker(
        connect=ZeroMQAddress(addr),
        transport=ZeroMQRPCTransport,
        transport_opts={
            "zsock_opts": {
                zmq.TCP_KEEPALIVE: 1,
                zmq.TCP_KEEPALIVE_IDLE: keepalive_timeout,
                zmq.TCP_KEEPALIVE_INTVL: keepalive_interval,
                zmq.TCP_KEEPALIVE_CNT: keepalive_retry_count,
            },
        },
        serializer=msgpack.packb,
        deserializer=msgpack.unpackb,
    )
    try:
        async with _timeout(invoke_timeout), peer:
            okey_token = peer.call.order_key.set("")
            try:
                yield peer
            finally:
                peer.call.order_key.reset(okey_token)
    except RPCUserError as orig_exc:
        raise AgentError(agent_id, orig_exc.name, orig_exc.repr, orig_exc.args)
    except Exception:
        raise


class AgentRegistry:
    """
    Provide a high-level API to create, destroy, and query the computation
    kernels.

    The registry is also responsible to implement our resource management
    policy, such as the limitation of maximum number of kernels per instance.
    """

    _kernel_actual_allocated_resources: dict[KernelId, ResourceSlot]

    local_config: LocalConfig
    session_creation_tracker: dict[str, asyncio.Event]
    pending_waits: set[asyncio.Task[None]]
    database_ptask_group: aiotools.PersistentTaskGroup
    webhook_ptask_group: aiotools.PersistentTaskGroup

    def __init__(
        self,
        local_config: LocalConfig,
        shared_config: SharedConfig,
        db: ExtendedAsyncSAEngine,
        redis_stat: RedisConnectionInfo,
        redis_live: RedisConnectionInfo,
        redis_image: RedisConnectionInfo,
        event_dispatcher: EventDispatcher,
        event_producer: EventProducer,
        storage_manager: StorageSessionManager,
        hook_plugin_ctx: HookPluginContext,
        *,
        debug: bool = False,
    ) -> None:
        self.local_config = local_config
        self.shared_config = shared_config
        self.docker = aiodocker.Docker()
        self.db = db
        self.redis_stat = redis_stat
        self.redis_live = redis_live
        self.redis_image = redis_image
        self.event_dispatcher = event_dispatcher
        self.event_producer = event_producer
        self.storage_manager = storage_manager
        self.hook_plugin_ctx = hook_plugin_ctx
        self._kernel_actual_allocated_resources = {}
        self.debug = debug
        self.rpc_keepalive_timeout = int(
            shared_config.get("config/network/rpc/keepalive-timeout", "60")
        )
        self.db_ctx = DBContext(
            self.db,
            self.redis_stat,
            shared_config.etcd,
        )

    async def init(self) -> None:
        self.heartbeat_lock = asyncio.Lock()
        self.session_creation_tracker = {}
        self.pending_waits = set()
        self.database_ptask_group = aiotools.PersistentTaskGroup()
        self.webhook_ptask_group = aiotools.PersistentTaskGroup()

        # passive events
        evd = self.event_dispatcher
        evd.consume(
            KernelPreparingEvent, self, handle_kernel_creation_lifecycle, name="api.session.kprep"
        )
        evd.consume(
            KernelPullingEvent, self, handle_kernel_creation_lifecycle, name="api.session.kpull"
        )
        evd.consume(
            KernelCreatingEvent, self, handle_kernel_creation_lifecycle, name="api.session.kcreat"
        )
        evd.consume(
            KernelStartedEvent, self, handle_kernel_creation_lifecycle, name="api.session.kstart"
        )
        evd.consume(
            KernelCancelledEvent, self, handle_kernel_creation_lifecycle, name="api.session.kstart"
        )
        evd.subscribe(
            SessionStartedEvent,
            self,
            handle_session_creation_lifecycle,
            name="api.session.sstart",
        )
        evd.subscribe(
            SessionCancelledEvent,
            self,
            handle_session_creation_lifecycle,
            name="api.session.scancel",
        )
        evd.consume(
            KernelTerminatingEvent,
            self,
            handle_kernel_termination_lifecycle,
            name="api.session.kterming",
        )
        evd.consume(
            KernelTerminatedEvent,
            self,
            handle_kernel_termination_lifecycle,
            name="api.session.kterm",
        )
        evd.consume(
            SessionTerminatingEvent,
            self,
            handle_session_termination_lifecycle,
            name="api.session.sterming",
        ),
        evd.consume(
            SessionTerminatedEvent,
            self,
            handle_session_termination_lifecycle,
            name="api.session.sterm",
        )
        evd.consume(SessionEnqueuedEvent, self, invoke_session_callback)
        evd.consume(SessionScheduledEvent, self, invoke_session_callback)
        evd.consume(SessionPreparingEvent, self, invoke_session_callback)
        evd.consume(SessionSuccessEvent, self, handle_batch_result)
        evd.consume(SessionFailureEvent, self, handle_batch_result)
        evd.consume(AgentStartedEvent, self, handle_agent_lifecycle)
        evd.consume(AgentTerminatedEvent, self, handle_agent_lifecycle)
        evd.consume(AgentHeartbeatEvent, self, handle_agent_heartbeat)

        # action-trigerring events
        evd.consume(DoSyncKernelLogsEvent, self, handle_kernel_log, name="api.session.syncklog")
        evd.consume(
            DoTerminateSessionEvent, self, handle_destroy_session, name="api.session.doterm"
        )

    async def shutdown(self) -> None:
        await cancel_tasks(self.pending_waits)
        await self.database_ptask_group.shutdown()
        await self.webhook_ptask_group.shutdown()

    async def get_instance(self, inst_id: AgentId, field=None):
        async with self.db.begin_readonly() as conn:
            cols = [agents.c.id]
            if field is not None:
                cols.append(field)
            query = sa.select(cols).select_from(agents).where(agents.c.id == inst_id)
            result = await conn.execute(query)
            row = result.first()
            if not row:
                raise InstanceNotFound(inst_id)
            return row

    async def enumerate_instances(self, check_shadow=True):
        async with self.db.begin_readonly() as conn:
            query = sa.select("*").select_from(agents)
            if check_shadow:
                query = query.where(agents.c.status == AgentStatus.ALIVE)
            async for row in await conn.stream(query):
                yield row

    async def update_instance(self, inst_id, updated_fields):
        async def _update() -> None:
            async with self.db.begin() as conn:
                query = sa.update(agents).values(**updated_fields).where(agents.c.id == inst_id)
                await conn.execute(query)

        await execute_with_retry(_update)

    async def gather_agent_hwinfo(self, instance_id: AgentId) -> Mapping[str, HardwareMetadata]:
        agent = await self.get_instance(instance_id, agents.c.addr)
        async with RPCContext(
            agent["id"],
            agent["addr"],
            invoke_timeout=None,
            keepalive_timeout=self.rpc_keepalive_timeout,
        ) as rpc:
            result = await rpc.call.gather_hwinfo()
            return {
                k: check_typed_dict(v, HardwareMetadata)  # type: ignore  # (python/mypy#9827)
                for k, v in result.items()
            }

    async def gather_storage_hwinfo(self, vfolder_host: str) -> HardwareMetadata:
        proxy_name, volume_name = self.storage_manager.split_host(vfolder_host)
        async with self.storage_manager.request(
            proxy_name,
            "GET",
            "volume/hwinfo",
            json={"volume": volume_name},
            raise_for_status=True,
        ) as (_, storage_resp):
            return check_typed_dict(
                await storage_resp.json(),
                HardwareMetadata,  # type: ignore  # (python/mypy#9827)
            )

    async def create_session(
        self,
        session_name: str,
        image: str,
        architecture: str,
        user_scope: UserScope,
        owner_access_key: AccessKey,
        resource_policy: dict,
        session_type: SessionTypes,
        config: dict[str, Any],
        cluster_mode: ClusterMode,
        cluster_size: int,
        dry_run=False,
        reuse=False,
        enqueue_only=False,
        max_wait_seconds=0,
        bootstrap_script: Optional[str] = None,
        dependencies: Optional[List[uuid.UUID]] = None,
        startup_command: Optional[str] = None,
        starts_at_timestamp: Optional[str] = None,
        tag: Optional[str] = None,
        callback_url: Optional[yarl.URL] = None,
        endpoint_id: Optional[uuid.UUID] = None,
        traffic_ratio: Optional[float] = None,
    ) -> Mapping[str, Any]:
        log.debug("create_session():")
        resp: MutableMapping[str, Any] = {}

        current_task = asyncio.current_task()
        assert current_task is not None

        # Check work directory and reserved name directory.
        mount_map = config.get("mount_map")

        if mount_map is not None:
            original_folders = mount_map.keys()
            alias_folders = mount_map.values()
            if len(alias_folders) != len(set(alias_folders)):
                raise InvalidAPIParameters("Duplicate alias folder name exists.")

            alias_name: str
            for alias_name in alias_folders:
                if alias_name is None:
                    continue
                if alias_name.startswith("/home/work/"):
                    alias_name = alias_name.replace("/home/work/", "")
                if alias_name == "":
                    raise InvalidAPIParameters("Alias name cannot be empty.")
                if not verify_vfolder_name(alias_name):
                    raise InvalidAPIParameters(str(alias_name) + " is reserved for internal path.")
                if alias_name in original_folders:
                    raise InvalidAPIParameters(
                        "Alias name cannot be set to an existing folder name: " + str(alias_name)
                    )

        # Resolve the image reference.
        try:
            async with self.db.begin_readonly_session() as session:
                image_row = await ImageRow.resolve(
                    session,
                    [
                        ImageRef(image, ["*"], architecture),
                        ImageAlias(image),
                    ],
                )
            requested_image_ref = image_row.image_ref
            if not requested_image_ref.is_local:
                async with self.db.begin_readonly() as conn:
                    query = (
                        sa.select([domains.c.allowed_docker_registries])
                        .select_from(domains)
                        .where(domains.c.name == user_scope.domain_name)
                    )
                    allowed_registries = await conn.scalar(query)
                    if requested_image_ref.registry not in allowed_registries:
                        raise AliasResolutionFailed
        except AliasResolutionFailed:
            raise ImageNotFound("unknown alias or disallowed registry")

        # Check existing (access_key, session_name) instance
        try:
            # NOTE: We can reuse the session IDs of TERMINATED sessions only.
            # NOTE: Reusing a session in the PENDING status returns an empty value in service_ports.
            async with self.db.begin_readonly_session() as db_sess:
                sess = await SessionRow.get_session(
                    db_sess,
                    session_name,
                    owner_access_key,
                    kernel_loading_strategy=KernelLoadingStrategy.MAIN_KERNEL_ONLY,
                )
            running_image_ref = ImageRef(
                sess.main_kernel.image, [sess.main_kernel.registry], sess.main_kernel.architecture
            )
            if running_image_ref != requested_image_ref:
                # The image must be same if get_or_create() called multiple times
                # against an existing (non-terminated) session
                raise SessionAlreadyExists(extra_data={"existingSessionId": str(sess.id)})
            if not reuse:
                # Respond as error since the client did not request to reuse,
                # but provide the overlapping session ID for later use.
                raise SessionAlreadyExists(extra_data={"existingSessionId": str(sess.id)})
            # Respond as success with the reused session's information.
            return {
                "sessionId": str(sess.id),
                "sessionName": str(sess.name),
                "status": sess.status.name,
                "service_ports": sess.main_kernel.service_ports,
                "created": False,
            }
        except SessionNotFound:
            # It's time to create a new session.
            pass

        if session_type == SessionTypes.BATCH and not startup_command:
            raise InvalidAPIParameters("Batch sessions must have a non-empty startup command.")
        if session_type != SessionTypes.BATCH and starts_at_timestamp:
            raise InvalidAPIParameters("Parameter starts_at should be used only for batch sessions")
        starts_at: Union[datetime, None] = None
        if starts_at_timestamp:
            try:
                starts_at = isoparse(starts_at_timestamp)
            except ValueError:
                _td = str_to_timedelta(starts_at_timestamp)
                starts_at = datetime.now(tzutc()) + _td

        if cluster_size > 1:
            log.debug(" -> cluster_mode:{} (replicate)", cluster_mode)

        if dependencies is None:
            dependencies = []

        session_creation_id = secrets.token_urlsafe(16)
        start_event = asyncio.Event()
        self.session_creation_tracker[session_creation_id] = start_event

        async with self.db.begin_readonly() as conn:
            # Use keypair bootstrap_script if it is not delivered as a parameter
            if not bootstrap_script:
                script, _ = await query_bootstrap_script(conn, owner_access_key)
                bootstrap_script = script

        public_sgroup_only = True
        if _role_str := image_row.labels.get("ai.backend.role"):
            public_sgroup_only = KernelRole(_role_str) not in PRIVATE_KERNEL_ROLES
        if dry_run:
            return {}
        try:
            session_id = await asyncio.shield(
                self.database_ptask_group.create_task(
                    self.enqueue_session(
                        session_creation_id,
                        session_name,
                        owner_access_key,
                        {
                            "creation_config": config,
                            "kernel_configs": [
                                {
                                    "image_ref": requested_image_ref,
                                    "cluster_role": DEFAULT_ROLE,
                                    "cluster_idx": 1,
                                    "local_rank": 0,
                                    "cluster_hostname": f"{DEFAULT_ROLE}1",
                                    "creation_config": config,
                                    "bootstrap_script": bootstrap_script,
                                    "startup_command": startup_command,
                                }
                            ],
                        },
                        config["scaling_group"],
                        session_type,
                        resource_policy,
                        user_scope=user_scope,
                        cluster_mode=cluster_mode,
                        cluster_size=cluster_size,
                        session_tag=tag,
                        starts_at=starts_at,
                        agent_list=config["agent_list"],
                        dependency_sessions=[SessionId(d) for d in dependencies],
                        callback_url=callback_url,
                        public_sgroup_only=public_sgroup_only,
                        endpoint_id=endpoint_id,
                        traffic_ratio=traffic_ratio,
                    )
                ),
            )
            resp["sessionId"] = str(session_id)  # changed since API v5
            resp["sessionName"] = str(session_name)
            resp["status"] = "PENDING"
            resp["servicePorts"] = []
            resp["created"] = True

            if not enqueue_only:
                self.pending_waits.add(current_task)
                max_wait = max_wait_seconds
                try:
                    if max_wait > 0:
                        with _timeout(max_wait):
                            await start_event.wait()
                    else:
                        await start_event.wait()
                except asyncio.TimeoutError:
                    resp["status"] = "TIMEOUT"
                else:
                    await asyncio.sleep(0.5)
                    kernel_queries = await CreatedKernel.to_respond(self.db_ctx, session_id)
                    row = [kernel for kernel in kernel_queries if kernel.is_main][0]
                    if row.status == KernelStatus.RUNNING:
                        resp["status"] = "RUNNING"
                        for item in row.service_ports:
                            response_dict = {
                                "name": item["name"],
                                "protocol": item["protocol"],
                                "ports": item["container_ports"],
                            }
                            if "url_template" in item.keys():
                                response_dict["url_template"] = item["url_template"]
                            if "allowed_arguments" in item.keys():
                                response_dict["allowed_arguments"] = item["allowed_arguments"]
                            if "allowed_envs" in item.keys():
                                response_dict["allowed_envs"] = item["allowed_envs"]
                            resp["servicePorts"].append(response_dict)
                    else:
                        resp["status"] = row.status.name
            return resp
        except asyncio.CancelledError:
            raise
        finally:
            self.pending_waits.discard(current_task)
            if not enqueue_only and session_creation_id in self.session_creation_tracker:
                del self.session_creation_tracker[session_creation_id]

    async def create_cluster(
        self,
        template: Any,
        session_name: str,
        user_scope: UserScope,
        owner_access_key: AccessKey,
        resource_policy: dict,
        scaling_group: str,
        sess_type: SessionTypes,
        tag: str,
        enqueue_only=False,
        max_wait_seconds=0,
    ) -> Mapping[str, Any]:
        resp: MutableMapping[str, Any] = {}

        current_task = asyncio.current_task()
        assert current_task is not None

        # Check existing (access_key, session) kernel instance
        try:
            # NOTE: We can reuse the session IDs of TERMINATED sessions only.
            # NOTE: Reusing a session in the PENDING status returns an empty value in service_ports.
            async with self.db.begin_readonly_session() as db_sess:
                await SessionRow.get_session(
                    db_sess,
                    session_name,
                    owner_access_key,
                )
        except SessionNotFound:
            pass
        else:
            raise TooManySessionsMatched

        mounts = []
        mount_map = {}
        environ = {}

        if _mounts := template["spec"].get("mounts"):  # noqa
            mounts = list(_mounts.keys())
            mount_map = {key: value for (key, value) in _mounts.items() if len(value) > 0}
        if _environ := template["spec"].get("environ"):  # noqa
            environ = _environ

        kernel_configs: List[KernelEnqueueingConfig] = []
        for node in template["spec"]["nodes"]:
            # Resolve session template.
            kernel_config = {
                "image": template["spec"]["kernel"]["image"],
                "architecture": template["spec"]["kernel"].get("architecture", DEFAULT_IMAGE_ARCH),
                "cluster_role": node["cluster_role"],
                "creation_config": {
                    "mount": mounts,
                    "mount_map": mount_map,
                    "environ": environ,
                },
            }

            if template["spec"]["sess_type"] == "interactive":
                kernel_config["sess_type"] = SessionTypes.INTERACTIVE
            elif template["spec"]["sess_type"] == "batch":
                kernel_config["sess_type"] = SessionTypes.BATCH
            elif template["spec"]["sess_type"] == "inference":
                kernel_config["sess_type"] = SessionTypes.INFERENCE

            if tag := template["metadata"].get("tag", None):
                kernel_config["tag"] = tag
            if runtime_opt := template["spec"]["kernel"]["run"]:
                if bootstrap := runtime_opt["bootstrap"]:
                    kernel_config["bootstrap_script"] = bootstrap
                if startup := runtime_opt["startup_command"]:
                    kernel_config["startup_command"] = startup

            if resources := template["spec"].get("resources"):
                kernel_config["creation_config"]["resources"] = resources

            if git := template["spec"]["kernel"]["git"]:
                if _dest := git.get("dest_dir"):
                    target = _dest
                else:
                    target = git["repository"].split("/")[-1]

                cmd_builder = "git clone "
                if credential := git.get("credential"):
                    proto, url = git["repository"].split("://")
                    cmd_builder += (
                        f'{proto}://{credential["username"]}:{credential["password"]}@{url}'
                    )
                else:
                    cmd_builder += git["repository"]
                if branch := git.get("branch"):
                    cmd_builder += f" -b {branch}"
                cmd_builder += f" {target}\n"

                if commit := git.get("commit"):
                    cmd_builder = "CWD=$(pwd)\n" + cmd_builder
                    cmd_builder += f"cd {target}\n"
                    cmd_builder += f"git checkout {commit}\n"
                    cmd_builder += "cd $CWD\n"

                bootstrap = base64.b64decode(kernel_config.get("bootstrap_script") or b"").decode()
                bootstrap += "\n"
                bootstrap += cmd_builder
                kernel_config["bootstrap_script"] = base64.b64encode(bootstrap.encode()).decode()

            # Resolve the image reference.
            try:
                async with self.db.begin_readonly_session() as session:
                    image_row = await ImageRow.resolve(
                        session,
                        [
                            ImageRef(kernel_config["image"], ["*"], kernel_config["architecture"]),
                            kernel_config["image"],
                        ],
                    )
                requested_image_ref = image_row.image_ref
                async with self.db.begin_readonly() as conn:
                    query = (
                        sa.select([domains.c.allowed_docker_registries])
                        .select_from(domains)
                        .where(domains.c.name == user_scope.domain_name)
                    )
                    allowed_registries = await conn.scalar(query)
                    if requested_image_ref.registry not in allowed_registries:
                        raise AliasResolutionFailed
                    kernel_config["image_ref"] = requested_image_ref
            except AliasResolutionFailed:
                raise ImageNotFound("unknown alias or disallowed registry")

            for i in range(node["replicas"]):
                kernel_config["cluster_idx"] = i + 1
                kernel_configs.append(
                    check_typed_dict(kernel_config, KernelEnqueueingConfig),  # type: ignore
                )

        session_creation_id = secrets.token_urlsafe(16)
        start_event = asyncio.Event()
        self.session_creation_tracker[session_creation_id] = start_event
        current_task = asyncio.current_task()
        assert current_task is not None

        try:
            session_id = await asyncio.shield(
                self.database_ptask_group.create_task(
                    self.enqueue_session(
                        session_creation_id,
                        session_name,
                        owner_access_key,
                        {
                            "creation_config": {
                                "mount_map": mount_map,
                                "environ": environ,
                            },
                            "kernel_configs": kernel_configs,
                        },
                        scaling_group,
                        sess_type,
                        resource_policy,
                        user_scope=user_scope,
                        session_tag=tag,
                    ),
                )
            )
            resp["sessionId"] = str(session_id)  # changed since API v5
            resp["sessionName"] = str(session_name)
            resp["status"] = "PENDING"
            resp["servicePorts"] = []
            resp["created"] = True

            if not enqueue_only:
                self.pending_waits.add(current_task)
                max_wait = max_wait_seconds
                try:
                    if max_wait > 0:
                        with _timeout(max_wait):
                            await start_event.wait()
                    else:
                        await start_event.wait()
                except asyncio.TimeoutError:
                    resp["status"] = "TIMEOUT"
                else:
                    await asyncio.sleep(0.5)
                    kernel = (await CreatedKernel.to_respond(self.db_ctx, session_id))[0]
                    row = kernel.dict()
                    if row["status"] == KernelStatus.RUNNING:
                        resp["status"] = "RUNNING"
                        for item in row["service_ports"]:
                            response_dict = {
                                "name": item["name"],
                                "protocol": item["protocol"],
                                "ports": item["container_ports"],
                            }
                            if "url_template" in item.keys():
                                response_dict["url_template"] = item["url_template"]
                            if "allowed_arguments" in item.keys():
                                response_dict["allowed_arguments"] = item["allowed_arguments"]
                            if "allowed_envs" in item.keys():
                                response_dict["allowed_envs"] = item["allowed_envs"]
                            resp["servicePorts"].append(response_dict)
                    else:
                        resp["status"] = row["status"].name
            return resp
        except asyncio.CancelledError:
            raise
        finally:
            self.pending_waits.discard(current_task)
            if session_creation_id in self.session_creation_tracker:
                del self.session_creation_tracker[session_creation_id]

    async def enqueue_session(
        self,
        session_creation_id: str,
        session_name: str,
        access_key: AccessKey,
        session_enqueue_configs: SessionEnqueueingConfig,
        scaling_group: Optional[str],
        session_type: SessionTypes,
        resource_policy: dict,
        *,
        user_scope: UserScope,
        public_sgroup_only: bool = True,
        cluster_mode: ClusterMode = ClusterMode.SINGLE_NODE,
        cluster_size: int = 1,
        session_tag: Optional[str] = None,
        internal_data: Optional[dict] = None,
        starts_at: Optional[datetime] = None,
        agent_list: Optional[Sequence[str]] = None,
        dependency_sessions: Optional[Sequence[SessionId]] = None,
        callback_url: Optional[URL] = None,
        endpoint_id: Optional[uuid.UUID] = None,
        traffic_ratio: Optional[float] = None,
    ) -> SessionId:
        session_id = SessionId(uuid.uuid4())

        kernel_enqueue_configs: List[KernelEnqueueingConfig] = session_enqueue_configs[
            "kernel_configs"
        ]
        assert len(kernel_enqueue_configs) >= 1
        main_kernel_config = kernel_enqueue_configs[0]
        assert main_kernel_config["cluster_role"] == DEFAULT_ROLE
        session_creation_config: Mapping = session_enqueue_configs["creation_config"]

        # Check keypair resource limit
        if cluster_size > int(resource_policy["max_containers_per_session"]):
            raise QuotaExceeded(
                "You cannot create session with more than "
                f"{resource_policy['max_containers_per_session']} containers.",
            )

        async with self.db.begin_readonly() as conn:
            checked_scaling_group = await check_scaling_group(
                conn,
                scaling_group,
                session_type,
                access_key,
                user_scope.domain_name,
                user_scope.group_id,
                public_sgroup_only,
            )
            if scaling_group is None:
                log.warning(
                    f"enqueue_session(s:{session_name}, ak:{access_key}): "
                    "The client did not specify the scaling group for session; "
                    f"falling back to {checked_scaling_group}",
                )

            use_host_network_query = (
                sa.select([scaling_groups.c.use_host_network])
                .select_from(scaling_groups)
                .where(scaling_groups.c.name == checked_scaling_group)
            )
            use_host_network_result = await conn.execute(use_host_network_query)
            use_host_network = use_host_network_result.scalar()
            # Translate mounts/mount_map into vfolder mounts
            requested_mounts = session_enqueue_configs["creation_config"].get("mounts") or []
            requested_mount_map = session_enqueue_configs["creation_config"].get("mount_map") or {}
            allowed_vfolder_types = await self.shared_config.get_vfolder_types()
            vfolder_mounts = await prepare_vfolder_mounts(
                conn,
                self.storage_manager,
                allowed_vfolder_types,
                user_scope,
                resource_policy,
                requested_mounts,
                requested_mount_map,
            )

            # Prepare internal data for common dotfiles.
            dotfile_data = await prepare_dotfiles(
                conn,
                user_scope,
                access_key,
                vfolder_mounts,
            )

        is_multicontainer = cluster_size > 1
        if is_multicontainer:
            if len(kernel_enqueue_configs) == 1:
                log.debug(
                    "enqueue_session(): replicating kernel_enqueue_config with cluster_size={}",
                    cluster_size,
                )
                # the main_kernel_config is repliacted to sub-containers
                main_kernel_config["cluster_idx"] = 1  # main1
                main_kernel_config["local_rank"] = 0  # main1: 0
                for i in range(cluster_size - 1):
                    sub_kernel_config = cast(KernelEnqueueingConfig, {**main_kernel_config})
                    sub_kernel_config["cluster_role"] = "sub"
                    sub_kernel_config["cluster_idx"] = i + 1  # subN
                    sub_kernel_config["local_rank"] = i + 1  # sub1: 1, sub2: 2, ...
                    sub_kernel_config["cluster_hostname"] = sub_kernel_config["cluster_role"] + str(
                        sub_kernel_config["cluster_idx"]
                    )
                    kernel_enqueue_configs.append(sub_kernel_config)
            elif len(kernel_enqueue_configs) > 1:
                # each container should have its own kernel_config
                log.debug(
                    "enqueue_session(): using given kernel_enqueue_configs with cluster_size={}",
                    cluster_size,
                )
                if len(kernel_enqueue_configs) != cluster_size:
                    raise InvalidAPIParameters(
                        "The number of kernel configs differs from the cluster size"
                    )
            else:
                raise InvalidAPIParameters("Missing kernel configurations")

        # Prepare internal data.
        internal_data = {} if internal_data is None else internal_data
        internal_data.update(dotfile_data)

        hook_result = await self.hook_plugin_ctx.dispatch(
            "PRE_ENQUEUE_SESSION",
            (session_id, session_name, access_key),
            return_when=ALL_COMPLETED,
        )
        if hook_result.status != PASSED:
            raise RejectedByHook.from_hook_result(hook_result)

        session_requested_slots = ResourceSlot()
        session_data = {
            "id": session_id,
            "status": SessionStatus.PENDING,
            "status_history": {
                SessionStatus.PENDING.name: datetime.now(tzutc()).isoformat(),
            },
            "creation_id": session_creation_id,
            "name": session_name,
            "session_type": session_type,
            "cluster_mode": cluster_mode.value,
            "cluster_size": cluster_size,
            "scaling_group_name": checked_scaling_group,
            "domain_name": user_scope.domain_name,
            "group_id": user_scope.group_id,
            "user_uuid": user_scope.user_uuid,
            "access_key": access_key,
            "tag": session_tag,
            "starts_at": starts_at,
            "callback_url": callback_url,
            "occupying_slots": ResourceSlot(),
            "vfolder_mounts": vfolder_mounts,
        }

        kernel_shared_data = {
            "status": KernelStatus.PENDING,
            "status_history": {
                KernelStatus.PENDING.name: datetime.now(tzutc()).isoformat(),
            },
            "session_creation_id": session_creation_id,
            "session_id": session_id,
            "session_name": session_name,
            "session_type": session_type,
            "cluster_mode": cluster_mode.value,
            "cluster_size": cluster_size,
            "scaling_group": checked_scaling_group,
            "domain_name": user_scope.domain_name,
            "group_id": user_scope.group_id,
            "user_uuid": user_scope.user_uuid,
            "access_key": access_key,
            "tag": session_tag,
            "starts_at": starts_at,
            "internal_data": internal_data,
            "callback_url": callback_url,
            "occupied_shares": {},
            "mounts": [mount.name for mount in vfolder_mounts],  # TODO: keep for legacy?
            "vfolder_mounts": vfolder_mounts,
            "repl_in_port": 0,
            "repl_out_port": 0,
            "stdin_port": 0,
            "stdout_port": 0,
            "preopen_ports": sa.bindparam("preopen_ports"),
            "use_host_network": use_host_network,
        }

        kernel_data = []
        session_images: list[str] = []

        for idx, kernel in enumerate(kernel_enqueue_configs):
            kernel_id = KernelId(uuid.uuid4())
            creation_config = kernel["creation_config"]
            image_ref = kernel["image_ref"]
            resource_opts = creation_config.get("resource_opts") or {}

            creation_config["mounts"] = [vfmount.to_json() for vfmount in vfolder_mounts]
            # TODO: merge into a single call
            async with self.db.begin_readonly_session() as session:
                log.debug(
                    "enqueue_session(): image ref => {} ({})", image_ref, image_ref.architecture
                )
                image_row = await ImageRow.resolve(session, [image_ref])
            image_min_slots, image_max_slots = await image_row.get_slot_ranges(self.shared_config)
            known_slot_types = await self.shared_config.get_resource_slots()

            labels = image_row.labels
            # Parse service ports to check for port errors
            parse_service_ports(
                labels.get("ai.backend.service-ports", ""),
                labels.get("ai.backend.endpoint-ports", ""),
                BackendError,
            )

            # Shared memory.
            # We need to subtract the amount of shared memory from the memory limit of
            # a container, since tmpfs including /dev/shm uses host-side kernel memory
            # and cgroup's memory limit does not apply.
            shmem = resource_opts.get("shmem", None)
            if shmem is None:
                shmem = labels.get("ai.backend.resource.preferred.shmem", "64m")
            shmem = BinarySize.from_str(shmem)
            resource_opts["shmem"] = shmem
            image_min_slots = copy.deepcopy(image_min_slots)
            image_min_slots["mem"] += shmem

            # Sanitize user input: does it have resource config?
            if (resources := creation_config.get("resources")) is not None:
                # Sanitize user input: does it have "known" resource slots only?
                for slot_key, slot_value in resources.items():
                    if slot_key not in known_slot_types:
                        raise InvalidAPIParameters(f"Unknown requested resource slot: {slot_key}")
                try:
                    requested_slots = ResourceSlot.from_user_input(resources, known_slot_types)
                except ValueError:
                    log.exception("request_slots & image_slots calculation error")
                    # happens when requested_slots have more keys
                    # than the image-defined slots
                    # (e.g., image does not support accelerators
                    #  requested by the client)
                    raise InvalidAPIParameters(
                        "Your resource request has resource type(s) not supported by the image."
                    )

                # If intrinsic resources are not specified,
                # fill them with image minimums.
                for k, v in requested_slots.items():
                    if (v is None or v == 0) and k in INTRINSIC_SLOTS:
                        requested_slots[k] = image_min_slots[k]
            else:
                # Handle the legacy clients (prior to v19.03)
                # We support CPU/memory conversion, but to use accelerators users
                # must update their clients because the slots names are not provided
                # by the accelerator plugins.
                cpu = creation_config.get("instanceCores")
                if cpu is None:  # the key is there but may be null.
                    cpu = image_min_slots["cpu"]
                mem = creation_config.get("instanceMemory")
                if mem is None:  # the key is there but may be null.
                    mem = image_min_slots["mem"]
                else:
                    # In legacy clients, memory is normalized to GiB.
                    mem = str(mem) + "g"
                requested_slots = ResourceSlot.from_user_input(
                    {
                        "cpu": cpu,
                        "mem": mem,
                    },
                    known_slot_types,
                )
                gpu = creation_config.get("instanceGPUs")
                if gpu is not None:
                    raise InvalidAPIParameters("Client upgrade required to use GPUs (v19.03+).")
                tpu = creation_config.get("instanceTPUs")
                if tpu is not None:
                    raise InvalidAPIParameters("Client upgrade required to use TPUs (v19.03+).")

            # Check the image resource slots.
            log_fmt = "s:{} k:{} r:{}-{}"
            log_args = (session_id, kernel_id, kernel["cluster_role"], kernel["cluster_idx"])
            log.debug(log_fmt + " -> requested_slots: {}", *log_args, requested_slots)
            log.debug(log_fmt + " -> resource_opts: {}", *log_args, resource_opts)
            log.debug(log_fmt + " -> image_min_slots: {}", *log_args, image_min_slots)
            log.debug(log_fmt + " -> image_max_slots: {}", *log_args, image_max_slots)

            # Check if: requested >= image-minimum
            if image_min_slots > requested_slots:
                raise InvalidAPIParameters(
                    "Your resource request is smaller than "
                    "the minimum required by the image. ({})".format(
                        " ".join(
                            f"{k}={v}"
                            for k, v in image_min_slots.to_humanized(known_slot_types).items()
                        )
                    )
                )

            # Check if: requested <= image-maximum
            if not (requested_slots <= image_max_slots):
                raise InvalidAPIParameters(
                    "Your resource request is larger than "
                    "the maximum allowed by the image. ({})".format(
                        " ".join(
                            f"{k}={v}"
                            for k, v in image_max_slots.to_humanized(known_slot_types).items()
                        )
                    )
                )

            # Check if: shmem < memory
            if shmem >= requested_slots["mem"]:
                raise InvalidAPIParameters(
                    "Shared memory should be less than the main memory. (s:{}, m:{})".format(
                        str(shmem), str(BinarySize(requested_slots["mem"]))
                    ),
                )

            # Add requested resource slot data to session
            session_requested_slots += requested_slots

            environ = session_creation_config.get("environ") or {}

            # Create kernel object in PENDING state.
            mapped_agent = None
            if not agent_list:
                pass
            else:
                mapped_agent = agent_list[idx]

            kernel_data.append(
                {
                    **kernel_shared_data,
                    "id": kernel_id,
                    "agent": mapped_agent,
                    "cluster_role": kernel["cluster_role"],
                    "cluster_idx": kernel["cluster_idx"],
                    "local_rank": kernel["local_rank"],
                    "cluster_hostname": (
                        f"{kernel['cluster_role']}{kernel['cluster_idx']}"
                        if not kernel["cluster_hostname"]
                        else kernel["cluster_hostname"]
                    ),
                    "image": image_ref.canonical,
                    # "image_id": image_row.id,
                    "architecture": image_ref.architecture,
                    "registry": image_ref.registry,
                    "role": KernelRole(image_row.labels.get("ai.backend.role", KernelRole.COMPUTE)),
                    "startup_command": kernel.get("startup_command"),
                    "occupied_slots": requested_slots,
                    "requested_slots": requested_slots,
                    "resource_opts": resource_opts,
                    "environ": [f"{k}={v}" for k, v in environ.items()],
                    "bootstrap_script": kernel.get("bootstrap_script"),
                    "preopen_ports": creation_config.get("preopen_ports", []),
                }
            )

            if image_ref.canonical not in session_images:
                if kernel["cluster_role"] == DEFAULT_ROLE:
                    session_images.insert(0, image_ref.canonical)
                else:
                    session_images.append(image_ref.canonical)
        session_data["images"] = session_images
        try:

            async def _enqueue() -> None:
                async with self.db.begin_session() as db_sess:
                    session_data["requested_slots"] = session_requested_slots
                    session = SessionRow(**session_data)
                    kernels = [KernelRow(**kernel) for kernel in kernel_data]
                    db_sess.add(session)
                    db_sess.add_all(kernels)

            await execute_with_retry(_enqueue)

            async def _post_enqueue() -> None:
                async with self.db.begin_session() as db_sess:
                    if endpoint_id:
                        routing_row = RoutingRow(
                            endpoint_id,
                            session_id,
                            user_scope.user_uuid,
                            user_scope.domain_name,
                            user_scope.group_id,
                            traffic_ratio=traffic_ratio or 1.0,
                        )
                        db_sess.add(routing_row)

                    if dependency_sessions:
                        matched_dependency_session_ids = []
                        for dependency_id in dependency_sessions:
                            try:
                                match_info = await SessionRow.get_session(
                                    db_sess,
                                    dependency_id,
                                    access_key,
                                )
                            except SessionNotFound:
                                raise InvalidAPIParameters(
                                    "Unknown session ID or name in the dependency list",
                                    extra_data={"session_ref": dependency_id},
                                )
                            else:
                                matched_dependency_session_ids.append(match_info.id)

                        dependency_rows = [
                            SessionDependencyRow(session_id=session_id, depends_on=depend_id)
                            for depend_id in matched_dependency_session_ids
                        ]
                        db_sess.add_all(dependency_rows)

            await execute_with_retry(_post_enqueue)
        except DBAPIError as e:
            if getattr(e.orig, "pgcode", None) == "23503":
                match = re.search(r"Key \(agent\)=\((?P<agent>[^)]+)\)", repr(e.orig))
                if match:
                    raise InvalidAPIParameters(f"No such agent: {match.group('agent')}")
                else:
                    raise InvalidAPIParameters("No such agent")
            raise

        await self.hook_plugin_ctx.notify(
            "POST_ENQUEUE_SESSION",
            (session_id, session_name, access_key),
        )
        await self.event_producer.produce_event(
            SessionEnqueuedEvent(session_id, session_creation_id),
        )
        return session_id

    async def start_session(
        self,
        sched_ctx: SchedulingContext,
        scheduled_session: SessionRow,
    ) -> None:
        from .scheduler.types import AgentAllocationContext, KernelAgentBinding

        kernel_agent_bindings: Sequence[KernelAgentBinding] = [
            KernelAgentBinding(
                kernel=k,
                agent_alloc_ctx=AgentAllocationContext(
                    agent_id=k.agent,
                    agent_addr=k.agent_addr,
                    scaling_group=scheduled_session.scaling_group_name,
                ),
                allocated_host_ports=set(),
            )
            for k in scheduled_session.kernels
        ]

        hook_result = await self.hook_plugin_ctx.dispatch(
            "PRE_START_SESSION",
            (
                scheduled_session.id,
                scheduled_session.name,
                scheduled_session.access_key,
            ),
            return_when=ALL_COMPLETED,
        )
        if hook_result.status != PASSED:
            raise RejectedByHook.from_hook_result(hook_result)

        # Get resource policy for the session
        # TODO: memoize with TTL
        async with self.db.begin_readonly_session() as db_sess:
            resouce_policy_q = sa.select(KeyPairRow.resource_policy).where(
                KeyPairRow.access_key == scheduled_session.access_key
            )
            query = sa.select(KeyPairResourcePolicyRow).where(
                KeyPairResourcePolicyRow.name == resouce_policy_q.scalar_subquery()
            )
            result = await db_sess.execute(query)
            resource_policy = result.scalars().first()
        auto_pull = self.shared_config["docker"]["image"]["auto_pull"]

        # Aggregate image registry information
        keyfunc = lambda item: item.kernel.image_ref
        image_infos: MutableMapping[str, ImageRow] = {}
        is_local_image = True
        registry_url = URL("http://localhost")
        registry_creds: dict[str, str] = {}
        async with self.db.begin_readonly_session() as session:
            for image_ref, _ in itertools.groupby(
                sorted(kernel_agent_bindings, key=keyfunc),
                key=keyfunc,
            ):
                # img_query = sa.select(ImageRow).where(ImageRow.id == image_id)
                # img_row: ImageRow = (await session.execute(img_query)).scalars().first()
                # image_ref = img_row.image_ref
                log.debug(
                    "start_session(): image ref => {} ({})", image_ref, image_ref.architecture
                )
                resolved_image_info = await ImageRow.resolve(session, [image_ref])
                image_infos[str(image_ref)] = resolved_image_info
                if not resolved_image_info.image_ref.is_local:
                    is_local_image = False
                    registry_url, registry_creds = await get_registry_info(
                        self.shared_config.etcd, image_ref.registry
                    )
        image_info = {
            "image_infos": image_infos,
            "registry_url": registry_url,
            "registry_creds": registry_creds,
            "resource_policy": resource_policy,
            "auto_pull": auto_pull,
            "is_local": is_local_image,
        }

        network_name: Optional[str] = None
        cluster_ssh_port_mapping: Optional[Dict[str, Tuple[str, int]]] = None
        if not scheduled_session.use_host_network:
            if scheduled_session.cluster_mode == ClusterMode.SINGLE_NODE:
                if scheduled_session.cluster_size > 1:
                    network_name = f"bai-singlenode-{scheduled_session.id}"
                    assert kernel_agent_bindings[0].agent_alloc_ctx.agent_id is not None
                    assert scheduled_session.id is not None
                    try:
                        async with RPCContext(
                            kernel_agent_bindings[0].agent_alloc_ctx.agent_id,
                            kernel_agent_bindings[0].agent_alloc_ctx.agent_addr,
                            invoke_timeout=None,
                            order_key=str(scheduled_session.main_kernel.id),
                            keepalive_timeout=self.rpc_keepalive_timeout,
                        ) as rpc:
                            await rpc.call.create_local_network(network_name)
                    except Exception:
                        log.exception(f"Failed to create an agent-local network {network_name}")
                        raise
                else:
                    network_name = None
            elif scheduled_session.cluster_mode == ClusterMode.MULTI_NODE:
                # Create overlay network for multi-node sessions
                network_name = f"bai-multinode-{scheduled_session.id}"
                mtu = self.shared_config["network"]["overlay"]["mtu"]
                try:
                    # Overlay networks can only be created at the Swarm manager.
                    create_options = {
                        "Name": network_name,
                        "Driver": "overlay",
                        "Attachable": True,
                        "Labels": {
                            "ai.backend.cluster-network": "1",
                        },
                        "Options": {},
                    }
                    if mtu:
                        create_options["Options"] = {"com.docker.network.driver.mtu": str(mtu)}
                    await self.docker.networks.create(create_options)
                except Exception:
                    log.exception(f"Failed to create an overlay network {network_name}")
                    raise
        else:
            network_name = "host"
            if scheduled_session.cluster_size > 1:
                keyfunc = lambda item: item.kernel.cluster_role
                cluster_ssh_port_mapping = {}
                for cluster_role, group_iterator in itertools.groupby(
                    sorted(kernel_agent_bindings, key=keyfunc),
                    key=keyfunc,
                ):
                    for index, item in enumerate(group_iterator):
                        assert item.agent_alloc_ctx.agent_id is not None
                        async with RPCContext(
                            item.agent_alloc_ctx.agent_id,
                            item.agent_alloc_ctx.agent_addr,
                            invoke_timeout=None,
                            order_key=str(scheduled_session.id),
                            keepalive_timeout=self.rpc_keepalive_timeout,
                        ) as rpc:
                            port = await rpc.call.assign_port()
                            agent_addr = item.agent_alloc_ctx.agent_addr.replace(
                                "tcp://", ""
                            ).split(":", maxsplit=1)[0]
                            cluster_ssh_port_mapping[item.kernel.cluster_hostname] = (
                                agent_addr,
                                port,
                            )
                            item.allocated_host_ports.add(port)
        log.debug("ssh connection info mapping: {}", cluster_ssh_port_mapping)

        keyfunc = lambda item: item.kernel.cluster_role
        replicas = {
            cluster_role: len([*group_iterator])
            for cluster_role, group_iterator in itertools.groupby(
                sorted(kernel_agent_bindings, key=keyfunc),
                key=keyfunc,
            )
        }

        cluster_info = ClusterInfo(
            mode=scheduled_session.cluster_mode,
            size=scheduled_session.cluster_size,
            replicas=replicas,
            network_name=network_name,
            ssh_keypair=(
                await self.create_cluster_ssh_keypair()
                if scheduled_session.cluster_size > 1
                else None
            ),
            cluster_ssh_port_mapping=cast(
                Optional[ClusterSSHPortMapping], cluster_ssh_port_mapping
            ),
        )
        scheduled_session.environ.update(
            {
                "BACKENDAI_SESSION_ID": str(scheduled_session.id),
                "BACKENDAI_SESSION_NAME": str(scheduled_session.name),
                "BACKENDAI_CLUSTER_SIZE": str(scheduled_session.cluster_size),
                "BACKENDAI_CLUSTER_REPLICAS": ",".join(f"{k}:{v}" for k, v in replicas.items()),
                "BACKENDAI_CLUSTER_HOSTS": ",".join(
                    binding.kernel.cluster_hostname for binding in kernel_agent_bindings
                ),
                "BACKENDAI_ACCESS_KEY": scheduled_session.access_key,
                # BACKENDAI_SERVICE_PORTS are set as per-kernel env-vars.
                # (In the future, each kernel in a cluster session may use different images)
                "BACKENDAI_PREOPEN_PORTS": (
                    ",".join(str(port) for port in scheduled_session.main_kernel.preopen_ports)
                    if scheduled_session.main_kernel.preopen_ports is not None
                    else ""
                ),
            }
        )

        # Aggregate by agents to minimize RPC calls
        per_agent_tasks = []
        keyfunc = lambda item: item.agent_alloc_ctx.agent_id
        for agent_id, group_iterator in itertools.groupby(
            sorted(kernel_agent_bindings, key=keyfunc),
            key=keyfunc,
        ):
            items = [*group_iterator]
            # Within a group, agent_alloc_ctx are same.
            agent_alloc_ctx = items[0].agent_alloc_ctx
            per_agent_tasks.append(
                (
                    agent_alloc_ctx,
                    self._create_kernels_in_one_agent(
                        agent_alloc_ctx,
                        scheduled_session,
                        items,
                        image_info,
                        cluster_info,
                    ),
                ),
            )
        if per_agent_tasks:
            agent_errors = []
            results = await asyncio.gather(
                *[item[1] for item in per_agent_tasks],
                return_exceptions=True,
            )
            for agent_alloc_tx, result in zip((item[0] for item in per_agent_tasks), results):
                if isinstance(result, aiotools.TaskGroupError):
                    agent_errors.extend(result.__errors__)
                elif isinstance(result, Exception):
                    # mark to be destroyed afterwards
                    agent_errors.append(result)
            if agent_errors:
                raise MultiAgentError(
                    "agent(s) raise errors during kernel creation",
                    agent_errors,
                )
            await self.settle_agent_alloc(kernel_agent_bindings)

    def convert_resource_spec_to_resource_slot(
        self,
        allocations: Mapping[str, Mapping[SlotName, Mapping[DeviceId, str]]],
    ) -> ResourceSlot:
        """
        Convert per-device resource spec allocations (agent-side format)
        back into a resource slot (manager-side format).
        """
        slots = ResourceSlot()
        for alloc_map in allocations.values():
            for slot_name, allocation_by_device in alloc_map.items():
                total_allocs: List[Decimal] = []
                for allocation in allocation_by_device.values():
                    if (
                        isinstance(allocation, (BinarySize, str))
                        and BinarySize.suffix_map.get(allocation[-1].lower()) is not None
                    ):
                        total_allocs.append(Decimal(BinarySize.from_str(allocation)))
                    else:  # maybe Decimal("Infinity"), etc.
                        total_allocs.append(Decimal(allocation))
                slots[slot_name] = str(sum(total_allocs))
        return slots

    async def finalize_running(
        self, kernel_id: KernelId, session_id: SessionId, created_info: Mapping[str, Any]
    ) -> None:
        try:
            agent_host = URL(created_info["agent_addr"]).host
            kernel_host = created_info.get("kernel_host", agent_host)
            service_ports = created_info.get("service_ports", [])
            actual_allocs = self.convert_resource_spec_to_resource_slot(
                created_info["resource_spec"]["allocations"]
            )
            self._kernel_actual_allocated_resources[kernel_id] = actual_allocs

            kernel_did_update = await KernelMutation.finalize_running(
                self.db_ctx,
                kernel_id,
                occupied_slots=actual_allocs,
                container_id=created_info["container_id"],
                attached_devices=created_info.get("attached_devices", {}),
                kernel_host=kernel_host,
                repl_in_port=created_info["repl_in_port"],
                repl_out_port=created_info["repl_out_port"],
                stdin_port=created_info["stdin_port"],
                stdout_port=created_info["stdout_port"],
                service_ports=service_ports,
            )
            if not kernel_did_update:
                return

            determined_session = await SessionMutation.transit_status(self.db_ctx, session_id)
            if determined_session is None:
                # TODO: log or raise error
                return
            updated_session = determined_session

            log.debug(
                "Producing SessionStartedEvent({}, {})",
                updated_session.id,
                updated_session.creation_id,
            )
            await self.event_producer.produce_event(
                SessionStartedEvent(updated_session.id, updated_session.creation_id),
            )
            await self.hook_plugin_ctx.notify(
                "POST_START_SESSION",
                (
                    updated_session.id,
                    updated_session.name,
                    updated_session.access_key,
                ),
            )
        except Exception:
            log.exception("error while executing _finalize_running")
            raise

    async def _create_kernels_in_one_agent(
        self,
        agent_alloc_ctx: AgentAllocationContext,
        scheduled_session: SessionRow,
        items: Sequence[KernelAgentBinding],
        image_info: Mapping[str, Any],
        cluster_info,
    ) -> None:
        registry_url = image_info["registry_url"]
        registry_creds = image_info["registry_creds"]
        image_infos = image_info["image_infos"]
        is_local = image_info["is_local"]
        resource_policy: KeyPairResourcePolicyRow = image_info["resource_policy"]
        auto_pull = image_info["auto_pull"]
        assert scheduled_session.id is not None

        async with RPCContext(
            agent_alloc_ctx.agent_id,
            agent_alloc_ctx.agent_addr,
            invoke_timeout=None,
            order_key=str(scheduled_session.id),
            keepalive_timeout=self.rpc_keepalive_timeout,
        ) as rpc:
            try:
                get_image_ref = lambda k: image_infos[str(k.image_ref)].image_ref
                # Issue a batched RPC call to create kernels on this agent
                # created_infos = await rpc.call.create_kernels(
                await rpc.call.create_kernels(
                    str(scheduled_session.id),
                    [str(binding.kernel.id) for binding in items],
                    [
                        {
                            "image": {
                                # TODO: refactor registry and is_local to be specified per kernel.
                                "registry": {
                                    "name": get_image_ref(binding.kernel).registry,
                                    "url": str(registry_url),
                                    **registry_creds,  # type: ignore
                                },
                                "digest": image_infos[binding.kernel.image].config_digest,
                                "repo_digest": None,
                                "canonical": get_image_ref(binding.kernel).canonical,
                                "architecture": get_image_ref(binding.kernel).architecture,
                                "labels": image_infos[binding.kernel.image].labels,
                                "is_local": is_local,
                            },
                            "session_type": scheduled_session.session_type.value,
                            "cluster_role": binding.kernel.cluster_role,
                            "cluster_idx": binding.kernel.cluster_idx,
                            "local_rank": binding.kernel.local_rank,
                            "cluster_hostname": binding.kernel.cluster_hostname,
                            "idle_timeout": resource_policy.idle_timeout,
                            "mounts": [item.to_json() for item in scheduled_session.vfolder_mounts],
                            "environ": {
                                # inherit per-session environment variables
                                **scheduled_session.environ,
                                # set per-kernel environment variables
                                "BACKENDAI_KERNEL_ID": str(binding.kernel.id),
                                "BACKENDAI_KERNEL_IMAGE": str(get_image_ref(binding.kernel)),
                                "BACKENDAI_CLUSTER_ROLE": binding.kernel.cluster_role,
                                "BACKENDAI_CLUSTER_IDX": str(binding.kernel.cluster_idx),
                                "BACKENDAI_CLUSTER_LOCAL_RANK": str(binding.kernel.local_rank),
                                "BACKENDAI_CLUSTER_HOST": str(binding.kernel.cluster_hostname),
                                "BACKENDAI_SERVICE_PORTS": str(
                                    image_infos[binding.kernel.image].labels.get(
                                        "ai.backend.service-ports"
                                    )
                                ),
                            },
                            "resource_slots": binding.kernel.requested_slots.to_json(),
                            "resource_opts": binding.kernel.resource_opts,
                            "bootstrap_script": binding.kernel.bootstrap_script,
                            "startup_command": binding.kernel.startup_command,
                            "internal_data": scheduled_session.main_kernel.internal_data,
                            "auto_pull": auto_pull,
                            "preopen_ports": scheduled_session.main_kernel.preopen_ports,
                            "allocated_host_ports": list(binding.allocated_host_ports),
                            "agent_addr": binding.agent_alloc_ctx.agent_addr,
                            "scaling_group": binding.agent_alloc_ctx.scaling_group,
                        }
                        for binding in items
                    ],
                    cluster_info,
                )
                log.debug(
                    "start_session(s:{}, ak:{}, k:{}) -> created on ag:{}",
                    scheduled_session.name,
                    scheduled_session.access_key,
                    [binding.kernel.id for binding in items],
                    agent_alloc_ctx.agent_id,
                )
            except (asyncio.TimeoutError, asyncio.CancelledError):
                log.warning("_create_kernels_in_one_agent(s:{}) cancelled", scheduled_session.id)
            except Exception as e:
                # The agent has already cancelled or issued the destruction lifecycle event
                # for this batch of kernels.
                ex = e
                await KernelMutation.update_failure(
                    self.db_ctx, [binding.kernel.id for binding in items], ex
                )
                raise

    async def create_cluster_ssh_keypair(self) -> ClusterSSHKeyPair:
        key = rsa.generate_private_key(
            backend=default_backend(),
            public_exponent=65537,
            key_size=2048,
        )
        public_key = key.public_key().public_bytes(
            serialization.Encoding.OpenSSH,
            serialization.PublicFormat.OpenSSH,
        )
        public_key += b" work@cluster.backend.ai.local"
        pem = key.private_bytes(
            encoding=serialization.Encoding.PEM,
            format=serialization.PrivateFormat.TraditionalOpenSSL,
            encryption_algorithm=serialization.NoEncryption(),
        )
        return {
            "private_key": pem.decode("utf-8"),
            "public_key": public_key.decode("utf-8"),
        }

    async def get_keypair_occupancy(self, access_key, *, db_sess=None):
        known_slot_types = await self.shared_config.get_resource_slots()

        async def _query() -> ResourceSlot:
            async with reenter_txn_session(self.db, db_sess) as _sess:
                query = sa.select(KernelRow.occupied_slots).where(
                    (KernelRow.access_key == access_key)
                    & (KernelRow.status.in_(USER_RESOURCE_OCCUPYING_KERNEL_STATUSES))
                    & (KernelRow.role.not_in(PRIVATE_KERNEL_ROLES)),
                )
                zero = ResourceSlot()
                key_occupied = sum(
                    [row.occupied_slots async for row in (await _sess.stream(query))], zero
                )
                # drop no-longer used slot types
                drops = [k for k in key_occupied.keys() if k not in known_slot_types]
                for k in drops:
                    del key_occupied[k]
                return key_occupied

        return await execute_with_retry(_query)

    async def get_domain_occupancy(self, domain_name, *, db_sess=None):
        # TODO: store domain occupied_slots in Redis?
        known_slot_types = await self.shared_config.get_resource_slots()

        async def _query() -> ResourceSlot:
            async with reenter_txn_session(self.db, db_sess) as _sess:
                query = sa.select(KernelRow.occupied_slots).where(
                    (KernelRow.domain_name == domain_name)
                    & (KernelRow.status.in_(USER_RESOURCE_OCCUPYING_KERNEL_STATUSES))
                    & (KernelRow.role.not_in(PRIVATE_KERNEL_ROLES)),
                )
                zero = ResourceSlot()
                key_occupied = sum(
                    [row.occupied_slots async for row in (await _sess.stream(query))],
                    zero,
                )
                # drop no-longer used slot types
                drops = [k for k in key_occupied.keys() if k not in known_slot_types]
                for k in drops:
                    del key_occupied[k]
                return key_occupied

        return await execute_with_retry(_query)

    async def get_group_occupancy(self, group_id, *, db_sess=None):
        # TODO: store domain occupied_slots in Redis?
        known_slot_types = await self.shared_config.get_resource_slots()

        async def _query() -> ResourceSlot:
            async with reenter_txn_session(self.db, db_sess) as _sess:
                query = sa.select(KernelRow.occupied_slots).where(
                    (KernelRow.group_id == group_id)
                    & (KernelRow.status.in_(USER_RESOURCE_OCCUPYING_KERNEL_STATUSES))
                    & (KernelRow.role.not_in(PRIVATE_KERNEL_ROLES)),
                )
                zero = ResourceSlot()
                key_occupied = sum(
                    [row.occupied_slots async for row in (await _sess.stream(query))],
                    zero,
                )
                # drop no-longer used slot types
                drops = [k for k in key_occupied.keys() if k not in known_slot_types]
                for k in drops:
                    del key_occupied[k]
                return key_occupied

        return await execute_with_retry(_query)

    async def update_scaling_group(self, id, scaling_group) -> None:
        agent = await self.get_instance(id, agents.c.addr)
        async with RPCContext(
            agent["id"],
            agent["addr"],
            invoke_timeout=None,
            keepalive_timeout=self.rpc_keepalive_timeout,
        ) as rpc:
            await rpc.call.update_scaling_group(scaling_group)

    async def settle_agent_alloc(
        self,
        kernel_agent_bindings: Sequence[KernelAgentBinding],
    ) -> None:
        """
        Tries to settle down agent row's occupied_slots with real value. This must be called
        after kernel creation is completed, to prevent fraction of resource dropped by agent scheduler
        during kernel creation still being reported as used.
        """

        keyfunc = lambda item: item.agent_alloc_ctx.agent_id
        for agent_id, group_iterator in itertools.groupby(
            sorted(kernel_agent_bindings, key=keyfunc),
            key=keyfunc,
        ):
            actual_allocated_slots = ResourceSlot()
            requested_slots = ResourceSlot()

            for kernel_agent_binding in group_iterator:
                # this value must be set while running _post_create_kernel
                actual_allocated_slot = self._kernel_actual_allocated_resources.get(
                    kernel_agent_binding.kernel.id
                )
                requested_slots += kernel_agent_binding.kernel.requested_slots
                if actual_allocated_slot is not None:
                    actual_allocated_slots += ResourceSlot.from_json(actual_allocated_slot)
                    del self._kernel_actual_allocated_resources[kernel_agent_binding.kernel.id]
                else:  # something's wrong; just fall back to requested slot value
                    actual_allocated_slots += kernel_agent_binding.kernel.requested_slots

            # perform DB update only if requested slots and actual allocated value differs
            if actual_allocated_slots != requested_slots:
                log.debug("calibrating resource slot usage for agent {}", agent_id)

                async def _update_agent_resource() -> None:
                    async with self.db.begin_session() as db_sess:
                        select_query = sa.select(AgentRow.occupied_slots).where(
                            AgentRow.id == agent_id
                        )
                        result = await db_sess.execute(select_query)
                        occupied_slots: ResourceSlot = result.scalar()
                        diff = actual_allocated_slots - requested_slots
                        update_query = (
                            sa.update(AgentRow)
                            .values(
                                occupied_slots=ResourceSlot.from_json(occupied_slots) + diff,
                            )
                            .where(AgentRow.id == agent_id)
                        )
                        await db_sess.execute(update_query)

                await execute_with_retry(_update_agent_resource)

    async def recalc_resource_usage(self, do_fullscan: bool = False) -> None:
        concurrency_used_per_key: MutableMapping[str, set] = defaultdict(
            set
        )  # key: access_key, value: set of session_id
        sftp_concurrency_used_per_key: MutableMapping[str, set] = defaultdict(
            set
        )  # key: access_key, value: set of session_id

        occupied_slots_per_agent: MutableMapping[str, ResourceSlot] = defaultdict(
            lambda: ResourceSlot({"cpu": 0, "mem": 0})
        )

        async for kernel_resources in KernelResource.stream_by_statuses(
            self.db_ctx, AGENT_RESOURCE_OCCUPYING_KERNEL_STATUSES
        ):
            for kernel in kernel_resources:
                occupied_slots_per_agent[kernel.agent] += kernel.occupied_slots

        async for kernel_resources in KernelResource.stream_by_statuses(
            self.db_ctx, USER_RESOURCE_OCCUPYING_KERNEL_STATUSES
        ):
            for kernel in kernel_resources:
                if kernel.role in PRIVATE_KERNEL_ROLES:
                    sftp_concurrency_used_per_key[kernel.access_key].add(kernel.session_id)
                else:
                    concurrency_used_per_key[kernel.access_key].add(kernel.session_id)

        async def _recalc() -> None:
<<<<<<< HEAD
            async with self.db.begin() as conn:
=======
            occupied_slots_per_agent: MutableMapping[str, ResourceSlot] = defaultdict(
                lambda: ResourceSlot({"cpu": 0, "mem": 0})
            )

            async with self.db.begin_session() as db_sess:
                # Query running containers and calculate concurrency_used per AK and
                # occupied_slots per agent.
                session_query = (
                    sa.select(SessionRow)
                    .where(
                        (
                            SessionRow.status.in_(
                                {
                                    *AGENT_RESOURCE_OCCUPYING_SESSION_STATUSES,
                                    *USER_RESOURCE_OCCUPYING_SESSION_STATUSES,
                                }
                            )
                        )
                    )
                    .options(
                        load_only(SessionRow.id, SessionRow.access_key, SessionRow.status),
                        selectinload(SessionRow.kernels).options(
                            load_only(KernelRow.agent, KernelRow.role, KernelRow.occupied_slots)
                        ),
                    )
                )
                async for session_row in await db_sess.stream_scalars(session_query):
                    for kernel in session_row.kernels:
                        if session_row.status in AGENT_RESOURCE_OCCUPYING_SESSION_STATUSES:
                            occupied_slots_per_agent[kernel.agent] += ResourceSlot(
                                kernel.occupied_slots
                            )
                        if session_row.status in USER_RESOURCE_OCCUPYING_KERNEL_STATUSES:
                            if kernel.role in PRIVATE_KERNEL_ROLES:
                                sftp_concurrency_used_per_key[session_row.access_key].add(
                                    session_row.id
                                )
                            else:
                                concurrency_used_per_key[session_row.access_key].add(session_row.id)

>>>>>>> 4941208b
                if len(occupied_slots_per_agent) > 0:
                    # Update occupied_slots for agents with running containers.
                    await db_sess.execute(
                        (
                            sa.update(AgentRow)
                            .where(AgentRow.id == sa.bindparam("agent_id"))
                            .values(occupied_slots=sa.bindparam("occupied_slots"))
                        ),
                        [
                            {"agent_id": aid, "occupied_slots": slots}
                            for aid, slots in occupied_slots_per_agent.items()
                        ],
                    )
                    await db_sess.execute(
                        (
                            sa.update(AgentRow)
                            .values(occupied_slots=ResourceSlot({}))
                            .where(AgentRow.status == AgentStatus.ALIVE)
                            .where(sa.not_(AgentRow.id.in_(occupied_slots_per_agent.keys())))
                        )
                    )
                else:
                    query = (
                        sa.update(AgentRow)
                        .values(occupied_slots=ResourceSlot({}))
                        .where(AgentRow.status == AgentStatus.ALIVE)
                    )
                    await db_sess.execute(query)

        await execute_with_retry(_recalc)

        # Update keypair resource usage for keypairs with running containers.
        kp_key = "keypair.concurrency_used"
        sftp_kp_key = "keypair.sftp_concurrency_used"

        async def _update(r: Redis):
            updates = {
                f"{kp_key}.{ak}": len(session_ids)
                for ak, session_ids in concurrency_used_per_key.items()
            } | {
                f"{sftp_kp_key}.{ak}": len(session_ids)
                for ak, session_ids in sftp_concurrency_used_per_key.items()
            }
            if updates:
                await r.mset(typing.cast(MSetType, updates))

        async def _update_by_fullscan(r: Redis):
            updates = {}
            keys = await r.keys(f"{kp_key}.*")
            for ak in keys:
                session_concurrency = concurrency_used_per_key.get(ak)
                usage = len(session_concurrency) if session_concurrency is not None else 0
                updates[f"{kp_key}.{ak}"] = usage
            keys = await r.keys(f"{sftp_kp_key}.*")
            for ak in keys:
                session_concurrency = sftp_concurrency_used_per_key.get(ak)
                usage = len(session_concurrency) if session_concurrency is not None else 0
                updates[f"{sftp_kp_key}.{ak}"] = usage
            if updates:
                await r.mset(typing.cast(MSetType, updates))

        if do_fullscan or not concurrency_used_per_key:
            await redis_helper.execute(
                self.redis_stat,
                _update_by_fullscan,
            )
        else:
            await redis_helper.execute(
                self.redis_stat,
                _update,
            )

    async def destroy_session_lowlevel(
        self,
        session_id: SessionId,
        kernels: Sequence[
            Mapping[str, Any]
        ],  # should have (id, agent, agent_addr, container_id) columns
    ) -> None:
        """
        Destroy the kernels that belongs the to given session unconditionally
        and without generation of any relevant events nor invocation of plugin hooks.
        """
        keyfunc = lambda item: item["agent"] if item["agent"] is not None else ""
        for agent_id, group_iterator in itertools.groupby(
            sorted(kernels, key=keyfunc),
            key=keyfunc,
        ):
            rpc_coros = []
            destroyed_kernels: List[Mapping[str, Any]] = []
            grouped_kernels = [*group_iterator]
            kernel: Mapping[str, Any]
            for kernel in grouped_kernels:
                if kernel.get("container_id") is not None and kernel.get("agent_addr") is not None:
                    destroyed_kernels.append(kernel)
            if not destroyed_kernels:
                return
            async with RPCContext(
                destroyed_kernels[0]["agent"],
                destroyed_kernels[0]["agent_addr"],
                invoke_timeout=None,
                order_key=str(session_id),
                keepalive_timeout=self.rpc_keepalive_timeout,
            ) as rpc:
                for kernel in destroyed_kernels:
                    # internally it enqueues a "destroy" lifecycle event.
                    rpc_coros.append(
                        rpc.call.destroy_kernel(
                            str(kernel["id"]),
                            str(session_id),
                            KernelLifecycleEventReason.FAILED_TO_START,
                            suppress_events=True,
                        ),
                    )
                await asyncio.gather(*rpc_coros)

    async def destroy_session(
        self,
        session: SessionRow,
        *,
        forced: bool = False,
        reason: Optional[KernelLifecycleEventReason] = None,
    ) -> Mapping[str, Any]:
        """
        Destroy session kernels. Do not destroy
        PREPARING/TERMINATING/ERROR and PULLING sessions.

        :param forced: If True, destroy PREPARING/TERMINATING/ERROR session.
                       However, PULLING session still cannot be destroyed.
        :param reason: Reason to destroy a session if client wants to specify it manually.
        """
        session_id = session.id
        if not reason:
            reason = (
                KernelLifecycleEventReason.FORCE_TERMINATED
                if forced
                else KernelLifecycleEventReason.USER_REQUESTED
            )
        hook_result = await self.hook_plugin_ctx.dispatch(
            "PRE_DESTROY_SESSION",
            (session_id, session.name, session.access_key),
            return_when=ALL_COMPLETED,
        )
        if hook_result.status != PASSED:
            raise RejectedByHook.from_hook_result(hook_result)

        async with handle_session_exception(
            self.db,
            "destroy_session",
            session_id,
            set_error=True,
        ):
            query = (
                sa.select(SessionRow)
                .where(SessionRow.id == session_id)
                .options(
                    noload("*"),
                    load_only(SessionRow.creation_id, SessionRow.status),
                    selectinload(SessionRow.kernels).options(
                        noload("*"),
                        load_only(
                            KernelRow.id,
                            KernelRow.role,
                            KernelRow.access_key,
                            KernelRow.status,
                            KernelRow.container_id,
                            KernelRow.cluster_role,
                            KernelRow.agent,
                            KernelRow.agent_addr,
                        ),
                    ),
                )
            )
            async with self.db.begin_readonly_session() as db_session:
                target_session = (await db_session.scalars(query)).first()

            match target_session.status:
                case SessionStatus.PENDING:
                    await SessionMutation.cancel_sessions(
                        self.db_ctx, (session_id,), reason="user-requested"
                    )
                case SessionStatus.PULLING:
                    raise GenericForbidden("Cannot destroy sessions in pulling status")
                case SessionStatus.SCHEDULED | SessionStatus.PREPARING | SessionStatus.TERMINATING | SessionStatus.ERROR:
                    if not forced:
                        raise GenericForbidden(
                            "Cannot destroy sessions in scheduled/preparing/terminating/error"
                            " status",
                        )
                    log.warning(
                        "force-terminating session (s:{}, status:{})",
                        session_id,
                        target_session.status,
                    )
                    await SessionMutation.mark_terminating(self.db_ctx, (session_id,))
                    await self.event_producer.produce_event(
                        SessionTerminatingEvent(session_id, reason),
                    )
                case _:
                    await SessionMutation.mark_terminating(self.db_ctx, (session_id,))
                    await self.event_producer.produce_event(
                        SessionTerminatingEvent(session_id, reason),
                    )

            kernel_list = target_session.kernels
            main_stat = {}
            per_agent_tasks = []
            to_be_terminated = []

            keyfunc = lambda item: item.agent if item.agent is not None else ""
            for agent_id, group_iterator in itertools.groupby(
                sorted(kernel_list, key=keyfunc),
                key=keyfunc,
            ):
                destroyed_kernels = []
                grouped_kernels = [*group_iterator]
                kernel: KernelRow
                for kernel in grouped_kernels:
                    match kernel.status:
                        case KernelStatus.PENDING:
                            await self.event_producer.produce_event(
                                KernelCancelledEvent(kernel.id, session_id, reason),
                            )
                            if kernel.cluster_role == DEFAULT_ROLE:
                                main_stat = {"status": "cancelled"}
                                await self.event_producer.produce_event(
                                    SessionCancelledEvent(
                                        session_id,
                                        target_session.creation_id,
                                        reason,
                                    ),
                                )
                        case KernelStatus.PULLING:
                            raise GenericForbidden("Cannot destroy kernels in pulling status")
                        case KernelStatus.SCHEDULED | KernelStatus.PREPARING | KernelStatus.TERMINATING | KernelStatus.ERROR:
                            if not forced:
                                raise GenericForbidden(
                                    "Cannot destroy kernels in"
                                    " scheduled/preparing/terminating/error status",
                                )
                            log.warning(
                                "force-terminating kernel (k:{}, status:{})",
                                kernel.id,
                                kernel.status,
                            )
                            if kernel.container_id is not None:
                                destroyed_kernels.append(kernel)
                            else:
                                to_be_terminated.append(kernel)

                            await KernelMutation.mark_terminated(self.db_ctx, kernel.id, reason)

                            if kernel.cluster_role == DEFAULT_ROLE:
                                # The main session is terminated;
                                # decrement the user's concurrency counter
                                if kernel.is_private:
                                    kp_key = "keypair.sftp_concurrency_used"
                                else:
                                    kp_key = "keypair.concurrency_used"
                                await redis_helper.execute(
                                    self.redis_stat,
                                    lambda r: r.incrby(
                                        f"{kp_key}.{kernel.access_key}",
                                        -1,
                                    ),
                                )

                            await self.event_producer.produce_event(
                                KernelTerminatedEvent(kernel.id, target_session.id, reason),
                            )
                        case _:
                            await KernelMutation.mark_terminating(self.db_ctx, kernel.id, reason)

                            if kernel.cluster_role == DEFAULT_ROLE:
                                # The main session is terminated;
                                # decrement the user's concurrency counter
                                if kernel.is_private:
                                    kp_key = "keypair.sftp_concurrency_used"
                                else:
                                    kp_key = "keypair.concurrency_used"
                                await redis_helper.execute(
                                    self.redis_stat,
                                    lambda r: r.incrby(
                                        f"{kp_key}.{kernel.access_key}",
                                        -1,
                                    ),
                                )

                            await self.event_producer.produce_event(
                                KernelTerminatingEvent(kernel.id, target_session.id, reason),
                            )

                    if kernel.agent_addr is None:
                        await self.mark_kernel_terminated(kernel.id, "missing-agent-allocation")
                        if kernel.cluster_role == DEFAULT_ROLE:
                            main_stat = {"status": "terminated"}
                    else:
                        destroyed_kernels.append(kernel)

                async def _destroy_kernels_in_agent(
                    session: SessionRow, destroyed_kernels: List[KernelRow]
                ) -> None:
                    nonlocal main_stat
                    async with RPCContext(
                        destroyed_kernels[0].agent,
                        destroyed_kernels[0].agent_addr,
                        invoke_timeout=None,
                        order_key=session.id,
                        keepalive_timeout=self.rpc_keepalive_timeout,
                    ) as rpc:
                        rpc_coros = []
                        for kernel in destroyed_kernels:
                            # internally it enqueues a "destroy" lifecycle event.
                            if kernel.status != KernelStatus.SCHEDULED:
                                rpc_coros.append(
                                    rpc.call.destroy_kernel(
                                        str(kernel.id), str(session.id), reason
                                    ),
                                )
                        try:
                            await asyncio.gather(*rpc_coros)
                        except Exception:
                            log.exception(
                                "destroy_kernels_in_agent(a:{}, s:{}): unexpected error",
                                destroyed_kernels[0].agent,
                                session.id,
                            )
                        for kernel in destroyed_kernels:
                            last_stat: Optional[Dict[str, Any]]
                            last_stat = None
                            try:
                                raw_last_stat = await redis_helper.execute(
                                    self.redis_stat, lambda r: r.get(str(kernel.id))
                                )
                                if raw_last_stat is not None:
                                    last_stat = msgpack.unpackb(raw_last_stat)
                                    last_stat["version"] = 2
                            except asyncio.TimeoutError:
                                pass
                            if kernel.cluster_role == DEFAULT_ROLE:
                                main_stat = {
                                    **(last_stat if last_stat is not None else {}),
                                    "status": "terminated",
                                }

                if destroyed_kernels:
                    per_agent_tasks.append(_destroy_kernels_in_agent(session, destroyed_kernels))
                    to_be_terminated.extend(destroyed_kernels)

            if per_agent_tasks:
                await asyncio.gather(*per_agent_tasks, return_exceptions=True)
            for kernel in to_be_terminated:
                await self.event_producer.produce_event(
                    KernelTerminatedEvent(kernel.id, target_session.id, reason),
                )
            await self.hook_plugin_ctx.notify(
                "POST_DESTROY_SESSION",
                (session_id, session.name, session.access_key),
            )
            if forced:
                await self.recalc_resource_usage()
            return main_stat

    async def clean_session(
        self,
        session_id: SessionId,
    ) -> None:
        async def _fetch() -> Row:
            async with self.db.begin_readonly() as conn:
                query = (
                    sa.select(
                        [
                            kernels.c.session_id,
                            kernels.c.cluster_mode,
                            kernels.c.cluster_size,
                            kernels.c.agent,
                            kernels.c.agent_addr,
                            kernels.c.use_host_network,
                        ]
                    )
                    .select_from(kernels)
                    .where(
                        (kernels.c.session_id == session_id)
                        & (kernels.c.cluster_role == DEFAULT_ROLE),
                    )
                )
                result = await conn.execute(query)
                return result.first()

        session = await execute_with_retry(_fetch)
        if session is None:
            return
        if not session["use_host_network"]:
            if session["cluster_mode"] == ClusterMode.SINGLE_NODE and session["cluster_size"] > 1:
                network_name = f'bai-singlenode-{session["session_id"]}'
                try:
                    async with RPCContext(
                        session["agent"],  # the main-container's agent
                        session["agent_addr"],
                        invoke_timeout=None,
                        order_key=session["session_id"],
                        keepalive_timeout=self.rpc_keepalive_timeout,
                    ) as rpc:
                        await rpc.call.destroy_local_network(network_name)
                except Exception:
                    log.exception(f"Failed to destroy the agent-local network {network_name}")
            elif session["cluster_mode"] == ClusterMode.MULTI_NODE:
                network_name = f'bai-multinode-{session["session_id"]}'
                try:
                    try:
                        await asyncio.sleep(2.0)
                        network = await self.docker.networks.get(network_name)
                        await network.delete()
                    except aiodocker.DockerError as e:
                        if e.status == 404:
                            # It may have been auto-destructed when the last container was detached.
                            pass
                        else:
                            raise
                except Exception:
                    log.exception(f"Failed to destroy the overlay network {network_name}")
            else:
                pass

    async def restart_session(
        self,
        session: SessionRow,
    ) -> None:
        log.warning("restart_session({})", session.id)

        await SessionMutation.mark_restarting(self.db_ctx, session.id)

        kernel_list = session.kernels

        async def _restart_kernel(kernel: KernelRow) -> None:
            try:
                async with RPCContext(
                    kernel.agent,  # the main-container's agent
                    kernel.agent_addr,
                    invoke_timeout=None,
                    order_key=None,
                    keepalive_timeout=self.rpc_keepalive_timeout,
                ) as rpc:
                    updated_config: Dict[str, Any] = {
                        # TODO: support resacling of sub-containers
                    }
                    kernel_info = await rpc.call.restart_kernel(
                        str(kernel.session_id),
                        str(kernel.id),
                        updated_config,
                    )

                now = datetime.now(tzutc())
                update_data = {
                    "container_id": kernel_info["container_id"],
                    "repl_in_port": kernel_info["repl_in_port"],
                    "repl_out_port": kernel_info["repl_out_port"],
                    "stdin_port": kernel_info["stdin_port"],
                    "stdout_port": kernel_info["stdout_port"],
                    "service_ports": kernel_info.get("service_ports", []),
                    "status_history": sql_json_merge(
                        KernelRow.status_history,
                        (),
                        {
                            KernelStatus.RUNNING.name: now.isoformat(),
                        },
                    ),
                }
                await KernelRow.update_kernel(
                    self.db, kernel.id, KernelStatus.RUNNING, update_data=update_data
                )
            except Exception:
                log.exception("unexpected-error in _restart_kerenl()")

        restart_coros = []
        for kernel in kernel_list:
            restart_coros.append(_restart_kernel(kernel))
        async with handle_session_exception(
            self.db,
            "restart_session",
            session.id,
            set_error=True,
        ):
            await asyncio.gather(*restart_coros)

        await SessionRow.set_session_status(self.db, session.id, SessionStatus.RUNNING)

        # NOTE: If the restarted session is a batch-type one, then the startup command
        #       will be executed again after restart.
        await self.event_producer.produce_event(
            SessionStartedEvent(session.id, session.creation_id),
        )

    async def execute(
        self,
        session: SessionRow,
        api_version: Tuple[int, str],
        run_id: str,
        mode: str,
        code: str,
        opts: Mapping[str, Any],
        *,
        flush_timeout: float = None,
    ) -> Mapping[str, Any]:
        async with handle_session_exception(self.db, "execute", session.id):
            # The agent aggregates at most 2 seconds of outputs
            # if the kernel runs for a long time.
            major_api_version = api_version[0]
            if major_api_version == 4:  # manager-agent protocol is same.
                major_api_version = 3
            async with RPCContext(
                session.main_kernel.agent,
                session.main_kernel.agent_addr,
                invoke_timeout=30,
                order_key=session.main_kernel.id,
                keepalive_timeout=self.rpc_keepalive_timeout,
            ) as rpc:
                return await rpc.call.execute(
                    str(session.id),
                    str(session.main_kernel.id),
                    major_api_version,
                    run_id,
                    mode,
                    code,
                    opts,
                    flush_timeout,
                )

    async def interrupt_session(
        self,
        session: SessionRow,
    ) -> Mapping[str, Any]:
        async with handle_session_exception(self.db, "execute", session.id):
            async with RPCContext(
                session.main_kernel.agent,
                session.main_kernel.agent_addr,
                invoke_timeout=30,
                order_key=session.main_kernel.id,
                keepalive_timeout=self.rpc_keepalive_timeout,
            ) as rpc:
                return await rpc.call.interrupt_kernel(str(session.main_kernel.id))

    async def get_completions(
        self,
        session: SessionRow,
        text: str,
        opts: Mapping[str, Any],
    ) -> Mapping[str, Any]:
        async with handle_session_exception(self.db, "execute", session.id):
            async with RPCContext(
                session.main_kernel.agent,
                session.main_kernel.agent_addr,
                invoke_timeout=10,
                order_key=session.main_kernel.id,
                keepalive_timeout=self.rpc_keepalive_timeout,
            ) as rpc:
                return await rpc.call.get_completions(str(session.main_kernel.id), text, opts)

    async def start_service(
        self,
        session: SessionRow,
        service: str,
        opts: Mapping[str, Any],
    ) -> Mapping[str, Any]:
        async with handle_session_exception(self.db, "execute", session.id):
            async with RPCContext(
                session.main_kernel.agent,
                session.main_kernel.agent_addr,
                invoke_timeout=None,
                order_key=session.main_kernel.id,
                keepalive_timeout=self.rpc_keepalive_timeout,
            ) as rpc:
                return await rpc.call.start_service(str(session.main_kernel.id), service, opts)

    async def shutdown_service(
        self,
        session: SessionRow,
        service: str,
    ) -> None:
        async with handle_session_exception(self.db, "shutdown_service", session.id):
            async with RPCContext(
                session.main_kernel.agent,
                session.main_kernel.agent_addr,
                invoke_timeout=None,
                order_key=session.main_kernel.id,
                keepalive_timeout=self.rpc_keepalive_timeout,
            ) as rpc:
                return await rpc.call.shutdown_service(str(session.main_kernel.id), service)

    async def upload_file(
        self,
        session: SessionRow,
        filename: str,
        payload: bytes,
    ) -> Mapping[str, Any]:
        async with handle_session_exception(self.db, "upload_file", session.id):
            async with RPCContext(
                session.main_kernel.agent,
                session.main_kernel.agent_addr,
                invoke_timeout=None,
                order_key=session.main_kernel.id,
                keepalive_timeout=self.rpc_keepalive_timeout,
            ) as rpc:
                return await rpc.call.upload_file(str(session.main_kernel.id), filename, payload)

    async def download_file(
        self,
        session: SessionRow,
        filepath: str,
    ) -> bytes:
        kernel = session.main_kernel
        async with handle_session_exception(self.db, "download_file", kernel.session_id):
            async with RPCContext(
                kernel.agent,
                kernel.agent_addr,
                invoke_timeout=None,
                order_key=kernel.id,
                keepalive_timeout=self.rpc_keepalive_timeout,
            ) as rpc:
                return await rpc.call.download_file(str(kernel.id), filepath)

    async def download_single(
        self,
        session: SessionRow,
        access_key: AccessKey,
        filepath: str,
    ) -> bytes:
        kernel = session.main_kernel
        async with handle_session_exception(self.db, "download_single", kernel.session_id):
            async with RPCContext(
                kernel.agent,
                kernel.agent_addr,
                invoke_timeout=None,
                order_key=kernel.id,
                keepalive_timeout=self.rpc_keepalive_timeout,
            ) as rpc:
                return await rpc.call.download_single(str(kernel.id), filepath)

    async def list_files(
        self,
        session: SessionRow,
        path: str,
    ) -> Mapping[str, Any]:
        async with handle_session_exception(self.db, "list_files", session.id):
            async with RPCContext(
                session.main_kernel.agent,
                session.main_kernel.agent_addr,
                invoke_timeout=30,
                order_key=session.main_kernel.id,
                keepalive_timeout=self.rpc_keepalive_timeout,
            ) as rpc:
                return await rpc.call.list_files(str(session.main_kernel.id), path)

    async def get_logs_from_agent(
        self,
        session: SessionRow,
    ) -> str:
        async with handle_session_exception(self.db, "get_logs_from_agent", session.id):
            async with RPCContext(
                session.main_kernel.agent,
                session.main_kernel.agent_addr,
                invoke_timeout=30,
                order_key=session.main_kernel.id,
                keepalive_timeout=self.rpc_keepalive_timeout,
            ) as rpc:
                reply = await rpc.call.get_logs(str(session.main_kernel.id))
                return reply["logs"]

    async def increment_session_usage(
        self,
        session: SessionRow,
    ) -> None:
        pass
        # async with reenter_txn(self.db, conn) as conn:
        #     query = (
        #         sa.update(kernels)
        #         .values(num_queries=kernels.c.num_queries + 1)
        #         .where(
        #             (kernels.c.session_name == session_name) &
        #             (kernels.c.access_key == access_key) &
        #             (kernels.c.cluster_role == DEFAULT_ROLE)
        #         )
        #     )
        #     await execute_with_retry(conn, query)

    async def kill_all_sessions_in_agent(self, agent_id, agent_addr):
        async with RPCContext(
            agent_id,
            agent_addr,
            invoke_timeout=None,
            keepalive_timeout=self.rpc_keepalive_timeout,
        ) as rpc:
            coro = rpc.call.clean_all_kernels("manager-freeze-force-kill")
            return await coro

    async def kill_all_sessions(self, conn=None):
        async with reenter_txn(self.db, conn, {"postgresql_readonly": True}) as conn:
            query = sa.select([agents.c.id, agents.c.addr]).where(
                agents.c.status == AgentStatus.ALIVE
            )
            result = await conn.execute(query)
            rows = result.fetchall()
        tasks = []
        for row in rows:
            tasks.append(
                self.kill_all_sessions_in_agent(row["id"], row["addr"]),
            )
        await asyncio.gather(*tasks, return_exceptions=True)

    async def handle_heartbeat(self, agent_id, agent_info):
        now = datetime.now(tzutc())
        slot_key_and_units = {
            SlotName(k): SlotTypes(v[0]) for k, v in agent_info["resource_slots"].items()
        }
        available_slots = ResourceSlot(
            {SlotName(k): Decimal(v[1]) for k, v in agent_info["resource_slots"].items()}
        )
        current_addr = agent_info["addr"]
        sgroup = agent_info.get("scaling_group", "default")
        auto_terminate_abusing_kernel = agent_info["auto_terminate_abusing_kernel"]
        async with self.heartbeat_lock:
            instance_rejoin = False

            # Update "last seen" timestamp for liveness tracking
            await redis_helper.execute(
                self.redis_live,
                lambda r: r.hset("agent.last_seen", agent_id, now.timestamp()),
            )

            # Check and update status of the agent record in DB
            async def _update() -> None:
                nonlocal instance_rejoin
                async with self.db.begin() as conn:
                    fetch_query = (
                        sa.select(
                            [
                                agents.c.status,
                                agents.c.addr,
                                agents.c.public_host,
                                agents.c.scaling_group,
                                agents.c.available_slots,
                                agents.c.version,
                                agents.c.compute_plugins,
                                agents.c.architecture,
                                agents.c.auto_terminate_abusing_kernel,
                            ]
                        )
                        .select_from(agents)
                        .where(agents.c.id == agent_id)
                        .with_for_update()
                    )
                    result = await conn.execute(fetch_query)
                    row = result.first()

                    if row is None or row["status"] is None:
                        # new agent detected!
                        log.info("agent {0} joined!", agent_id)
                        await self.shared_config.update_resource_slots(slot_key_and_units)
                        insert_query = sa.insert(agents).values(
                            {
                                "id": agent_id,
                                "status": AgentStatus.ALIVE,
                                "region": agent_info["region"],
                                "scaling_group": sgroup,
                                "available_slots": available_slots,
                                "occupied_slots": {},
                                "addr": agent_info["addr"],
                                "public_host": agent_info["public_host"],
                                "first_contact": now,
                                "lost_at": sa.null(),
                                "version": agent_info["version"],
                                "compute_plugins": agent_info["compute_plugins"],
                                "architecture": agent_info.get("architecture", "x86_64"),
                                "auto_terminate_abusing_kernel": auto_terminate_abusing_kernel,
                            }
                        )
                        result = await conn.execute(insert_query)
                        assert result.rowcount == 1
                    elif row["status"] == AgentStatus.ALIVE:
                        updates = {}
                        if row["available_slots"] != available_slots:
                            updates["available_slots"] = available_slots
                        if row["scaling_group"] != sgroup:
                            updates["scaling_group"] = sgroup
                        if row["addr"] != current_addr:
                            updates["addr"] = current_addr
                        if row["public_host"] != agent_info["public_host"]:
                            updates["public_host"] = agent_info["public_host"]
                        if row["version"] != agent_info["version"]:
                            updates["version"] = agent_info["version"]
                        if row["compute_plugins"] != agent_info["compute_plugins"]:
                            updates["compute_plugins"] = agent_info["compute_plugins"]
                        if row["architecture"] != agent_info["architecture"]:
                            updates["architecture"] = agent_info["architecture"]
                        if row["auto_terminate_abusing_kernel"] != auto_terminate_abusing_kernel:
                            updates["auto_terminate_abusing_kernel"] = auto_terminate_abusing_kernel
                        # occupied_slots are updated when kernels starts/terminates
                        if updates:
                            await self.shared_config.update_resource_slots(slot_key_and_units)
                            update_query = (
                                sa.update(agents).values(updates).where(agents.c.id == agent_id)
                            )
                            await conn.execute(update_query)
                    elif row["status"] in (AgentStatus.LOST, AgentStatus.TERMINATED):
                        await self.shared_config.update_resource_slots(slot_key_and_units)
                        instance_rejoin = True
                        update_query = (
                            sa.update(agents)
                            .values(
                                {
                                    "status": AgentStatus.ALIVE,
                                    "region": agent_info["region"],
                                    "scaling_group": sgroup,
                                    "addr": agent_info["addr"],
                                    "public_host": agent_info["public_host"],
                                    "lost_at": sa.null(),
                                    "available_slots": available_slots,
                                    "version": agent_info["version"],
                                    "compute_plugins": agent_info["compute_plugins"],
                                    "architecture": agent_info["architecture"],
                                    "auto_terminate_abusing_kernel": auto_terminate_abusing_kernel,
                                }
                            )
                            .where(agents.c.id == agent_id)
                        )
                        await conn.execute(update_query)
                    else:
                        log.error("should not reach here! {0}", type(row["status"]))

            try:
                await execute_with_retry(_update)
            except sa.exc.IntegrityError:
                log.error("Scaling group named [{}] does not exist.", sgroup)
                return

            if instance_rejoin:
                await self.event_producer.produce_event(
                    AgentStartedEvent("revived"),
                    source=agent_id,
                )

            # Update the mapping of kernel images to agents.
            known_registries = await get_known_registries(self.shared_config.etcd)
            loaded_images = msgpack.unpackb(zlib.decompress(agent_info["images"]))

            async def _pipe_builder(r: Redis):
                pipe = r.pipeline()
                for image in loaded_images:
                    image_ref = ImageRef(image[0], known_registries, agent_info["architecture"])
                    await pipe.sadd(image_ref.canonical, agent_id)
                return pipe

            await redis_helper.execute(self.redis_image, _pipe_builder)

        await self.hook_plugin_ctx.notify(
            "POST_AGENT_HEARTBEAT",
            (agent_id, sgroup, available_slots),
        )

    async def mark_agent_terminated(self, agent_id: AgentId, status: AgentStatus) -> None:
        await redis_helper.execute(self.redis_live, lambda r: r.hdel("agent.last_seen", agent_id))

        async def _pipe_builder(r: Redis):
            pipe = r.pipeline()
            async for imgname in r.scan_iter():
                await pipe.srem(imgname, agent_id)
            return pipe

        async def _update() -> None:
            async with self.db.begin() as conn:
                fetch_query = (
                    sa.select(
                        [
                            agents.c.status,
                            agents.c.addr,
                        ]
                    )
                    .select_from(agents)
                    .where(agents.c.id == agent_id)
                    .with_for_update()
                )
                result = await conn.execute(fetch_query)
                row = result.first()
                prev_status = row["status"]
                if prev_status in (None, AgentStatus.LOST, AgentStatus.TERMINATED):
                    return

                if status == AgentStatus.LOST:
                    log.warning("agent {0} heartbeat timeout detected.", agent_id)
                elif status == AgentStatus.TERMINATED:
                    log.info("agent {0} has terminated.", agent_id)
                now = datetime.now(tzutc())
                update_query = (
                    sa.update(agents)
                    .values(
                        {
                            "status": status,
                            "status_changed": now,
                            "lost_at": now,
                        }
                    )
                    .where(agents.c.id == agent_id)
                )
                await conn.execute(update_query)

        await redis_helper.execute(self.redis_image, _pipe_builder)
        await execute_with_retry(_update)

    async def sync_kernel_stats(
        self,
        kernel_ids: Sequence[KernelId],
    ) -> None:
        per_kernel_updates = {}
        log.debug("sync_kernel_stats(k:{!r})", kernel_ids)
        for kernel_id in kernel_ids:
            raw_kernel_id = str(kernel_id)
            kern_stat = await redis_helper.execute(
                self.redis_stat,
                lambda r: r.get(raw_kernel_id),
            )
            if kern_stat is None:
                log.warning("sync_kernel_stats(k:{}): no statistics updates", kernel_id)
                continue
            else:
                per_kernel_updates[kernel_id] = msgpack.unpackb(kern_stat)

        async def _update():
            async with self.db.begin() as conn:
                update_query = (
                    sa.update(kernels)
                    .where(kernels.c.id == sa.bindparam("kernel_id"))
                    .values({kernels.c.last_stat: sa.bindparam("last_stat")})
                )
                params = []
                for kernel_id, updates in per_kernel_updates.items():
                    params.append(
                        {
                            "kernel_id": kernel_id,
                            "last_stat": updates,
                        }
                    )
                await conn.execute(update_query, params)

        if per_kernel_updates:
            await execute_with_retry(_update)

    async def sync_agent_kernel_registry(self, agent_id: AgentId) -> None:
        """
        Fetch agent data and status of related kernel data from DB.
        If agent's kernel_registry has unknown kernel data,
        """

        kernel_list = await KernelResource.by_statuses(
            self.db_ctx, AGENT_RESOURCE_OCCUPYING_KERNEL_STATUSES, agent_id=agent_id
        )

        keyfunc = lambda item: item.agent_addr or ""
        for agent_addr, group_iterator in itertools.groupby(
            sorted(kernel_list, key=keyfunc),
            key=keyfunc,
        ):
            grouped_kernels = [*group_iterator]
            aid = grouped_kernels[0].agent
            async with RPCContext(
                aid,
                agent_addr,
                invoke_timeout=None,
                keepalive_timeout=self.rpc_keepalive_timeout,
            ) as rpc:
                return await rpc.call.sync_kernel_registry(
                    [(str(kernel.id), str(kernel.session_id)) for kernel in grouped_kernels]
                )

    async def mark_kernel_terminated(
        self,
        kernel_id: KernelId,
        reason: str,
        exit_code: int = None,
    ) -> None:
        """
        Mark the kernel (individual worker) terminated and release
        the resource slots occupied by it.
        """
        agent_id = await KernelMutation.handle_terminated(
            self.db_ctx, kernel_id, reason, exit_code=exit_code
        )
        if agent_id is None:
            return

        async def _recalc() -> None:
            assert agent_id is not None
            async with self.db.begin() as conn:
                log.debug(
                    "recalculate agent resource occupancy in kernel termination (agent: {})",
                    agent_id,
                )
                await recalc_agent_resource_occupancy(conn, agent_id)

        await execute_with_retry(_recalc)

        # Perform statistics sync in a separate transaction block, since
        # it may take a while to fetch stats from Redis.

        await self.sync_kernel_stats([kernel_id])

    async def check_session_terminated(
        self,
        session_id: SessionId,
        reason: str,
    ) -> None:
        new_session_status = await SessionRow.transit_session_status(
            self.db, session_id, status_info=reason
        )
        do_fire_event = new_session_status in (
            SessionStatus.TERMINATED,
            SessionStatus.CANCELLED,
        )
        if do_fire_event:
            await self.event_producer.produce_event(
                SessionTerminatedEvent(session_id, reason),
            )

    async def mark_session_terminating(
        self,
        session_id: SessionId,
        reason: str,
    ) -> None:
        pass

    async def mark_session_terminated(
        self,
        session_id: SessionId,
        reason: str,
    ) -> None:
        await self.clean_session(session_id)

    async def _get_user_email(
        self,
        kernel: KernelRow,
    ) -> str:
        async with self.db.begin_readonly() as db_conn:
            query = sa.select(UserRow.email).where(UserRow.uuid == kernel.user_uuid)
            result = await db_conn.execute(query)
            user_email = str(result.scalar())
            user_email = user_email.replace("@", "_")
        return user_email

    async def get_commit_status(
        self,
        session: SessionRow,
    ) -> Mapping[str, str]:
        kern_id = str(session.main_kernel.id)
        key = f"kernel.{kern_id}.commit"
        result: Optional[bytes] = await redis_helper.execute(
            self.redis_stat,
            lambda r: r.get(key),
        )
        return {
            "kernel": kern_id,
            "status": str(result, "utf-8") if result is not None else CommitStatus.READY.value,
        }

    async def commit_session(
        self,
        session: SessionRow,
        filename: str | None,
    ) -> Mapping[str, Any]:
        """
        Commit a main kernel's container of the given session.
        """

        kernel: KernelRow = session.main_kernel
        if kernel.status != KernelStatus.RUNNING:
            raise InvalidAPIParameters(
                f"Unable to commit since kernel(id: {kernel.id}) of session(id: {session.id}) is"
                " currently not RUNNING."
            )
        email = await self._get_user_email(kernel)
        now = datetime.now(tzutc()).strftime("%Y-%m-%dT%HH%MM%SS")
        shortend_sname = session.name[:SESSION_NAME_LEN_LIMIT]
        registry, _, filtered = kernel.image.partition("/")
        img_path, _, image_name = filtered.partition("/")
        filename = f"{now}_{shortend_sname}_{image_name}.tar.gz"
        filename = filename.replace(":", "-")
        async with handle_session_exception(self.db, "commit_session", session.id):
            async with RPCContext(
                kernel.agent,
                kernel.agent_addr,
                invoke_timeout=None,
                order_key=kernel.id,
                keepalive_timeout=self.rpc_keepalive_timeout,
            ) as rpc:
                resp: Mapping[str, Any] = await rpc.call.commit(str(kernel.id), email, filename)
        return resp

    async def get_agent_local_config(
        self,
        agent_id: AgentId,
        agent_addr: str,
    ) -> Mapping[str, str]:
        async with RPCContext(
            agent_id,
            agent_addr,
            invoke_timeout=None,
        ) as rpc:
            return await rpc.call.get_local_config()

    async def get_abusing_report(
        self,
        kernel_id: KernelId,
    ) -> Optional[AbuseReport]:
        hash_name = "abuse_report"
        abusing_report: Optional[dict[str, str]] = await redis_helper.execute(
            self.redis_stat,
            lambda r: r.hgetall(hash_name),
            encoding="utf-8",
        )
        kern_id = str(kernel_id)
        if abusing_report is None or (result := abusing_report.get(kern_id)) is None:
            return None
        return {
            "kernel": kern_id,
            "abuse_report": result,
        }

    async def update_appproxy_endpoint_routes(
        self, db_sess: AsyncSession, endpoint: EndpointRow
    ) -> None:
        active_routes = [r for r in endpoint.routings if r.status == RouteStatus.HEALTHY]

        target_sessions = await SessionRow.list_sessions(
            db_sess,
            [r.session for r in active_routes],
            kernel_loading_strategy=KernelLoadingStrategy.MAIN_KERNEL_ONLY,
        )
        query = (
            sa.select([scaling_groups.c.wsproxy_addr, scaling_groups.c.wsproxy_api_token])
            .select_from(scaling_groups)
            .where((scaling_groups.c.name == endpoint.resource_group))
        )

        result = await db_sess.execute(query)
        sgroup = result.first()
        wsproxy_addr = sgroup["wsproxy_addr"]
        wsproxy_api_token = sgroup["wsproxy_api_token"]

        session_id_to_route_map = {r.session: r for r in active_routes}
        inference_apps: defaultdict[str, list[dict[str, str]]] = defaultdict(list)
        for target_session in target_sessions:
            if target_session.main_kernel.kernel_host is None:
                kernel_host = urlparse(target_session.main_kernel.agent_addr).hostname
            else:
                kernel_host = target_session.main_kernel.kernel_host
            assert kernel_host is not None
            for port_info in target_session.main_kernel.service_ports:
                if not port_info["is_inference"]:
                    continue
                inference_apps[port_info["name"]].append(
                    {
                        "session_id": str(target_session.id),
                        "kernel_host": kernel_host,
                        "kernel_port": port_info["host_ports"][0],
                        "traffic_ratio": session_id_to_route_map[target_session.id].traffic_ratio,
                    }
                )

        async with aiohttp.ClientSession() as session:
            async with session.post(
                f"{wsproxy_addr}/v2/endpoints/{endpoint.id}",
                json={
                    "service_name": endpoint.name,
                    "tags": {
                        "session": {
                            "user_uuid": str(endpoint.session_owner),
                            "group_id": str(endpoint.project),
                            "domain_name": endpoint.domain,
                        },
                        "endpoint": {
                            "id": endpoint.id,
                        },
                    },
                    "apps": inference_apps,
                    "open_to_public": endpoint.open_to_public,
                },  # TODO: support for multiple inference apps
                headers={
                    "X-BackendAI-Token": wsproxy_api_token,
                },
            ) as resp:
                endpoint_json = await resp.json()
                async with self.db.begin_session() as db_sess:
                    query = (
                        sa.update(EndpointRow)
                        .values({"url": endpoint_json["endpoint"]})
                        .where(EndpointRow.id == endpoint.id)
                    )
                    await db_sess.execute(query)

    async def delete_appproxy_endpoint(self, db_sess: AsyncSession, endpoint: EndpointRow) -> None:
        query = (
            sa.select([scaling_groups.c.wsproxy_addr, scaling_groups.c.wsproxy_api_token])
            .select_from(scaling_groups)
            .where((scaling_groups.c.name == endpoint.resource_group))
        )

        result = await db_sess.execute(query)
        sgroup = result.first()
        wsproxy_addr = sgroup["wsproxy_addr"]
        wsproxy_api_token = sgroup["wsproxy_api_token"]

        async with aiohttp.ClientSession() as session:
            async with session.delete(
                f"{wsproxy_addr}/v2/endpoints/{endpoint.id}",
                headers={
                    "X-BackendAI-Token": wsproxy_api_token,
                },
            ):
                pass


async def handle_kernel_creation_lifecycle(
    context: AgentRegistry,
    source: AgentId,
    event: (
        KernelPreparingEvent
        | KernelPullingEvent
        | KernelCreatingEvent
        | KernelStartedEvent
        | KernelCancelledEvent
    ),
) -> None:
    """
    Update the database and perform post_create_kernel() upon
    the events for each step of kernel creation.

    To avoid race condition between consumer and subscriber event handlers,
    we only have this handler to subscribe all kernel creation events,
    but distinguish which one to process using a unique creation_id
    generated when initiating the create_kernels() agent RPC call.
    """
    log.debug(
        "handle_kernel_creation_lifecycle: ev:{} k:{}",
        event.name,
        event.kernel_id,
    )
    if isinstance(event, KernelPreparingEvent):
        # State transition is done by the DoPrepareEvent handler inside the scheduler-distpacher object.
        pass
    elif isinstance(event, KernelPullingEvent):
        await KernelRow.set_kernel_status(
            context.db, event.kernel_id, KernelStatus.PULLING, reason=event.reason
        )
        await SessionRow.set_session_status(context.db, event.session_id, SessionStatus.PULLING)
    elif isinstance(event, KernelCreatingEvent):
        await KernelRow.set_kernel_status(
            context.db, event.kernel_id, KernelStatus.PREPARING, reason=event.reason
        )
    elif isinstance(event, KernelStartedEvent):
        session_id = event.session_id
        await context.finalize_running(event.kernel_id, session_id, event.creation_info)
    elif isinstance(event, KernelCancelledEvent):
        log.warning(f"Kernel cancelled, {event.reason = }")


async def handle_kernel_termination_lifecycle(
    context: AgentRegistry,
    source: AgentId,
    event: KernelTerminatingEvent | KernelTerminatedEvent,
) -> None:
    if isinstance(event, KernelTerminatingEvent):
        # The destroy_kernel() API handler will set the "TERMINATING" status.
        pass
    elif isinstance(event, KernelTerminatedEvent):
        await context.mark_kernel_terminated(event.kernel_id, event.reason, event.exit_code)
        session_id = event.session_id
        await context.check_session_terminated(session_id, event.reason)


async def handle_session_creation_lifecycle(
    context: AgentRegistry,
    source: AgentId,
    event: SessionStartedEvent | SessionCancelledEvent,
) -> None:
    """
    Update the database according to the session-level lifecycle events
    published by the manager.
    """
    if event.creation_id not in context.session_creation_tracker:
        return
    log.debug("handle_session_creation_lifecycle: ev:{} s:{}", event.name, event.session_id)
    if isinstance(event, SessionStartedEvent):
        if tracker := context.session_creation_tracker.get(event.creation_id):
            tracker.set()
    elif isinstance(event, SessionCancelledEvent):
        if tracker := context.session_creation_tracker.get(event.creation_id):
            tracker.set()

    await invoke_session_callback(context, source, event)
    if event.creation_id in context.session_creation_tracker:
        del context.session_creation_tracker[event.creation_id]


async def handle_session_termination_lifecycle(
    context: AgentRegistry,
    agent_id: AgentId,
    event: SessionTerminatingEvent | SessionTerminatedEvent,
) -> None:
    """
    Update the database according to the session-level lifecycle events
    published by the manager.
    """
    if isinstance(event, SessionTerminatingEvent):
        await context.mark_session_terminating(event.session_id, event.reason)
    elif isinstance(event, SessionTerminatedEvent):
        await context.mark_session_terminated(event.session_id, event.reason)

    await invoke_session_callback(context, agent_id, event)


async def handle_destroy_session(
    context: AgentRegistry,
    source: AgentId,
    event: DoTerminateSessionEvent,
) -> None:
    async with context.db.begin_session() as db_sess:
        session = await SessionRow.get_session(
            db_sess, event.session_id, kernel_loading_strategy=KernelLoadingStrategy.ALL_KERNELS
        )
    await context.destroy_session(
        session,
        forced=False,
        reason=event.reason or KernelLifecycleEventReason.KILLED_BY_EVENT,
    )


async def invoke_session_callback(
    context: AgentRegistry,
    source: AgentId,
    event: SessionEnqueuedEvent
    | SessionScheduledEvent
    | SessionPreparingEvent
    | SessionStartedEvent
    | SessionCancelledEvent
    | SessionTerminatingEvent
    | SessionTerminatedEvent
    | SessionSuccessEvent
    | SessionFailureEvent,
) -> None:
    log.info("INVOKE_SESSION_CALLBACK (source:{}, event:{})", source, event)
    try:
        allow_stale = isinstance(event, (SessionCancelledEvent, SessionTerminatedEvent))
        async with context.db.begin_readonly_session() as db_sess:
            session = await SessionRow.get_session(
                db_sess,
                event.session_id,
                allow_stale=allow_stale,
                kernel_loading_strategy=KernelLoadingStrategy.MAIN_KERNEL_ONLY,
            )
    except SessionNotFound:
        return

    try:
        # Update routing status
        # TODO: Check session health
        if session.session_type == SessionTypes.INFERENCE:

            async def _update() -> None:
                async with context.db.begin_session() as db_sess:
                    route = await RoutingRow.get_by_session(db_sess, session.id, load_endpoint=True)
                    endpoint = await EndpointRow.get(db_sess, route.endpoint, load_routes=True)

                    if isinstance(event, SessionTerminatedEvent) or isinstance(
                        event, SessionCancelledEvent
                    ):
                        await db_sess.delete(route)
                        if (
                            len(endpoint.routings) == 1
                            and endpoint.desired_session_count < 0  # we just removed last one
                        ):
                            await db_sess.delete(endpoint)
                            try:
                                await context.delete_appproxy_endpoint(db_sess, endpoint)
                            except aiohttp.ClientError as e:
                                log.warn("failed to communicate with AppProxy endpoint: {}", str(e))
                        else:
                            try:
                                await context.update_appproxy_endpoint_routes(db_sess, endpoint)
                            except aiohttp.ClientError as e:
                                log.warn("failed to communicate with AppProxy endpoint: {}", str(e))
                        await db_sess.commit()
                    else:
                        new_route_status: Optional[RouteStatus] = None
                        if isinstance(event, SessionStartedEvent):
                            new_route_status = RouteStatus.HEALTHY
                        elif isinstance(event, SessionTerminatingEvent):
                            new_route_status = RouteStatus.TERMINATING

                        if new_route_status:
                            query = (
                                sa.update(RoutingRow)
                                .where(RoutingRow.id == route.id)
                                .values({"status": new_route_status})
                            )
                            await db_sess.execute(query)
                            try:
                                await context.update_appproxy_endpoint_routes(db_sess, endpoint)
                            except aiohttp.ClientError as e:
                                log.warn("failed to communicate with AppProxy endpoint: {}", str(e))

            await execute_with_retry(_update)
    except Exception:
        log.exception("error while updating route status:")

    if (callback_url := session.callback_url) is None:
        return

    data = {
        "type": "session_lifecycle",
        "event": event.name.removeprefix("session_"),
        "session_id": str(event.session_id),
        "when": datetime.now(tzutc()).isoformat(),
    }

    context.webhook_ptask_group.create_task(
        _make_session_callback(data, callback_url),
    )


async def handle_batch_result(
    context: AgentRegistry,
    source: AgentId,
    event: SessionSuccessEvent | SessionFailureEvent,
) -> None:
    """
    Update the database according to the batch-job completion results
    """
    if isinstance(event, SessionSuccessEvent):
        await SessionRow.set_session_result(context.db, event.session_id, True, event.exit_code)
    elif isinstance(event, SessionFailureEvent):
        await SessionRow.set_session_result(context.db, event.session_id, False, event.exit_code)
    async with context.db.begin_session() as db_sess:
        try:
            session = await SessionRow.get_session(
                db_sess, event.session_id, kernel_loading_strategy=KernelLoadingStrategy.ALL_KERNELS
            )
        except SessionNotFound:
            return
    await context.destroy_session(
        session,
        reason=KernelLifecycleEventReason.TASK_FINISHED,
    )

    await invoke_session_callback(context, source, event)


async def handle_agent_lifecycle(
    context: AgentRegistry,
    source: AgentId,
    event: AgentStartedEvent | AgentTerminatedEvent,
) -> None:
    if isinstance(event, AgentStartedEvent):
        log.info("instance_lifecycle: ag:{0} joined ({1})", source, event.reason)
        await context.update_instance(
            source,
            {
                "status": AgentStatus.ALIVE,
            },
        )
    if isinstance(event, AgentTerminatedEvent):
        if event.reason == "agent-lost":
            await context.mark_agent_terminated(source, AgentStatus.LOST)
        elif event.reason == "agent-restart":
            log.info("agent@{0} restarting for maintenance.", source)
            await context.update_instance(
                source,
                {
                    "status": AgentStatus.RESTARTING,
                },
            )
        else:
            # On normal instance termination, kernel_terminated events were already
            # triggered by the agent.
            await context.mark_agent_terminated(source, AgentStatus.TERMINATED)


async def handle_agent_heartbeat(
    context: AgentRegistry,
    source: AgentId,
    event: AgentHeartbeatEvent,
) -> None:
    await context.handle_heartbeat(source, event.agent_info)


async def check_scaling_group(
    conn: SAConnection,
    scaling_group: str | None,
    session_type: SessionTypes,
    access_key: AccessKey,
    domain_name: str,
    group_id: Union[uuid.UUID, str],
    public_sgroup_only: bool = False,
) -> str:
    # Check scaling group availability if scaling_group parameter is given.
    # If scaling_group is not provided, it will be selected as the first one among
    # the list of allowed scaling groups.
    candidates = await query_allowed_sgroups(
        conn,
        domain_name,
        group_id,
        access_key,
    )
    if public_sgroup_only:
        candidates = [sgroup for sgroup in candidates if sgroup["is_public"]]
    if not candidates:
        raise ScalingGroupNotFound("You have no scaling groups allowed to use.")

    stype = session_type.value.lower()
    if scaling_group is None:
        for sgroup in candidates:
            allowed_session_types = sgroup["scheduler_opts"].allowed_session_types
            if stype in allowed_session_types:
                scaling_group = sgroup["name"]
                break
        else:
            raise ScalingGroupNotFound(
                f"No scaling groups accept the session type '{session_type}'.",
            )
    else:
        err_msg = (
            f"The scaling group '{scaling_group}' does not exist "
            f"or you do not have access to the scaling group '{scaling_group}'."
        )
        for sgroup in candidates:
            if scaling_group == sgroup["name"]:
                # scaling_group's unique key is 'name' field for now,
                # but we will change scaling_group's unique key to new 'id' field.
                allowed_session_types = sgroup["scheduler_opts"].allowed_session_types
                if stype in allowed_session_types:
                    break
                err_msg = (
                    f"The scaling group '{scaling_group}' does not accept "
                    f"the session type '{session_type}'. "
                )
        else:
            raise ScalingGroupNotFound(err_msg)
    assert scaling_group is not None
    return scaling_group


async def handle_kernel_log(
    context: AgentRegistry,
    source: AgentId,
    event: DoSyncKernelLogsEvent,
) -> None:
    redis_conn = redis_helper.get_redis_object(
        context.shared_config.data["redis"], db=REDIS_STREAM_DB
    )
    # The log data is at most 10 MiB.
    log_buffer = BytesIO()
    log_key = f"containerlog.{event.container_id}"
    try:
        list_size = await redis_helper.execute(
            redis_conn,
            lambda r: r.llen(log_key),
        )
        if list_size is None:
            # The log data is expired due to a very slow event delivery.
            # (should never happen!)
            log.warning(
                "tried to store console logs for cid:{}, but the data is expired",
                event.container_id,
            )
            return
        for _ in range(list_size):
            # Read chunk-by-chunk to allow interleaving with other Redis operations.
            chunk = await redis_helper.execute(redis_conn, lambda r: r.lpop(log_key))
            if chunk is None:  # maybe missing
                log_buffer.write(b"(container log unavailable)\n")
                break
            log_buffer.write(chunk)
        try:
            log_data = log_buffer.getvalue()

            async def _update_log() -> None:
                async with context.db.begin() as conn:
                    update_query = (
                        sa.update(kernels)
                        .values(container_log=log_data)
                        .where(kernels.c.id == event.kernel_id)
                    )
                    await conn.execute(update_query)

            await execute_with_retry(_update_log)
        finally:
            # Clear the log data from Redis when done.
            await redis_helper.execute(
                redis_conn,
                lambda r: r.delete(log_key),
            )
    finally:
        log_buffer.close()
        await redis_conn.close()


async def _make_session_callback(data: dict[str, Any], url: yarl.URL) -> None:
    log_func = log.info
    log_msg: str = ""
    log_fmt: str = ""
    log_arg: Any = None
    begin = time.monotonic()
    try:
        async with aiohttp.ClientSession(
            timeout=aiohttp.ClientTimeout(total=30.0),
        ) as session:
            try:
                async with session.post(url, json=data) as response:
                    if response.content_length is not None and response.content_length > 0:
                        log_func = log.warning
                        log_msg = "warning"
                        log_fmt = (
                            "{3[0]} {3[1]} - the callback response body was not empty! "
                            "(len: {3[2]:,} bytes)"
                        )
                        log_arg = (response.status, response.reason, response.content_length)
                    else:
                        log_msg = "result"
                        log_fmt = "{3[0]} {3[1]}"
                        log_arg = (response.status, response.reason)
            except aiohttp.ClientError as e:
                log_func = log.warning
                log_msg, log_fmt, log_arg = "failed", "{3}", repr(e)
    except asyncio.CancelledError:
        log_func = log.warning
        log_msg, log_fmt, log_arg = "cancelled", "elapsed_time = {3:.6f}", time.monotonic() - begin
    except asyncio.TimeoutError:
        log_func = log.warning
        log_msg, log_fmt, log_arg = "timeout", "elapsed_time = {3:.6f}", time.monotonic() - begin
    finally:
        log_func(
            "Session lifecycle callback " + log_msg + " (e:{0}, s:{1}, url:{2}): " + log_fmt,
            data["event"],
            data["session_id"],
            url,
            log_arg,
        )<|MERGE_RESOLUTION|>--- conflicted
+++ resolved
@@ -1913,29 +1913,7 @@
             set
         )  # key: access_key, value: set of session_id
 
-        occupied_slots_per_agent: MutableMapping[str, ResourceSlot] = defaultdict(
-            lambda: ResourceSlot({"cpu": 0, "mem": 0})
-        )
-
-        async for kernel_resources in KernelResource.stream_by_statuses(
-            self.db_ctx, AGENT_RESOURCE_OCCUPYING_KERNEL_STATUSES
-        ):
-            for kernel in kernel_resources:
-                occupied_slots_per_agent[kernel.agent] += kernel.occupied_slots
-
-        async for kernel_resources in KernelResource.stream_by_statuses(
-            self.db_ctx, USER_RESOURCE_OCCUPYING_KERNEL_STATUSES
-        ):
-            for kernel in kernel_resources:
-                if kernel.role in PRIVATE_KERNEL_ROLES:
-                    sftp_concurrency_used_per_key[kernel.access_key].add(kernel.session_id)
-                else:
-                    concurrency_used_per_key[kernel.access_key].add(kernel.session_id)
-
         async def _recalc() -> None:
-<<<<<<< HEAD
-            async with self.db.begin() as conn:
-=======
             occupied_slots_per_agent: MutableMapping[str, ResourceSlot] = defaultdict(
                 lambda: ResourceSlot({"cpu": 0, "mem": 0})
             )
@@ -1976,7 +1954,6 @@
                             else:
                                 concurrency_used_per_key[session_row.access_key].add(session_row.id)
 
->>>>>>> 4941208b
                 if len(occupied_slots_per_agent) > 0:
                     # Update occupied_slots for agents with running containers.
                     await db_sess.execute(
