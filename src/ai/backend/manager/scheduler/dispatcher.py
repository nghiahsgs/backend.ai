from __future__ import annotations

import asyncio
import itertools
import logging
import uuid
from contextvars import ContextVar
from datetime import datetime, timedelta
from typing import (
    TYPE_CHECKING,
    Any,
    Awaitable,
    Final,
    List,
    Optional,
    Sequence,
    Tuple,
    Union,
)

import aiotools
import async_timeout
import sqlalchemy as sa
from dateutil.tz import tzutc
from sqlalchemy.exc import DBAPIError
from sqlalchemy.ext.asyncio import AsyncSession as SASession
from sqlalchemy.orm import noload, selectinload

from ai.backend.common.distributed import GlobalTimer
from ai.backend.common.events import (
    AgentStartedEvent,
    CoalescingOptions,
    DoPrepareEvent,
    DoScaleEvent,
    DoScheduleEvent,
    EventDispatcher,
    EventProducer,
    KernelLifecycleEventReason,
    SessionCancelledEvent,
    SessionEnqueuedEvent,
    SessionPreparingEvent,
    SessionScheduledEvent,
    SessionTerminatedEvent,
)
from ai.backend.common.logging import BraceStyleAdapter
from ai.backend.common.types import (
    AccessKey,
    AgentId,
    ClusterMode,
    ResourceSlot,
    SessionTypes,
    aobject,
)
from ai.backend.manager.models.agent import AgentRow
from ai.backend.manager.models.session import _build_session_fetch_query
from ai.backend.manager.types import DistributedLockFactory, UserScope
from ai.backend.manager.utils import query_userinfo
from ai.backend.plugin.entrypoint import scan_entrypoints

from ..api.exceptions import GenericBadRequest, InstanceNotAvailable
<<<<<<< HEAD
from ..defs import LockID
=======
from ..defs import SERVICE_MAX_RETRIES, LockID
from ..exceptions import convert_to_status_data
>>>>>>> 8b95ff48
from ..models import (
    AgentStatus,
    EndpointRow,
    KernelRow,
    RouteStatus,
    ScalingGroupRow,
    SessionRow,
    SessionStatus,
    keypair_resource_policies,
    keypairs,
    list_schedulable_agents_by_sgroup,
    recalc_agent_resource_occupancy,
    users,
)
from ..models.scaling_group import ScalingGroupOpts
from ..models.utils import ExtendedAsyncSAEngine as SAEngine
from ..models.utils import execute_with_retry
from ..schemas.context import DBContext
from ..schemas.kernel import recalc_concurrency_used
from ..schemas.session import SessionMutation
from .predicates import (
    check_concurrency,
    check_dependencies,
    check_domain_resource_limit,
    check_group_resource_limit,
    check_keypair_resource_limit,
    check_reserved_batch_session,
)
from .types import (
    AbstractScheduler,
    AgentAllocationContext,
    KernelAgentBinding,
    PendingSession,
    PredicateResult,
    SchedulingContext,
)

if TYPE_CHECKING:
    from ..config import LocalConfig, SharedConfig
    from ..registry import AgentRegistry

__all__ = (
    "load_scheduler",
    "SchedulerDispatcher",
)

log = BraceStyleAdapter(logging.getLogger("ai.backend.manager.scheduler"))

_log_fmt: ContextVar[str] = ContextVar("_log_fmt")
_log_args: ContextVar[Tuple[Any, ...]] = ContextVar("_log_args")

_key_schedule_prep_tasks: Final = "scheduler.preptasks"


def load_scheduler(
    name: str,
    sgroup_opts: ScalingGroupOpts,
    scheduler_config: dict[str, Any],
) -> AbstractScheduler:
    entry_prefix = "backendai_scheduler_v10"
    for entrypoint in scan_entrypoints(entry_prefix):
        if entrypoint.name == name:
            log.debug('loading scheduler plugin "{}" from {}', name, entrypoint.module)
            scheduler_cls = entrypoint.load()
            return scheduler_cls(sgroup_opts, scheduler_config)
    raise ImportError("Cannot load the scheduler plugin", name)


StartTaskArgs = Tuple[
    Tuple[Any, ...],
    SchedulingContext,
    Tuple[PendingSession, List[KernelAgentBinding]],
    List[Tuple[str, Union[Exception, PredicateResult]]],
]


class SchedulerDispatcher(aobject):
    config: LocalConfig
    shared_config: SharedConfig
    registry: AgentRegistry
    db: SAEngine
    db_ctx: DBContext

    event_dispatcher: EventDispatcher
    event_producer: EventProducer
    schedule_timer: GlobalTimer
    prepare_timer: GlobalTimer
    scale_timer: GlobalTimer

    def __init__(
        self,
        local_config: LocalConfig,
        shared_config: SharedConfig,
        event_dispatcher: EventDispatcher,
        event_producer: EventProducer,
        lock_factory: DistributedLockFactory,
        registry: AgentRegistry,
    ) -> None:
        self.local_config = local_config
        self.shared_config = shared_config
        self.event_dispatcher = event_dispatcher
        self.event_producer = event_producer
        self.registry = registry
        self.lock_factory = lock_factory
        self.db = registry.db
        self.db_ctx = DBContext(
            registry.db,
            registry.redis_stat,
            shared_config.etcd,
        )

    async def __ainit__(self) -> None:
        coalescing_opts: CoalescingOptions = {
            "max_wait": 0.5,
            "max_batch_size": 32,
        }
        # coalescing_opts = None
        evd = self.registry.event_dispatcher
        evd.consume(
            SessionEnqueuedEvent, None, self.schedule, coalescing_opts, name="dispatcher.enq"
        )
        evd.consume(
            SessionTerminatedEvent, None, self.schedule, coalescing_opts, name="dispatcher.term"
        )
        evd.consume(AgentStartedEvent, None, self.schedule)
        evd.consume(DoScheduleEvent, None, self.schedule, coalescing_opts)
        evd.consume(DoPrepareEvent, None, self.prepare)
        evd.consume(DoScaleEvent, None, self.scale_services)
        self.schedule_timer = GlobalTimer(
            self.lock_factory(LockID.LOCKID_SCHEDULE_TIMER, 10.0),
            self.event_producer,
            lambda: DoScheduleEvent(),
            interval=10.0,
        )
        self.prepare_timer = GlobalTimer(
            self.lock_factory(LockID.LOCKID_PREPARE_TIMER, 10.0),
            self.event_producer,
            lambda: DoPrepareEvent(),
            interval=10.0,
            initial_delay=5.0,
        )
        self.scale_timer = GlobalTimer(
            self.lock_factory(LockID.LOCKID_SCALE_TIMER, 10.0),
            self.event_producer,
            lambda: DoScaleEvent(),
            interval=10.0,
            initial_delay=7.0,
        )
        await self.schedule_timer.join()
        await self.prepare_timer.join()
        await self.scale_timer.join()
        log.info("Session scheduler started")

    async def close(self) -> None:
        async with aiotools.TaskGroup() as tg:
            tg.create_task(self.scale_timer.leave())
            tg.create_task(self.prepare_timer.leave())
            tg.create_task(self.schedule_timer.leave())
        log.info("Session scheduler stopped")

    async def schedule(
        self,
        context: None,
        source: AgentId,
        event: SessionEnqueuedEvent | SessionTerminatedEvent | AgentStartedEvent | DoScheduleEvent,
    ) -> None:
        """
        Trigger the scheduler to scan pending sessions and mark them scheduled if they fulfill
        the scheduling requirements.

        HoL blocking issue due to indefinitely preparing sessions will be mitigated because
        they will be treated as already "scheduled" sessions and the scheduler will continue to
        work on other pending sessions.

        Session status transition: PENDING -> SCHEDULED
        """
        log.debug("schedule(): triggered")
        known_slot_types = await self.shared_config.get_resource_slots()
        sched_ctx = SchedulingContext(
            registry=self.registry,
            known_slot_types=known_slot_types,
        )

        try:
            # The schedule() method should be executed with a global lock
            # as its individual steps are composed of many short-lived transactions.
            async with self.lock_factory(LockID.LOCKID_SCHEDULE, 60):
                async with self.db.begin_readonly_session() as db_sess:
                    # query = (
                    #     sa.select(ScalingGroupRow)
                    #     .join(ScalingGroupRow.agents.and_(AgentRow.status == AgentStatus.ALIVE))
                    # )
                    query = (
                        sa.select(AgentRow.scaling_group)
                        .where(AgentRow.status == AgentStatus.ALIVE)
                        .group_by(AgentRow.scaling_group)
                    )
                    result = await db_sess.execute(query)
                    schedulable_scaling_groups = [row.scaling_group for row in result.fetchall()]
                for sgroup_name in schedulable_scaling_groups:
                    try:
                        await self._schedule_in_sgroup(
                            sched_ctx,
                            sgroup_name,
                        )
                    except InstanceNotAvailable as e:
                        # Proceed to the next scaling group and come back later.
                        log.debug(
                            "schedule({}): instance not available ({})",
                            sgroup_name,
                            e.extra_msg,
                        )
                    except Exception as e:
                        log.exception("schedule({}): scheduling error!\n{}", sgroup_name, repr(e))
        except DBAPIError as e:
            if getattr(e.orig, "pgcode", None) == "55P03":
                log.info(
                    "schedule(): cancelled due to advisory lock timeout; "
                    "maybe another schedule() call is still running"
                )
                raise asyncio.CancelledError()
            raise

    async def _load_scheduler(
        self,
        db_sess: SASession,
        sgroup_name: str,
    ) -> AbstractScheduler:
        query = sa.select(ScalingGroupRow.scheduler, ScalingGroupRow.scheduler_opts).where(
            ScalingGroupRow.name == sgroup_name
        )
        result = await db_sess.execute(query)
        row = result.first()
        scheduler_name = row.scheduler
        sgroup_opts: ScalingGroupOpts = row.scheduler_opts
        global_scheduler_opts = {}
        if self.shared_config["plugins"]["scheduler"]:
            global_scheduler_opts = self.shared_config["plugins"]["scheduler"].get(
                scheduler_name, {}
            )
        scheduler_specific_config = {**global_scheduler_opts, **sgroup_opts.config}
        return load_scheduler(scheduler_name, sgroup_opts, scheduler_specific_config)

    async def _schedule_in_sgroup(
        self,
        sched_ctx: SchedulingContext,
        sgroup_name: str,
    ) -> None:
        async with self.db.begin_readonly_session() as db_sess:
            scheduler = await self._load_scheduler(db_sess, sgroup_name)
            existing_sessions, pending_sessions, cancelled_sessions = await _list_managed_sessions(
                db_sess, sgroup_name, scheduler.sgroup_opts.pending_timeout
            )

        if cancelled_sessions:
            session_ids = [item.id for item in cancelled_sessions]
            await SessionMutation.cancel_sessions(
                self.db_ctx, session_ids, is_debug=self.local_config["debug"]["enabled"]
            )
            for item in cancelled_sessions:
                await self.event_producer.produce_event(
                    SessionCancelledEvent(
                        item.id,
                        item.creation_id,
                        reason=KernelLifecycleEventReason.PENDING_TIMEOUT,
                    ),
                )

        log.debug(
            "running scheduler (sgroup:{}, pending:{}, existing:{}, cancelled:{})",
            sgroup_name,
            len(pending_sessions),
            len(existing_sessions),
            len(cancelled_sessions),
        )
        zero = ResourceSlot()
        num_scheduled = 0
        while len(pending_sessions) > 0:
            async with self.db.begin_readonly_session() as db_sess:
                candidate_agents = await list_schedulable_agents_by_sgroup(db_sess, sgroup_name)
            total_capacity = sum((ag.available_slots for ag in candidate_agents), zero)

            picked_session_id = scheduler.pick_session(
                total_capacity,
                pending_sessions,
                existing_sessions,
            )
            if picked_session_id is None:
                # no session is picked.
                # continue to next sgroup.
                return
            for picked_idx, sess_ctx in enumerate(pending_sessions):
                if sess_ctx.id == picked_session_id:
                    break
            else:
                # no matching entry for picked session?
                raise RuntimeError("should not reach here")
            sess_ctx = pending_sessions.pop(picked_idx)
            log_fmt = "schedule(s:{}, type:{}, name:{}, ak:{}, cluster_mode:{}): "
            log_args = (
                sess_ctx.id,
                sess_ctx.session_type,
                sess_ctx.name,
                sess_ctx.access_key,
                sess_ctx.cluster_mode,
            )
            _log_fmt.set(log_fmt)
            _log_args.set(log_args)
            log.debug(log_fmt + "try-scheduling", *log_args)

            async def _check_predicates() -> List[Tuple[str, Union[Exception, PredicateResult]]]:
                check_results: List[Tuple[str, Union[Exception, PredicateResult]]] = []
                async with self.db.begin_session() as db_sess:
                    predicates: list[Tuple[str, Awaitable[PredicateResult]]] = [
                        (
                            "reserved_time",
                            check_reserved_batch_session(db_sess, sched_ctx, sess_ctx),
                        ),
                        ("dependencies", check_dependencies(db_sess, sched_ctx, sess_ctx)),
                        ("concurrency", check_concurrency(db_sess, sched_ctx, sess_ctx)),
                    ]
                    if not sess_ctx.is_private:
                        predicates += [
                            (
                                "keypair_resource_limit",
                                check_keypair_resource_limit(db_sess, sched_ctx, sess_ctx),
                            ),
                            (
                                "user_group_resource_limit",
                                check_group_resource_limit(db_sess, sched_ctx, sess_ctx),
                            ),
                            (
                                "domain_resource_limit",
                                check_domain_resource_limit(db_sess, sched_ctx, sess_ctx),
                            ),
                        ]
                    for predicate_name, check_coro in predicates:
                        try:
                            check_results.append((predicate_name, await check_coro))
                        except DBAPIError:
                            raise
                        except Exception as e:
                            log.exception(log_fmt + "predicate-error", *log_args)
                            check_results.append((predicate_name, e))
                return check_results

            check_results = await execute_with_retry(_check_predicates)
            has_failure = False
            failed_predicates = []
            passed_predicates = []
            for predicate_name, result in check_results:
                if isinstance(result, Exception):
                    has_failure = True
                    failed_predicates.append(
                        {
                            "name": predicate_name,
                            "msg": repr(result),
                        }
                    )
                    continue
                if result.passed:
                    passed_predicates.append(
                        {
                            "name": predicate_name,
                        }
                    )
                else:
                    failed_predicates.append(
                        {
                            "name": predicate_name,
                            "msg": result.message or "",
                        }
                    )
                    has_failure = True

            status_update_data = {
                "last_try": datetime.now(tzutc()).isoformat(),
                "failed_predicates": failed_predicates,
                "passed_predicates": passed_predicates,
            }
            if has_failure:
                log.debug(log_fmt + "predicate-checks-failed (temporary)", *log_args)

                await self._rollback_predicate_mutations(
                    sched_ctx,
                    sess_ctx.access_key,
                )
                await SessionMutation.cancel_predicate_failed_session(
                    self.db_ctx, sess_ctx.id, status_update_data
                )
                if sess_ctx.is_private:
                    await SessionMutation.cancel_sessions(
                        self.db_ctx, [sess_ctx.id], is_debug=self.local_config["debug"]["enabled"]
                    )
                    await self.event_producer.produce_event(
                        SessionCancelledEvent(
                            sess_ctx.id,
                            sess_ctx.creation_id,
                            reason=KernelLifecycleEventReason.PENDING_TIMEOUT,
                        )
                    )
                # Predicate failures are *NOT* permanent errors.
                # We need to retry the scheduling afterwards.
                # But SFTP session should be cancelled.
                continue
            else:
                await SessionMutation.update_passed_predicate(
                    self.db_ctx, [sess_ctx.id], status_update_data
                )

            async with self.db.begin_readonly_session() as db_sess:
                schedulable_sess = await SessionRow.get_session_by_id(
                    db_sess,
                    sess_ctx.id,
                    eager_loading_op=(
                        noload("*"),
                        selectinload(SessionRow.kernels).options(
                            noload("*"),
                            selectinload(KernelRow.agent_row).noload("*"),
                        ),
                    ),
                )

            if schedulable_sess.cluster_mode == ClusterMode.SINGLE_NODE:
                await self._schedule_single_node_session(
                    sched_ctx,
                    scheduler,
                    sgroup_name,
                    candidate_agents,
                    schedulable_sess,
                    check_results,
                )
            elif schedulable_sess.cluster_mode == ClusterMode.MULTI_NODE:
                await self._schedule_multi_node_session(
                    sched_ctx,
                    scheduler,
                    sgroup_name,
                    candidate_agents,
                    schedulable_sess,
                    check_results,
                )
            else:
                raise RuntimeError(
                    f"should not reach here; unknown cluster_mode: {schedulable_sess.cluster_mode}",
                )
            num_scheduled += 1
        if num_scheduled > 0:
            await self.event_producer.produce_event(DoPrepareEvent())

    async def _schedule_single_node_session(
        self,
        sched_ctx: SchedulingContext,
        scheduler: AbstractScheduler,
        sgroup_name: str,
        candidate_agents: Sequence[AgentRow],
        sess_ctx: SessionRow,
        check_results: List[Tuple[str, Union[Exception, PredicateResult]]],
    ) -> None:
        """
        Finds and assigns an agent having resources enough to host the entire session.
        """
        log_fmt = _log_fmt.get("")
        log_args = _log_args.get(tuple())
        requested_architectures = set(k.architecture for k in sess_ctx.kernels)
        if len(requested_architectures) > 1:
            raise GenericBadRequest(
                "Cannot assign multiple kernels with different architectures' single node session",
            )
        requested_architecture = requested_architectures.pop()
        compatible_candidate_agents = [
            ag for ag in candidate_agents if ag.architecture == requested_architecture
        ]
        try:
            if not compatible_candidate_agents:
                raise InstanceNotAvailable(
                    extra_msg=(
                        "No agents found to be compatible with the image architecture "
                        f"(image[0]: {sess_ctx.main_kernel.image_ref}, "
                        f"arch: {requested_architecture})"
                    ),
                )

            # If sess_ctx.agent_id is already set for manual assignment by superadmin,
            # skip assign_agent_for_session().
            agent = sess_ctx.main_kernel.agent_row
            agent_id: AgentId
            if agent is not None:
                agent_id = agent.id
            else:
                # Let the scheduler check the resource availability and decide the target agent
                cand_agent = scheduler.assign_agent_for_session(
                    compatible_candidate_agents, sess_ctx
                )
                if cand_agent is None:
                    raise InstanceNotAvailable(
                        extra_msg=(
                            "Could not find a contiguous resource region in any agent "
                            "big enough to host the session "
                            f"(id: {sess_ctx.id}, resource group: {sess_ctx.scaling_group_name})"
                        ),
                    )
                assert cand_agent is not None
                agent_id = cand_agent
            async with self.db.begin_session() as agent_db_sess:
                query = sa.select(AgentRow.available_slots).where(AgentRow.id == agent_id)
                available_agent_slots = (await agent_db_sess.execute(query)).scalar()
                if available_agent_slots is None:
                    raise GenericBadRequest(f"No such agent: {agent_id}")
                assert isinstance(available_agent_slots, ResourceSlot)
                for key in available_agent_slots:
                    if available_agent_slots[key] >= sess_ctx.requested_slots[key]:
                        continue
                    else:
                        raise InstanceNotAvailable(
                            extra_msg=(
                                f"The designated agent ({agent_id}) does not have "
                                f"the enough remaining capacity ({key}, "
                                f"requested: {sess_ctx.requested_slots[key]}, "
                                f"available: {available_agent_slots[key]})."
                            ),
                        )
                agent_alloc_ctx = await _reserve_agent(
                    sched_ctx,
                    agent_db_sess,
                    sgroup_name,
                    agent_id,
                    sess_ctx.requested_slots,
                )
                await SessionMutation.finalize_scheduled(
                    self.db_ctx,
                    sess_ctx.id,
                    [KernelAgentBinding(sess_ctx.main_kernel, agent_alloc_ctx, set())],
                )
        except InstanceNotAvailable as sched_failure:
            log.debug(log_fmt + "no-available-instances", *log_args)

            await self._rollback_predicate_mutations(sched_ctx, sess_ctx.access_key)
            await SessionMutation.update_instance_not_available(
                self.db_ctx, sess_ctx.id, sched_failure
            )
            raise
        except Exception as e:
            log.exception(
                log_fmt + "unexpected-error, during agent allocation",
                *log_args,
            )

            await self._rollback_predicate_mutations(sched_ctx, sess_ctx.access_key)
            await SessionMutation.update_schedule_generic_failure(
                self.db_ctx.sa_engine, sess_ctx.id, e, self.local_config["debug"]["enabled"]
            )
            raise
        else:
            await self.registry.event_producer.produce_event(
                SessionScheduledEvent(sess_ctx.id, sess_ctx.creation_id),
            )

    async def _schedule_multi_node_session(
        self,
        sched_ctx: SchedulingContext,
        scheduler: AbstractScheduler,
        sgroup_name: str,
        candidate_agents: Sequence[AgentRow],
        sess_ctx: SessionRow,
        check_results: List[Tuple[str, Union[Exception, PredicateResult]]],
    ) -> None:
        """
        Finds and assigns agents having resources enough to host each kernel in the session.
        """
        log_fmt = _log_fmt.get()
        log_args = _log_args.get()
        agent_query_extra_conds = None
        kernel_agent_bindings: List[KernelAgentBinding] = []
        async with self.db.begin_session() as agent_db_sess:
            # This outer transaction is rolled back when any exception occurs inside,
            # including scheduling failures of a kernel.
            # It ensures that occupied_slots are recovered when there are partial
            # scheduling failures.
            kernel: KernelRow
            for kernel in sess_ctx.kernels:
                agent_alloc_ctx: AgentAllocationContext | None = None
                try:
                    agent_id: Optional[AgentId] = None
                    agent: Optional[AgentRow] = kernel.agent_row
                    if agent is not None:
                        # Check the resource availability of the manually designated agent
                        query = sa.select(AgentRow.available_slots).where(AgentRow.id == agent.id)
                        available_agent_slots = (await agent_db_sess.execute(query)).scalar()
                        if available_agent_slots is None:
                            raise GenericBadRequest(f"No such agent: {agent.id}")
                        for key in available_agent_slots:
                            if available_agent_slots[key] >= kernel.requested_slots[key]:
                                continue
                            else:
                                raise InstanceNotAvailable(
                                    extra_msg=(
                                        f"The designated agent ({agent.id}) does not have "
                                        f"the enough remaining capacity ({key}, "
                                        f"requested: {sess_ctx.requested_slots[key]}, "
                                        f"available: {available_agent_slots[key]})."
                                    ),
                                )
                        agent_id = agent.id
                    else:
                        # Each kernel may have different images and different architectures
                        compatible_candidate_agents = [
                            ag for ag in candidate_agents if ag.architecture == kernel.architecture
                        ]
                        if not compatible_candidate_agents:
                            raise InstanceNotAvailable(
                                extra_msg=(
                                    "No agents found to be compatible with the image architecture "
                                    f"(image: {kernel.image_ref}, "
                                    f"arch: {kernel.architecture})"
                                ),
                            )
                        # Let the scheduler check the resource availability and decide the target agent
                        agent_id = scheduler.assign_agent_for_kernel(
                            compatible_candidate_agents, kernel
                        )
                        if agent_id is None:
                            raise InstanceNotAvailable(
                                extra_msg=(
                                    "Could not find a contiguous resource region in any agent big"
                                    f" enough to host a kernel in the session (id: {sess_ctx.id},"
                                    f" resource group: {sess_ctx.scaling_group_name})"
                                ),
                            )

                    async def _reserve() -> None:
                        nonlocal agent_alloc_ctx, candidate_agents
                        assert agent_id is not None
                        async with agent_db_sess.begin_nested():
                            agent_alloc_ctx = await _reserve_agent(
                                sched_ctx,
                                agent_db_sess,
                                sgroup_name,
                                agent_id,
                                kernel.requested_slots,
                                extra_conds=agent_query_extra_conds,
                            )
                            # Update the agent data to schedule the next kernel in the session
                            candidate_agents = await list_schedulable_agents_by_sgroup(
                                agent_db_sess,
                                sgroup_name,
                            )

                    await execute_with_retry(_reserve)
                except InstanceNotAvailable as sched_failure:
                    log.debug(log_fmt + "no-available-instances", *log_args)
                    await self._rollback_predicate_mutations(
                        sched_ctx,
                        sess_ctx.access_key,
                    )
                    await SessionMutation.update_instance_not_available(
                        self.db_ctx, sess_ctx.id, sched_failure
                    )
                    raise
                except Exception as e:
                    log.exception(
                        log_fmt + "unexpected-error, during agent allocation",
                        *log_args,
                    )

                    await self._rollback_predicate_mutations(sched_ctx, sess_ctx.access_key)
                    await SessionMutation.update_schedule_generic_failure(
                        self.db_ctx.sa_engine, sess_ctx.id, e, self.local_config["debug"]["enabled"]
                    )
                    raise
                else:
                    assert agent_alloc_ctx is not None
                    kernel_agent_bindings.append(KernelAgentBinding(kernel, agent_alloc_ctx, set()))

        assert len(kernel_agent_bindings) == len(sess_ctx.kernels)
        # Proceed to PREPARING only when all kernels are successfully scheduled.

        await SessionMutation.finalize_scheduled(self.db_ctx, sess_ctx.id, kernel_agent_bindings)
        await self.registry.event_producer.produce_event(
            SessionScheduledEvent(sess_ctx.id, sess_ctx.creation_id),
        )

    async def prepare(
        self,
        context: None,
        source: AgentId,
        event: DoPrepareEvent,
    ) -> None:
        """
        Scan the scheduled sessions and perform the agent RPC calls to begin preparation of them.
        Each RPC calls are done in separate asyncio tasks.

        Session status transition: SCHEDULED -> PREPARING
        """
        known_slot_types = await self.shared_config.get_resource_slots()
        sched_ctx = SchedulingContext(
            self.registry,
            known_slot_types,
        )
        try:
            async with self.lock_factory(LockID.LOCKID_PREPARE, 600):
                scheduled_sessions = await SessionRow.get_session_by_status(
                    self.db_ctx.sa_engine, SessionStatus.SCHEDULED, with_kernels=True
                )

                log.debug("prepare(): preparing {} session(s)", len(scheduled_sessions))
                async with (
                    async_timeout.timeout(delay=50.0),
                    aiotools.PersistentTaskGroup() as tg,
                ):
                    for scheduled_session in scheduled_sessions:
                        await SessionMutation.mark_preparing(self.db_ctx, [scheduled_session.id])
                        await self.registry.event_producer.produce_event(
                            SessionPreparingEvent(
                                scheduled_session.id,
                                scheduled_session.creation_id,
                            ),
                        )
                        tg.create_task(
                            self.start_session(
                                sched_ctx,
                                scheduled_session,
                            )
                        )

        except DBAPIError as e:
            if getattr(e.orig, "pgcode", None) == "55P03":
                log.info(
                    "prepare(): cancelled due to advisory lock timeout; "
                    "maybe another prepare() call is still running"
                )
                raise asyncio.CancelledError()
            raise
        except asyncio.TimeoutError:
            log.warn("prepare(): timeout while executing start_session()")

    async def scale_services(
        self,
        context: None,
        source: AgentId,
        event: DoScaleEvent,
    ) -> None:
        log.debug("scale_services(): triggered")
        # Altering inference sessions should only be done by this method
        routes_to_destroy = []
        endpoints_to_expand: dict[EndpointRow, Any] = {}
        endpoints_to_remove: set[EndpointRow] = set()
        async with self.db.begin_readonly_session() as session:
            endpoints = await EndpointRow.list(session, load_image=True, load_routes=True)
        # endpoints_to_flush = [
        #     endpoint.id
        #     for endpoint in endpoints
        #     if endpoint.desired_session_count < 0 and len(endpoint.routings) == 0
        # ]
        # async with self.db.begin_session() as session:
        #     query = sa.delete(EndpointRow).where(EndpointRow.id.in_(endpoints_to_flush))
        #     await session.execute(query)
        for endpoint in endpoints:
            non_error_routings = [
                r for r in endpoint.routings if r.status != RouteStatus.FAILED_TO_START
            ]
            desired_session_count = endpoint.desired_session_count
            if desired_session_count < 0:
                desired_session_count = 0
                if len(endpoint.routings) == 0:
                    endpoints_to_remove.add(endpoint)
                    continue

            if len(non_error_routings) > desired_session_count:
                # We need to scale down!
                destroy_count = len(non_error_routings) - desired_session_count
                routes_to_destroy += list(
                    sorted(
                        [
                            route
                            for route in non_error_routings
                            if (
                                route.status != RouteStatus.PROVISIONING
                                and route.status != RouteStatus.TERMINATING
                            )
                        ],
                        key=lambda r: r.status == RouteStatus.UNHEALTHY,
                    )
                )[:destroy_count]
                log.debug(
                    "Shrinking {} from {} to {}",
                    endpoint.name,
                    len(non_error_routings),
                    endpoint.desired_session_count,
                )
            elif len(non_error_routings) < desired_session_count:
                if endpoint.retries > SERVICE_MAX_RETRIES:
                    continue
                # We need to scale up!
                create_count = desired_session_count - len(non_error_routings)
                endpoints_to_expand[endpoint] = create_count
                log.debug(
                    "Expanding {} from {} to {}",
                    endpoint.name,
                    len(non_error_routings),
                    endpoint.desired_session_count,
                )

        async with self.db.begin_readonly_session() as db_session:
            ids_of_session_to_destroy = [r.session for r in routes_to_destroy]
            kernel_loading_op = (
                noload("*"),
                selectinload(SessionRow.kernels).options(
                    noload("*"),
                    selectinload(KernelRow.agent_row).noload("*"),
                ),
            )
            query = _build_session_fetch_query(
                SessionRow.id.in_(ids_of_session_to_destroy), eager_loading_op=kernel_loading_op
            )
            result = await db_session.execute(query)
            target_sessions_to_destory = result.scalars().all()
        # TODO: Update logic to not to wait for sessions to actually terminate
        for session in target_sessions_to_destory:
            await self.registry.destroy_session(
                session,
                forced=False,
                reason=KernelLifecycleEventReason.SERVICE_SCALED_DOWN,
            )

        user_ids = tuple(
            {endpoint.created_user for endpoint in endpoints_to_expand.keys()}
            | {endpoint.session_owner for endpoint in endpoints_to_expand.keys()}
        )

        async with self.db.begin_readonly() as conn:
            join = sa.join(
                users, keypairs, (users.c.uuid == keypairs.c.user) & keypairs.c.is_active.is_(True)
            )
            query = (
                sa.select(
                    [
                        users.c.uuid,
                        users.c.role,
                        users.c.domain_name,
                        keypairs.c.access_key,
                        keypairs.c.resource_policy,
                    ]
                )
                .select_from(join)
                .where(users.c.uuid.in_(user_ids))
            )
            result = await conn.execute(query)
            user_id_row_mapping = {row.uuid: row for row in result.fetchall()}
            keypair_resource_policy_names = {
                row.resource_policy for row in user_id_row_mapping.values()
            }
            query = (
                sa.select([keypair_resource_policies])
                .select_from(keypair_resource_policies)
                .where(keypair_resource_policies.c.name.in_(keypair_resource_policy_names))
            )
            result = await conn.execute(query)
            keypair_resource_policy_name_policy_mapping = {
                row.name: row for row in result.fetchall()
            }

        for endpoint, expand_count in endpoints_to_expand.items():
            log.debug("Creating {} session(s) for {}", expand_count, endpoint.name)
            async with self.db.begin_readonly() as conn:
                _, group_id, resource_policy = await query_userinfo(
                    conn,
                    user_id_row_mapping[endpoint.created_user].uuid,
                    user_id_row_mapping[endpoint.created_user].access_key,
                    user_id_row_mapping[endpoint.created_user].role,
                    user_id_row_mapping[endpoint.created_user].domain_name,
                    keypair_resource_policy_name_policy_mapping[
                        user_id_row_mapping[endpoint.created_user].resource_policy
                    ],
                    endpoint.domain,
                    endpoint.project,
                    query_on_behalf_of=user_id_row_mapping[endpoint.session_owner]["access_key"],
                )
            for _ in range(expand_count):
                try:
                    await self.registry.create_session(
                        f"{endpoint.name}-{uuid.uuid4()}",
                        endpoint.image_row.name,
                        endpoint.image_row.architecture,
                        UserScope(
                            domain_name=endpoint.domain,
                            group_id=group_id,
                            user_uuid=user_id_row_mapping[endpoint.created_user].uuid,
                            user_role=user_id_row_mapping[endpoint.created_user].role,
                        ),
                        user_id_row_mapping[endpoint.session_owner]["access_key"],
                        resource_policy,
                        SessionTypes.INFERENCE,
                        {
                            "mounts": [endpoint.model],
                            "mount_map": {endpoint.model: endpoint.model_mount_destiation},
                            "environ": endpoint.environ,
                            "scaling_group": endpoint.resource_group,
                            "resources": endpoint.resource_slots,
                            "resource_opts": endpoint.resource_opts,
                            "preopen_ports": None,
                            "agent_list": None,
                        },
                        ClusterMode[endpoint.cluster_mode],
                        endpoint.cluster_size,
                        bootstrap_script=endpoint.bootstrap_script,
                        startup_command=endpoint.startup_command,
                        tag=endpoint.tag,
                        callback_url=endpoint.callback_url,
                        enqueue_only=True,
                        endpoint_id=endpoint.id,
                    )
                except Exception:
                    # TODO: Handle
                    log.exception("error while creating session:")

        async with self.db.begin_session() as sess:
            query = sa.delete(EndpointRow).where(
                EndpointRow.id.in_([e.id for e in endpoints_to_remove])
            )
            await sess.execute(query)

    async def start_session(
        self,
        sched_ctx: SchedulingContext,
        session: SessionRow,
    ) -> None:
        log_fmt = (
            "prepare(s:{0.id}, type:{0.session_type}, name:{0.name}, "
            "ak:{0.access_key}, cluster_mode:{0.cluster_mode}): "
        )
        log_args = (session,)
        log.debug(log_fmt + "try-starting", *log_args)
        try:
            assert len(session.kernels) > 0
            await self.registry.start_session(sched_ctx, session)
        except Exception as e:
            log.warning(log_fmt + "failed-starting", *log_args, exc_info=True)
            # TODO: instead of instantly cancelling upon exception, we could mark it as
            #       SCHEDULED and retry within some limit using status_data.

            affected_agents = set(k.agent for k in session.kernels)

            log.debug(log_fmt + "cleanup-start-failure: begin", *log_args)
            try:
                await SessionMutation.cancel_sessions(
                    self.db_ctx, (session.id,), exc=e, reason="failed-to-start"
                )
                for agent_id in affected_agents:

                    async def _mark_session_cancelled() -> None:
                        async with self.db.begin() as db_conn:
                            await recalc_agent_resource_occupancy(db_conn, agent_id)

                    await execute_with_retry(_mark_session_cancelled)
                await self.registry.event_producer.produce_event(
                    SessionCancelledEvent(
                        session.id,
                        session.creation_id,
                        KernelLifecycleEventReason.FAILED_TO_START,
                    ),
                )
                destroyed_kernels = [
                    {
                        "agent": k.agent,
                        "agent_addr": k.agent_addr,
                        "id": k.id,
                        "container_id": k.container_id,
                    }
                    for k in session.kernels
                ]
                await self.registry.destroy_session_lowlevel(
                    session.id,
                    destroyed_kernels,
                )
                await self.registry.recalc_resource_usage()
            except Exception as destroy_err:
                log.error(log_fmt + "cleanup-start-failure: error", *log_args, exc_info=destroy_err)
            finally:
                log.debug(log_fmt + "cleanup-start-failure: done", *log_args)
        else:
            log.info(log_fmt + "started", *log_args)

    async def _rollback_predicate_mutations(
        self,
        sched_ctx: SchedulingContext,
        access_key: AccessKey,
    ) -> None:
        """
        Rollback any changes performed by predicates.

        NOTE: We don't use the DB-level transaction rollback because we need to
        store the "ERROR" status to corresponding rows in the kernels table.
        """

        # Instead of decrementing concurrency_used, we recalculate the access_key's usage,
        # because asynchronous container launch failures and agent failures
        # (especially with multi-node multi-container cluster sessions)
        # may accumulate up multiple subtractions, resulting in
        # negative concurrency_occupied values.
        log.debug("recalculate concurrency used in rollback predicates (ak: {})", access_key)
        await recalc_concurrency_used(self.db_ctx, access_key)


async def _list_managed_sessions(
    db_sess: SASession,
    sgroup_name: str,
    pending_timeout: timedelta,
) -> Tuple[List[SessionRow], List[SessionRow], List[SessionRow]]:
    """
    Return three lists of sessions.
    first is a list of existing sessions,
    second is pending sessions and third is to-be-cancelled sessions due to pending timeout.
    """

    managed_sessions = await SessionRow.get_sgroup_managed_sessions(db_sess, sgroup_name)

    candidates: List[SessionRow] = []
    cancelleds: List[SessionRow] = []
    existings: List[SessionRow] = []

    now = datetime.now(tzutc())
    key_func = lambda s: (s.status.value, s.created_at)
    for status, sessions in itertools.groupby(
        sorted(managed_sessions, key=key_func),
        key=lambda s: s.status,
    ):
        if status != SessionStatus.PENDING:
            existings.extend(sessions)
            continue
        for sess in sessions:
            elapsed_pending_time = now - sess.created_at
            if pending_timeout.total_seconds() > 0 and elapsed_pending_time >= pending_timeout:
                cancelleds.append(sess)
            else:
                candidates.append(sess)

    return existings, candidates, cancelleds


async def _reserve_agent(
    sched_ctx: SchedulingContext,
    db_sess: SASession,
    scaling_group: str,
    agent_id: AgentId,
    requested_slots: ResourceSlot,
    extra_conds: Any = None,
) -> AgentAllocationContext:
    query = sa.select(AgentRow.occupied_slots).where(AgentRow.id == agent_id).with_for_update()
    if extra_conds is not None:
        query = query.where(extra_conds)
    current_occupied_slots = (await db_sess.execute(query)).scalar()
    if current_occupied_slots is None:
        raise RuntimeError(f"No agent matching condition: {extra_conds}")
    update_query = (
        sa.update(AgentRow)
        .values(
            occupied_slots=(current_occupied_slots + requested_slots),
        )
        .where(AgentRow.id == agent_id)
    )
    await db_sess.execute(update_query)
    # Get the agent address for later RPC calls
    query = sa.select(AgentRow.addr).where(AgentRow.id == agent_id)
    agent_addr = await db_sess.scalar(query)
    assert agent_addr is not None
    return AgentAllocationContext(agent_id, agent_addr, scaling_group)<|MERGE_RESOLUTION|>--- conflicted
+++ resolved
@@ -58,12 +58,7 @@
 from ai.backend.plugin.entrypoint import scan_entrypoints
 
 from ..api.exceptions import GenericBadRequest, InstanceNotAvailable
-<<<<<<< HEAD
-from ..defs import LockID
-=======
 from ..defs import SERVICE_MAX_RETRIES, LockID
-from ..exceptions import convert_to_status_data
->>>>>>> 8b95ff48
 from ..models import (
     AgentStatus,
     EndpointRow,
