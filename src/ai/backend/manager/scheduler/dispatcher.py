--- conflicted
+++ resolved
@@ -56,11 +56,8 @@
     ClusterMode,
     RedisConnectionInfo,
     ResourceSlot,
-<<<<<<< HEAD
-=======
     RoundRobinState,
     SessionId,
->>>>>>> 0552b2c4
     SessionTypes,
     aobject,
 )
@@ -185,16 +182,14 @@
         self.registry = registry
         self.lock_factory = lock_factory
         self.db = registry.db
-<<<<<<< HEAD
         self.db_ctx = DBContext(
             registry.db,
             registry.redis_stat,
             shared_config.etcd,
-=======
+        )
         self.redis_live = redis_helper.get_redis_object(
             self.shared_config.data["redis"],
             db=REDIS_LIVE_DB,
->>>>>>> 0552b2c4
         )
 
     async def __ainit__(self) -> None:
@@ -751,6 +746,7 @@
                             ),
                         )
 
+            assert agent_id is not None
             async with self.db.begin_session() as agent_db_sess:
                 query = sa.select(AgentRow.available_slots).where(AgentRow.id == agent_id)
                 available_agent_slots = (await agent_db_sess.execute(query)).scalar()
