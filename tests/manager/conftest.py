--- conflicted
+++ resolved
@@ -183,11 +183,8 @@
             "password": "develove",
             "pool-size": 8,
             "pool-recycle": -1,
-<<<<<<< HEAD
             "conn-timeout": 0,
-=======
             "pool-pre-ping": False,
->>>>>>> 5e577d13
             "max-overflow": 64,
             "lock-conn-timeout": 0,
         },
